{% extends "control_panel/base_printable.html" %}
{% load i18n %}
{% load my_filters %}
{% load staticfiles %}

{% block control_panel_active %}{% endblock %}
{% block users_active %}active{% endblock %}

{% block title %}{{ facility.name }} - {% trans "Facility Management" %}{{ block.super }}{% endblock title %}

{% block headcss %}{{ block.super }}
    <link rel="stylesheet" type="text/css" href="{% static 'css/ui-datepicker.css' %}" />
{% endblock headcss %}

{% block headjs %}{{ block.super }}
    <script type="text/javascript" src="{% static 'js/jquery.sparkline.min.js' %}"></script>
    <script type="text/javascript">
        var end_date = new Date("{{ date_range.1 }}");
        var start_date = new Date("{{ date_range.0 }}");

        if (start_date >= end_date) {
            start_date.setDate(end_date.getDate() - 30)
        }

        var TEMPLATE_GROUP_URL = "{% url 'group_management' zone_id=zone_id facility_id=facility.id group_id='None' %}";

        $(function() {

            $('#start_date_select').datepicker({
                dateFormat: "d MM yy",
                altField: "#start_standard_date",
                altFormat: "yy-mm-dd",
                autoclose: true,
            });

            $('#end_date_select').datepicker({
                dateFormat: "d MM yy",
                altField: "#end_standard_date",
                altFormat: "yy-mm-dd"
            });
        });

        $(function(){
            $("#top_export_button_id").click(function() {
                $("#export_csv_div_id").toggle(function() {
                    if (!$("#export_csv_div_id").is(":visible")) {
                        $("#top_export_button_id").val("{% trans 'Export data' %}");
                    } else {
                        $("#start_date_select").datepicker('setDate', start_date);
                        $("#end_date_select").datepicker('setDate', end_date);

                        $("#top_export_button_id").val("{% trans 'Cancel' %}");
                    }
                });
            });

            $("#CSV_EXPORT").click(function() {
                $("#top_export_button_id").click(); // hides the form on submit

                start_date = $("#start_date_select").datepicker('getDate');
                end_date = $("#end_date_select").datepicker('getDate');

                // Format the dates as needed by the back-end.
                $("#start_date_select").val($.datepicker.formatDate('yy-mm-dd', start_date));
                $("#end_date_select").val($.datepicker.formatDate('yy-mm-dd', end_date));

                $("#date_picker_form").submit()
            });

            $('.sparklines').sparkline('html', { enableTagOptions: true, disableInteraction: true });

        });
    </script>
    <script type="text/javascript" src="{% static 'js/control_panel/facility_management.js' %}"></script>
{% endblock headjs %}

{% block buttons %}{{ block.super }}
    <li>
        <input class="btn btn-success pull-right" id="top_export_button_id" type="button" value="{% trans 'Export data' %}"></input>
    </li>
    <li>
        <div id="export_csv_div_id" class="export_csv_div">
            <form method="post" action="?format=csv" id="date_picker_form">
                {% csrf_token %}
                <label class="date">{% trans "Start Date" %}:</label><input class="export_csv_input" name="period_start" id="start_date_select" type="text" value=""></input>
                <label class="date">{% trans "End Date" %}:</label><input class="export_csv_input" name="period_end" id="end_date_select" type="text" value=""></input>
                <input type="button" class="btn btn-success" id="CSV_EXPORT" title="{% trans "User report for the previous month" %}" value="{% trans "Export to CSV" %}" /></input>
            </form>
        </div>
    </li>
{% endblock buttons %}

{% block control_panel_content %}
<<<<<<< HEAD
    {% trans "Ungrouped" as ungrouped %}
    <div id="facility_container">
        {% if not group_id %}{# Only show coaches when no group is selected #}
        <div class="coaches" id="coaches">
            <div class="title-div">
                <span class="title">{% trans "Coaches" %}</span>
                <a href="{% url 'add_facility_teacher' %}?facility={{ facility_id }}"> 
                    <span class="glyphicon glyphicon-plus-sign" title="{% trans 'Add a new coach' %}"></span>
                </a>
            </div>
            <div>
                <span class="definition">
                    {% trans "Coaches assist students to learn, and can be teachers, parents, or fellow students." %}
                </span>
            </div>

            <div class="users">
            {% if not coach_pages %}
                <p class="no-data">{% trans "You currently have no coaches for this facility." %}</p>

            {% else %}
            {% block coaches_table %}
                {% if coach_pages.num_listed_pages > 1 %}
                <div class="pagination">
                    <a title="{% trans 'Browse to the previous page of coaches.' %}" {% if coach_pages.has_previous %}href="{{ page_urls.coaches.prev_page }}#coaches"{% endif %}>&lt&lt</a>
                    {% for listed_page in coach_pages.listed_pages %}
                        {% if listed_page == -1 %}
                            <span class="disabled">&hellip;</span>
                        {% elif listed_page == coach_pages.number %}
                            <span class="current">
                               {{ coach_pages.number }}
                            </span>
                        {% else %}
                            <a title="{% blocktrans %}Browse to page # {{ listed_page }} of coaches.{% endblocktrans %}" href="{{ page_urls.coaches|get_item:listed_page }}#coaches">{{ listed_page }}</a>
                        {% endif %}
                    {% endfor %}
                    <a title="{% trans 'Browse to the next page of coaches.' %}" {% if coach_pages.has_next %}href="{{ page_urls.coaches.next_page }}#coaches"{% endif %}>&gt&gt</a>
                </div>
                <div class="clear"></div>
                {% endif %}

                <div class="action-bar">
                    <div class="selection">
                        <h4>
                            {% trans "Select" %}:
                            <button class="btn btn-default btn-sm all" value="#coaches">{% trans "All" %}</button>
                            <button class="btn btn-default btn-sm none" value="#coaches">{% trans "None" %}</button>
                        </h4>
                    </div>
                    <div class="action">
                        <h4>
                            {% trans "Action" %}:
                            <button class="btn btn-default btn-sm delete" disabled="disabled" value="#coaches">{% trans "Delete Coaches" %}</button>
                        </h4>
=======
    <div class="container">
        <!-- Begin Coaches -->
        <div class="row" id="coaches">
            {% if not group_id %}
                <div class="col-md-12">
                    <h2>{% trans "Coaches" %}&nbsp;<small><a title="{% trans 'Add a new coach.' %}" href="{% url 'add_facility_teacher' %}?facility={{ facility_id }}"><span class="glyphicon glyphicon-plus"></span></a></br>{% trans "Coaches assist students to learn, and can be teachers, parents, or fellow students." %}</small></h2>
                </div>
                {% if not coach_pages %}
                    <div class="col-md-12">
                        <p class="no-data">{% trans "You currently have no coaches for this facility." %}</p>
                    </div>
                {% else %}
                <div class="col-md-2 pull-left">
                    {% if not request.is_teacher %}
                      <button class="action delete" id="delete-coaches" disabled="disabled" value="#coaches">{% trans "Delete Coaches" %}</button>
                    {% endif %}
                </div>
                <div class="col-md-12">
                    <div class="table-responsive">
                        <table class="table selectable-table">
                            <tr class="success">
                                <th><input class="select-all" type="checkbox" value="#coaches"></th>
                                <th>{% trans "Coach" %}</th>
                                <th>{% trans "Edit" %}</th>
                                <th>{% trans "Logins" %}</th>
                                <th>{% trans "Login Time" %}</th>
                                <th>{% trans "Coach Report Views" %}</th>
                            </tr>
                            {% for coach in coach_pages %}
                            <tr class="selectable" value="{{ coach.id }}" type="coaches">
                                <td><input type="checkbox" value="#coaches"></td>
                                <td>
                                    {{ coach|format_name:"last_first" }}

                                </td>
                                <td>
                                    <a title="{% blocktrans with coachname=coach|format_name:"last_first" %}Edit user info for coach {{ coachname }}{% endblocktrans %}" href="{% url 'edit_facility_user' id=coach.id %}?facility={{ facility_id }}">
                                        <span class="glyphicon glyphicon-pencil"></span>
                                    </a>
                                </td>
                                <td>{{ coach.total_logins }}</td>
                                <td>{{ coach.total_hours|floatformat }}</td>
                                <td>{{ coach.total_report_views }}</td>
                            </tr>
                            {% endfor %}
                        </table>
>>>>>>> cef76475
                    </div>
                </div>
                <div class="col-md-12">
                    {% if coach_pages.num_listed_pages > 1 %}
                        <ul class="pagination pagination-sm">
                            <li><a title="{% trans 'Browse to the previous page of coaches.' %}" {% if coach_pages.has_previous %}href="{{ page_urls.coaches.prev_page }}#coaches"{% endif %}>&laquo;</a></li>
                            {% for listed_page in coach_pages.listed_pages %}
                                <li {% if listed_page == coach_pages.number %} class="active"><a disabled="disabled">{{coach_pages.number}}</a>
                                    {% else %}>
                                        <a title="{% blocktrans %}Browse to page # {{ listed_page }} of coaches.{% endblocktrans %}" href="{{ page_urls.coaches|get_item:listed_page }}#coaches">{{ listed_page }}</a>
                                    {% endif %}
                                </li>
                            {% endfor %}
                            <li><a title="{% trans 'Browse to the next page of coaches.' %}" {% if coach_pages.has_next %}href="{{ page_urls.coaches.next_page }}#coaches"{% endif %}>&raquo;</a></li>
                        </ul>
                    {% endif %}
                </div>

<<<<<<< HEAD
                <table class="simple-table selectable-table">
                    <thead>
                        <tr>
                            <th class="headrowuser">{% trans "Coach Name" %}</th>
                            <th class="headrowuser">{% trans "Logins" %}</th>
                            <th class="headrowuser">{% trans "Login Time" %}</th>
                            <th class="headrowuser">{% trans "Coach Report Views" %}</th>
                        </tr>
                    </thead>
                    <tbody>
                        {% for coach in coach_pages %}
                        <tr value="{{ coach.id }}" type="coaches">
                            <td>
                                {{ coach|format_name:"last_first" }}
                                <a href="{% url 'edit_facility_user' id=coach.id %}?facility={{ facility_id }}">
                                    <span class="glyphicon glyphicon-pencil" title="{% blocktrans with coachname=coach|format_name:"last_first" %}Edit user info for coach {{ coachname }}{% endblocktrans %}"></span> 
                                </a>
                            </td>
                            <td>{{ coach.total_logins }}</td>
                            <td>{{ coach.total_hours|floatformat }}</td>
                            <td>{{ coach.total_report_views }}</td>
                        </tr>
                        {% endfor %}
                    </tbody>
                </table>
                {% endblock %}
=======
                {% endif %}
>>>>>>> cef76475
            {% endif %}
        </div> <!-- End Coaches -->

        <!-- Begin Student Groups -->
        <div class="row" id="groups">
            {% trans "Ungrouped" as ungrouped %}
            <div class="col-md-12">
                {% if group_id and group_data %}
                    {# comment "First block is a group summary page for a single group's display" #}
                    <dl class="dl-horizontal">
                    <dt>{% trans "# Students" %}</dt>
                    <dd>{{ group_data.total_users }}</dd>
                    <dt>{% trans "Logins" %}</dt>
                    <dd>{{ group_data.total_logins }}</dd>
                    <dt>{% trans "Login Time" %}</dt>
                    <dd>{{ group_data.total_hours|floatformat }}</dd>
                    <dt>{% trans "Videos Viewed" %}</dt>
                    <dd>{{ group_data.total_videos }}</dd>
                    <dt>{% trans "Exercises Completed" %}</dt>
                    <dd>{{ group_data.total_exercises }}</dd>
                    <dt>{% trans "Mastery " %}</dt>
                    <dd>{{ group_data.pct_mastery|percent:1 }}</dd>
                    </dl>

                {% else %}
                    <h2>{% trans "Student Groups" %}&nbsp;<small><a title="{% trans 'Add a new group.' %}" href="{% url 'add_group' %}?facility={{ facility_id }}&next={{ request.get_full_path|urlencode }}"><span class="glyphicon glyphicon-plus"></span></a></br>{% trans "A 'group' is set of students, such as a classroom of students or all students in one grade." %}
                    {% trans "Add students by selecting a group." %}</small></h2>
                    {% if not groups %}
                        <p class="no-data">
                            {% trans "You currently have no group data available." %}
                        </p>
                    {% else %}
                        {% if not request.is_teacher %}
                          <button class="delete-group" disabled="disabled" value="#groups">{% trans "Delete Groups" %}</button>
                        {% endif %}

                        <div class="table-responsive">
                            <table class="table selectable-table">
                                <thead>
                                    <tr class="success">
                                        <th><input class="select-all" type="checkbox" value="#groups"></th>
                                        <th>{% trans "Group" %}</th>
                                        <th>{% trans "Edit" %}</th>
                                        <th>{% trans "Coach" %}</th>
                                        <th>{% trans "# Students" %}</th>
                                        <th>{% trans "Logins" %}</th>
                                        <th>{% trans "Login Time" %}</th>
                                        <th>{% trans "Videos Viewed" %}</th>
                                        <th>{% trans "Exercises Completed" %}</th>
                                        <th>{% trans "Mastery " %}</th>
                                    </tr>
                                </thead>
                                <tbody>
                                    {% for group in groups %}
                                        {% if group.name != ungrouped or group.total_users != 0 %}
                                        <tr {% if group.id %}class="selectable"{% endif %} value="{{ group.id }}" type="groups">
                                            <td>{% if group.id %}<input type="checkbox" value="#groups">{% endif %}</td>
                                            <td>
                                                {# Translators: this is a verb; by clicking this link, the user will be able to coach students. #}
                                                <a title="{% blocktrans with groupname=group.name %}Manage group {{ groupname }}.{% endblocktrans %}"
                                                    {% if group.id %}
                                                        href="{% url 'group_management' zone_id=zone_id facility_id=facility_id group_id=group.id %}">
                                                    {% else %}
                                                        href="{% url 'group_management' zone_id=zone_id facility_id=facility_id group_id=ungrouped %}">
                                                    {% endif %}
                                                    {{ group.name }}
                                                </a>
                                            </td>
                                            <td>
                                                {% if group.id %}
                                                <a href="{% url 'group_edit' group_id=group.id %}?facility={{ facility_id }}&next={{ request.get_full_path|urlencode }}" title="{% trans 'Edit group' %}">
                                                    <span class="glyphicon glyphicon-pencil"></span>
                                                </a>
                                                {% else %}
                                                N/A
                                                {% endif %}
                                            </td>
                                            <td>
                                                {% if group.id %}
                                                {# Translators: this is a verb; by clicking this link, the user will be able to coach students. #}
                                                <a title="{% blocktrans with groupname=group.name %}Coach group {{ groupname }}.{% endblocktrans %}" href="{% url 'coach_reports' %}?facility={{ facility_id }}&group={{ group.id }}">
                                                <div class="sparklines" sparkType="bar" sparkBarColor="green">
                                                <!--
                                                    {{ group.total_logins }},
                                                    {{ group.total_videos }},
                                                    {{ group.total_exercises }}
                                                -->
                                                </div></a>
                                                {% endif %}
                                            </td>
                                            <td>{{ group.total_users }}</td>
                                            <td>{{ group.total_logins }}</td>
                                            <td>{{ group.total_hours|floatformat }}</td>
                                            <td>{{ group.total_videos }}</td>
                                            <td>{{ group.total_exercises }}</td>
                                            <td>{{ group.pct_mastery|percent:1 }}</td>
                                        </tr>
                                        {% endif %}
                                    {% endfor %}
                                </tbody>

<<<<<<< HEAD
        {% else %}
            {# "Second block is a list of all available groups, in table form." %}{% endcomment #}
            <div class="title-div">
                <span class="title">{% trans "Student Groups" %}</span>
                <a href="{% url 'add_group' %}?facility={{ facility_id }}&next={{ request.get_full_path|urlencode }}">
                    <span class="glyphicon glyphicon-plus-sign" title="{% trans 'Add a new group' %}"></span>
                </a>
            </div>
            <div class="clear"></div>

            <div>
                <span class="definition">
                    {% trans "A 'group' is a set of students, such as a classroom of students or all students in one grade." %}
                    {% trans "Add students by selecting a group." %}
                </span>
=======
                            </table>

                        </div>
                    {% endif %}
                {% endif %}
>>>>>>> cef76475
            </div>
        </div> <!-- End Student Groups -->

<<<<<<< HEAD
            {% else %}
            <div class="action-bar">
                <div class="selection">
                    <h4>
                        {% trans "Select" %}:
                        <button class="btn btn-default btn-sm all" value="#groups">{% trans "All" %}</button>
                        <button class="btn btn-default btn-sm none" value="#groups">{% trans "None" %}</button>
                    </h4>
                </div>
                <div class="action">
                    <h4>
                        {% trans "Action" %}:
                        <button class="btn btn-default btn-sm delete-group" disabled="disabled" value="#groups">{% trans "Delete Groups" %}</button>
                    </h4>
                </div>
            </div>
            <div class="table-responsive">
                <table class="simple-table selectable-table">
                    <thead>
                        <tr>
                            <th class="headrowuser">{% trans "Group Name" %}</th>
                            <th width="150px">{% trans "Coach" %}</th>
                            <th class="headrowuser">{% trans "# Students" %}</th>
                            <th class="headrowuser">{% trans "Logins" %}</th>
                            <th class="headrowuser">{% trans "Login Time" %}</th>
                            <th class="headrowuser">{% trans "Videos Viewed" %}</th>
                            <th class="headrowuser">{% trans "Exercises Completed" %}</th>
                            <th class="headrowuser">{% trans "Mastery " %}</th>
                        </tr>
                    </thead>
                    <tbody>
                        {% for group in groups %}
                            {% if group.name != ungrouped or group.total_users != 0 %}
                            <tr value="{{ group.id }}" type="groups">
                                <td>
                                    {# Translators: this is a verb; by clicking this link, the user will be able to coach students. #}
                                    <a title="{% blocktrans with groupname=group.name %}Manage group {{ groupname }}.{% endblocktrans %}"
                                        {% if group.id %}
                                        href="{% url 'group_management' zone_id=zone_id facility_id=facility_id group_id=group.id %}"
                                        {% else %}
                                        href="{% url 'group_management' zone_id=zone_id facility_id=facility_id group_id=ungrouped_id %}"
                                        {% endif %}>
                                        {{ group.name }}
                                    </a>

                                    {% if group.id %}
                                    <a href="{% url 'group_edit' group_id=group.id %}?facility={{ facility_id }}&next={{ request.get_full_path|urlencode }}">
                                        <span class="glyphicon glyphicon-pencil" title="{% trans 'Edit group' %}">
                                    </a>
                                    {% endif %}
                                </td>
                                <td>
                                    {# Translators: this is a verb; by clicking this link, the user will be able to coach students. #}
                                    <a title="{% blocktrans with groupname=group.name %}Coach group {{ groupname }}.{% endblocktrans %}" href="{% url 'coach_reports' %}?facility={{ facility_id }}&group={% if group.id %}{{ group.id }}{% else %}Ungrouped{% endif %}">
                                    <div class="sparklines" sparkType="bar" sparkBarColor="green">
                                    <!--
                                        {{ group.total_logins }},
                                        {{ group.total_videos }},
                                        {{ group.total_exercises }}
                                    -->
                                    </div></a>
                                    
                                </td>
                                <td>{{ group.total_users }}</td>
                                <td>{{ group.total_logins }}</td>
                                <td>{{ group.total_hours|floatformat }}</td>
                                <td>{{ group.total_videos }}</td>
                                <td>{{ group.total_exercises }}</td>
                                <td>{{ group.pct_mastery|percent:1 }}</td>
                            </tr>
                            {% endif %}
                        {% endfor %}
                    </tbody>
                </table>
            </div>
            {% endif %}
        {% endif %}
        </div><!-- groups -->

        {% if group_id or num_groups < 25 %}
        <div class="students" id="students">
            <div class="title-div">
                <span class="title">{% trans "Students" %}</span>
                <a href="{% url 'add_facility_student' %}?facility={{ facility_id }}&group={{ group_id }}&next={{ request.get_full_path|urlencode }}">
                    <span class="glyphicon glyphicon-plus-sign" title="{% trans 'Add a new student' %}"></span> 
                </a>
            </div>

            <div>
                <span class="definition">
                    {% trans "This report contains information about recent student activity." %}
                </span>
            </div>

            {% if not student_pages %}
                <p class="no-data">{% trans "You currently have no student data available." %}</p>

            {% else %}
                {% if student_pages.num_listed_pages > 1 %}
            <div class="pagination">
                    <a title="{% trans 'Browse to the previous page of students.' %}" {% if student_pages.has_previous %}href="{{ page_urls.students.prev_page }}#students"{% endif %}>&lt&lt</a>
                    {% for listed_page in student_pages.listed_pages %}
                        {% if listed_page == -1 %}
                            <span class="disabled">&hellip;</span>
                        {% elif listed_page == student_pages.number %}
                            <span class="current">
                                {{ student_pages.number }}
                            </span>
                        {% else %}
                            <a title="{% blocktrans %}Browse to page # {{ listed_page }} of students.{% endblocktrans %}" href="{{ page_urls.students|get_item:listed_page }}#students">{{ listed_page }}</a>
                        {% endif %}
                    {% endfor %}
                    <a title="{% trans 'Browse to the next page of students.' %}" {% if student_pages.has_next %}href="{{ page_urls.students.next_page }}#students"{% endif %}>&gt&gt</a>
            </div>
            <div class="clear"></div>
            {% endif %}
            <div class="action-bar">
                <div class="select">
                    <h4>
                        {% trans "Select" %}:
                        <button class="btn btn-default btn-sm all" value="#students">{% trans "All" %}</button>
                        <button class="btn btn-default btn-sm none" value="#students">{% trans "None" %}</button>
                    </h4>
                </div>
                <div class="action action-students">
                    <h4>
                        {% trans "Action" %}:
                        <button class="btn btn-default btn-sm delete" disabled="disabled" value="#students">{% trans "Delete Students" %}</button>
                        {% if groups %}
                            <button class="btn btn-default btn-sm movegroup" disabled="disabled" value="#students">{% trans "Change Student Groups" %}:</button>
                            <select class="movegrouplist" value="#students">
                                    <option selected>----</option>
                                    {% for group in groups %}
                                        {% if not group_id == group.id and group.id %}
                                            <option value="{{ group.id }}">{{ group.name }}</option>
                                        {% endif %}
                                    {% endfor %}
                                    {% if group_id != ungrouped_id %}
                                        <option value="">{{ ungrouped }}</option>
                                    {% endif %}
                            </select>
                        {% endif %}

                    </h4>
                </div>
            </div>

            <div class="table-responsive">
                <table class="simple-table selectable-table">
                    <thead>
                        <tr>
                            <th class="headrowuser">{% trans "Student Name" %}</th>
                            <th class="headrowuser">{% trans "Coach" %}</th>
                            <th class="headrowuser">{% trans "Group" %}</th>
                            <th class="headrowuser">{% trans "Logins" %}</th>
                            <th class="headrowuser">{% trans "Login Time" %}</th>
                            <th class="headrowuser">{% trans "Videos Viewed" %}</th>
                            <th class="headrowuser">{% trans "Exercises Completed" %}</th>
                            <th class="headrowuser">{% trans "Mastery" %}</th>
                        </tr>
                    </thead>
                    <tbody>
                        {% for student in student_pages %}
                            <tr value="{{ student.id }}" type="students">
                                <td>
                                    <a title="{% blocktrans with studentname=student|format_name:"last_first" %}Edit student {{ studentname }}{% endblocktrans %}" href="{% url 'edit_facility_user' id=student.id %}?facility={{ facility_id }}">
                                        {{ student|format_name:"last_first" }}
                                    </a>
                                    <a href="{% url 'edit_facility_user' id=student.id %}?facility={{ facility_id }}">
                                        <span class="glyphicon glyphicon-pencil" title="{% blocktrans with studentname=student|format_name:"last_first" %}Edit student: {{ studentname }}{% endblocktrans %}"></span>
                                    </a>
                                </td>

                                <td>
                                    <a  title="{% blocktrans with studentname=student|format_name:"last_first" %}Coach student {{ studentname }}{% endblocktrans %}" href="{% url 'student_view' %}?user={{ student.id }}">
                                    <div class="sparklines" sparkType="bar" sparkBarColor="green">
                                    <!--
                                        {{ student.total_logins }},
                                        {{ student.total_videos }},
                                        {{ student.total_exercises }}
                                    -->
                                    </div></a>
                                </td>
                                <td>
                                    {% if student.group %}
                                        {% if group_id %}
                                        <a title="{% blocktrans with groupname=student.group.name %}Manage group {{ groupname }}{% endblocktrans %}" href="{% url 'coach_reports' %}?facility={{ facility.id }}&group={{ student.group.id }}">
                                        {% else %}
                                        <a title="{% blocktrans with groupname=student.group.name %}Coach group {{ groupname }}{% endblocktrans %}" href="{% url 'group_management' zone_id=zone_id facility_id=facility_id group_id=student.group.id %}">
                                        {% endif %}
                                        {{ student.group.name }}
                                        </a>
                                    {% endif %}
                                </td>
                                <td>{{ student.total_logins }}</td>
                                <td>{{ student.total_hours|floatformat }}</td>
                                <td>{{ student.total_videos }}</td>
                                <td>{{ student.total_exercises }}</td>
                                <td>{{ student.pct_mastery|percent:1  }}</td>
                            </tr>

                        {% endfor %}
                    </tbody>
                </table>
            </div>
            {% endif %}
        </div><!-- users -->
=======
        <!-- Begin Student -->
        {% if group_id or num_groups < 25 %}
        <div class="row" id="students">
            <div class="col-md-12">
                <h2>{% trans "Students" %}&nbsp;<small>
                    <a title="{% trans 'Add a new student.' %}" href="{% url 'add_facility_student' %}?facility={{ facility_id }}&group={{ group_id }}&next={{ request.get_full_path|urlencode }}"><span class="glyphicon glyphicon-plus"></span>
                    </a></br>{% trans "This report contains information about recent student activity." %}</small></h2>
            </div>
            <div class="col-md-12">
                {% if not student_pages %}
                    <p class="no-data">{% trans "You currently have no student data available." %}</p>
                {% else %}
                    {% if groups %}
                        <button class="movegroup" disabled="disabled" value="#students">{% trans "Change Student Groups" %}</button>
                        <select class="movegrouplist" value="#students">
                                <option selected>----</option>
                                {% for group in groups %}
                                    {% if not group_id == group.id and group.id %}
                                        <option value="{{ group.id }}">{{ group.name }}</option>
                                    {% endif %}
                                {% endfor %}
                                {% if group_id != ungrouped_id %}
                                    <option value="">{{ ungrouped }}</option>
                                {% endif %}
                        </select>
                    {% endif %}
                    <button class="delete" disabled="disabled" value="#students">{% trans "Delete Students" %}</button>
                {% endif %}
                <div class="table-responsive">
                    <table class="table selectable-table">
                         <thead>
                            <tr class="success">
                                <th><input class="select-all" type="checkbox" value="#students"</th>
                                <th>{% trans "Student Name" %}</th>
                                <th>{% trans "Edit" %}</th>
                                <th>{% trans "Coach" %}</th>
                                <th>{% trans "Group" %}</th>
                                <th>{% trans "Logins" %}</th>
                                <th>{% trans "Login Time" %}</th>
                                <th>{% trans "Videos Viewed" %}</th>
                                <th>{% trans "Exercises Completed" %}</th>
                                <th>{% trans "Mastery" %}</th>
                            </tr>
                        </thead>
                        <tbody>
                            {% for student in student_pages %}
                                <tr class="selectable" value="{{ student.id }}" type="students">
                                    <td><input type="checkbox" value="#students"></td>
                                    <td>
                                        {{ student|format_name:"last_first" }}
                                    </td>
                                    <td>
                                        <a title="{% blocktrans with studentname=student|format_name:"last_first" %}Edit student {{ studentname }}{% endblocktrans %}" href="{% url 'edit_facility_user' id=student.id %}?facility={{ facility_id }}">
                                            <span class="glyphicon glyphicon-pencil"></span>
                                        </a>
                                    </td>

                                    <td>
                                        <a  title="{% blocktrans with studentname=student|format_name:"last_first" %}Coach student {{ studentname }}{% endblocktrans %}" href="{% url 'student_view' %}?user={{ student.id }}">
                                        <div class="sparklines" sparkType="bar" sparkBarColor="green">
                                        <!--
                                            {{ student.total_logins }},
                                            {{ student.total_videos }},
                                            {{ student.total_exercises }}
                                        -->
                                        </div></a>
                                    </td>
                                    <td>
                                        {% if student.group %}
                                            {% if group_id %}
                                            <a title="{% blocktrans with groupname=student.group.name %}Manage group {{ groupname }}{% endblocktrans %}" href="{% url 'coach_reports' %}?facility={{ facility.id }}&group={{ student.group.id }}">
                                            {% else %}
                                            <a title="{% blocktrans with groupname=student.group.name %}Coach group {{ groupname }}{% endblocktrans %}" href="{% url 'group_management' zone_id=zone_id facility_id=facility_id group_id=student.group.id %}">
                                            {% endif %}
                                            {{ student.group.name }}
                                            </a>
                                        {% endif %}
                                    </td>
                                    <td>{{ student.total_logins }}</td>
                                    <td>{{ student.total_hours|floatformat }}</td>
                                    <td>{{ student.total_videos }}</td>
                                    <td>{{ student.total_exercises }}</td>
                                    <td>{{ student.pct_mastery|percent:1  }}</td>
                                </tr>
                            {% endfor %}
                        </tbody>
                    </table>
                </div>
            </div>
            <div class="col-md-12">
                {% if student_pages.num_listed_pages > 1 %}
                    <ul class="pagination pagination-sm">
                        <li><a title="{% trans 'Browse to the previous page of students.' %}" {% if student_pages.has_previous %}href="{{ page_urls.students.prev_page }}#students"{% endif %}>&laquo;</a></li>
                        {% for listed_page in student_pages.listed_pages %}
                            <li {% if listed_page == student_pages.number %} class="active"><a disabled="disabled">{{student_pages.number}}</a>
                                {% else %}>
                                    <a title="{% blocktrans %}Browse to page # {{ listed_page }} of students.{% endblocktrans %}" href="{{ page_urls.students|get_item:listed_page }}#students">{{ listed_page }}</a>
                                {% endif %}
                            </li>
                        {% endfor %}
                        <li><a title="{% trans 'Browse to the next page of students.' %}" {% if student_pages.has_next %}href="{{ page_urls.students.next_page }}#students"{% endif %}>&raquo;</a></li>
                    </ul>
                {% endif %}
            </div>

        </div> <!-- End Student -->
>>>>>>> cef76475
        {% endif %}

    </div> <!-- End Container -->
{% endblock control_panel_content %}<|MERGE_RESOLUTION|>--- conflicted
+++ resolved
@@ -91,7 +91,7 @@
 {% endblock buttons %}
 
 {% block control_panel_content %}
-<<<<<<< HEAD
+
     {% trans "Ungrouped" as ungrouped %}
     <div id="facility_container">
         {% if not group_id %}{# Only show coaches when no group is selected #}
@@ -146,54 +146,7 @@
                             {% trans "Action" %}:
                             <button class="btn btn-default btn-sm delete" disabled="disabled" value="#coaches">{% trans "Delete Coaches" %}</button>
                         </h4>
-=======
-    <div class="container">
-        <!-- Begin Coaches -->
-        <div class="row" id="coaches">
-            {% if not group_id %}
-                <div class="col-md-12">
-                    <h2>{% trans "Coaches" %}&nbsp;<small><a title="{% trans 'Add a new coach.' %}" href="{% url 'add_facility_teacher' %}?facility={{ facility_id }}"><span class="glyphicon glyphicon-plus"></span></a></br>{% trans "Coaches assist students to learn, and can be teachers, parents, or fellow students." %}</small></h2>
-                </div>
-                {% if not coach_pages %}
-                    <div class="col-md-12">
-                        <p class="no-data">{% trans "You currently have no coaches for this facility." %}</p>
-                    </div>
-                {% else %}
-                <div class="col-md-2 pull-left">
-                    {% if not request.is_teacher %}
-                      <button class="action delete" id="delete-coaches" disabled="disabled" value="#coaches">{% trans "Delete Coaches" %}</button>
-                    {% endif %}
-                </div>
-                <div class="col-md-12">
-                    <div class="table-responsive">
-                        <table class="table selectable-table">
-                            <tr class="success">
-                                <th><input class="select-all" type="checkbox" value="#coaches"></th>
-                                <th>{% trans "Coach" %}</th>
-                                <th>{% trans "Edit" %}</th>
-                                <th>{% trans "Logins" %}</th>
-                                <th>{% trans "Login Time" %}</th>
-                                <th>{% trans "Coach Report Views" %}</th>
-                            </tr>
-                            {% for coach in coach_pages %}
-                            <tr class="selectable" value="{{ coach.id }}" type="coaches">
-                                <td><input type="checkbox" value="#coaches"></td>
-                                <td>
-                                    {{ coach|format_name:"last_first" }}
-
-                                </td>
-                                <td>
-                                    <a title="{% blocktrans with coachname=coach|format_name:"last_first" %}Edit user info for coach {{ coachname }}{% endblocktrans %}" href="{% url 'edit_facility_user' id=coach.id %}?facility={{ facility_id }}">
-                                        <span class="glyphicon glyphicon-pencil"></span>
-                                    </a>
-                                </td>
-                                <td>{{ coach.total_logins }}</td>
-                                <td>{{ coach.total_hours|floatformat }}</td>
-                                <td>{{ coach.total_report_views }}</td>
-                            </tr>
-                            {% endfor %}
-                        </table>
->>>>>>> cef76475
+
                     </div>
                 </div>
                 <div class="col-md-12">
@@ -212,7 +165,6 @@
                     {% endif %}
                 </div>
 
-<<<<<<< HEAD
                 <table class="simple-table selectable-table">
                     <thead>
                         <tr>
@@ -239,9 +191,6 @@
                     </tbody>
                 </table>
                 {% endblock %}
-=======
-                {% endif %}
->>>>>>> cef76475
             {% endif %}
         </div> <!-- End Coaches -->
 
@@ -343,7 +292,6 @@
                                     {% endfor %}
                                 </tbody>
 
-<<<<<<< HEAD
         {% else %}
             {# "Second block is a list of all available groups, in table form." %}{% endcomment #}
             <div class="title-div">
@@ -359,17 +307,8 @@
                     {% trans "A 'group' is a set of students, such as a classroom of students or all students in one grade." %}
                     {% trans "Add students by selecting a group." %}
                 </span>
-=======
-                            </table>
-
-                        </div>
-                    {% endif %}
-                {% endif %}
->>>>>>> cef76475
             </div>
         </div> <!-- End Student Groups -->
-
-<<<<<<< HEAD
             {% else %}
             <div class="action-bar">
                 <div class="selection">
@@ -577,114 +516,6 @@
             </div>
             {% endif %}
         </div><!-- users -->
-=======
-        <!-- Begin Student -->
-        {% if group_id or num_groups < 25 %}
-        <div class="row" id="students">
-            <div class="col-md-12">
-                <h2>{% trans "Students" %}&nbsp;<small>
-                    <a title="{% trans 'Add a new student.' %}" href="{% url 'add_facility_student' %}?facility={{ facility_id }}&group={{ group_id }}&next={{ request.get_full_path|urlencode }}"><span class="glyphicon glyphicon-plus"></span>
-                    </a></br>{% trans "This report contains information about recent student activity." %}</small></h2>
-            </div>
-            <div class="col-md-12">
-                {% if not student_pages %}
-                    <p class="no-data">{% trans "You currently have no student data available." %}</p>
-                {% else %}
-                    {% if groups %}
-                        <button class="movegroup" disabled="disabled" value="#students">{% trans "Change Student Groups" %}</button>
-                        <select class="movegrouplist" value="#students">
-                                <option selected>----</option>
-                                {% for group in groups %}
-                                    {% if not group_id == group.id and group.id %}
-                                        <option value="{{ group.id }}">{{ group.name }}</option>
-                                    {% endif %}
-                                {% endfor %}
-                                {% if group_id != ungrouped_id %}
-                                    <option value="">{{ ungrouped }}</option>
-                                {% endif %}
-                        </select>
-                    {% endif %}
-                    <button class="delete" disabled="disabled" value="#students">{% trans "Delete Students" %}</button>
-                {% endif %}
-                <div class="table-responsive">
-                    <table class="table selectable-table">
-                         <thead>
-                            <tr class="success">
-                                <th><input class="select-all" type="checkbox" value="#students"</th>
-                                <th>{% trans "Student Name" %}</th>
-                                <th>{% trans "Edit" %}</th>
-                                <th>{% trans "Coach" %}</th>
-                                <th>{% trans "Group" %}</th>
-                                <th>{% trans "Logins" %}</th>
-                                <th>{% trans "Login Time" %}</th>
-                                <th>{% trans "Videos Viewed" %}</th>
-                                <th>{% trans "Exercises Completed" %}</th>
-                                <th>{% trans "Mastery" %}</th>
-                            </tr>
-                        </thead>
-                        <tbody>
-                            {% for student in student_pages %}
-                                <tr class="selectable" value="{{ student.id }}" type="students">
-                                    <td><input type="checkbox" value="#students"></td>
-                                    <td>
-                                        {{ student|format_name:"last_first" }}
-                                    </td>
-                                    <td>
-                                        <a title="{% blocktrans with studentname=student|format_name:"last_first" %}Edit student {{ studentname }}{% endblocktrans %}" href="{% url 'edit_facility_user' id=student.id %}?facility={{ facility_id }}">
-                                            <span class="glyphicon glyphicon-pencil"></span>
-                                        </a>
-                                    </td>
-
-                                    <td>
-                                        <a  title="{% blocktrans with studentname=student|format_name:"last_first" %}Coach student {{ studentname }}{% endblocktrans %}" href="{% url 'student_view' %}?user={{ student.id }}">
-                                        <div class="sparklines" sparkType="bar" sparkBarColor="green">
-                                        <!--
-                                            {{ student.total_logins }},
-                                            {{ student.total_videos }},
-                                            {{ student.total_exercises }}
-                                        -->
-                                        </div></a>
-                                    </td>
-                                    <td>
-                                        {% if student.group %}
-                                            {% if group_id %}
-                                            <a title="{% blocktrans with groupname=student.group.name %}Manage group {{ groupname }}{% endblocktrans %}" href="{% url 'coach_reports' %}?facility={{ facility.id }}&group={{ student.group.id }}">
-                                            {% else %}
-                                            <a title="{% blocktrans with groupname=student.group.name %}Coach group {{ groupname }}{% endblocktrans %}" href="{% url 'group_management' zone_id=zone_id facility_id=facility_id group_id=student.group.id %}">
-                                            {% endif %}
-                                            {{ student.group.name }}
-                                            </a>
-                                        {% endif %}
-                                    </td>
-                                    <td>{{ student.total_logins }}</td>
-                                    <td>{{ student.total_hours|floatformat }}</td>
-                                    <td>{{ student.total_videos }}</td>
-                                    <td>{{ student.total_exercises }}</td>
-                                    <td>{{ student.pct_mastery|percent:1  }}</td>
-                                </tr>
-                            {% endfor %}
-                        </tbody>
-                    </table>
-                </div>
-            </div>
-            <div class="col-md-12">
-                {% if student_pages.num_listed_pages > 1 %}
-                    <ul class="pagination pagination-sm">
-                        <li><a title="{% trans 'Browse to the previous page of students.' %}" {% if student_pages.has_previous %}href="{{ page_urls.students.prev_page }}#students"{% endif %}>&laquo;</a></li>
-                        {% for listed_page in student_pages.listed_pages %}
-                            <li {% if listed_page == student_pages.number %} class="active"><a disabled="disabled">{{student_pages.number}}</a>
-                                {% else %}>
-                                    <a title="{% blocktrans %}Browse to page # {{ listed_page }} of students.{% endblocktrans %}" href="{{ page_urls.students|get_item:listed_page }}#students">{{ listed_page }}</a>
-                                {% endif %}
-                            </li>
-                        {% endfor %}
-                        <li><a title="{% trans 'Browse to the next page of students.' %}" {% if student_pages.has_next %}href="{{ page_urls.students.next_page }}#students"{% endif %}>&raquo;</a></li>
-                    </ul>
-                {% endif %}
-            </div>
-
-        </div> <!-- End Student -->
->>>>>>> cef76475
         {% endif %}
 
     </div> <!-- End Container -->
