{% extends "control_panel/base.html" %}
{% load i18n %}
{% load staticfiles %}
{% load my_filters %}

{% block title %}{% blocktrans with device_name=device.name %}{{ device_name }} Device Syncing History{% endblocktrans %}{{ block.super }}{% endblock title %}

{% block headcss %}{{ block.super }}
    <style>
        th:first-child, th:nth-child(2) {
            width: 250px;
        }
        th:nth-child(3), th:nth-child(4), th:last-child {
            width: 200px;
        }
    </style>
{% endblock headcss %}

{% block buttons %}{{ block.super }}
    {% if is_own_device %}
        <div class="server-online-only">
            <a class="registered-only btn btn-success" href="javascript:force_sync()">{% trans "Sync Now!" %}</a>
            <a class="not-registered-only btn btn-success" href="{% url 'register_public_key' %}">{% trans "Register" %}</a>
        </div>
    {% endif %}
{% endblock buttons %}

{% block control_panel_content %}
    <div id="zone_container">

        <div class="device_metadata">
            <h3>{% trans "Device Metadata" %}</h3>

            <dl class="dl-horizontal">
            {% if software_version %}
                <!---Current System status -->
                <dt>{% trans "Device ID" %}:</dt>
                <dd>{{ device.id }}</dd>
                <dt>{% trans "Current Version" %}:</dt>
                <dd>{{ software_version }}</dd>
                <dt>{% trans "Released Date" %}:</dt>
                <dd>{{ software_release_date }}</dd>
                <dt>{% trans "Database Size" %}:</dt>
                <dd>{{ database_size|floatformat }} MB</dd>
                <dt>{% trans "Database last update" %}:</dt>
                <dd>{{ database_last_updated }}</dd>
                <dt>{% trans "Install Directory" %}:</dt>
                <dd>{{ install_dir }}</dd>

            {% elif not shown_sessions %}

            {% else %}
                <!---Remote system status -->
                <dt>{% trans "Version" %}:</dt>
                <dd>{{ device_version }}</dd>
                <dt>{% trans "Operating System" %}:</dt>
                <dd>{{ device_os }}</dd>
            {% endif %}
            </dl>
        </div>

        <div class="sync_sessions">
            <div>
                <h3>{% trans "Sync Sessions" %}</h3>
            </div>

            {% if not session_pages %}
                <p class="registered-only">{% trans "This device has never synced with the central server." %}</p>
                <p class="not-registered-only">{% trans "This device is not registered, and so cannot sync data with the central server." %}</p>
            {% else %}
                <table class="table">
                    <thead>
                        <tr class="success">
                            <th width="250px">{% trans "Sync Date" %}</th>
                            <th width="250px">{% trans "Device IP Address" %}</th>
                            <th width="200px">{% trans "# Models Uploaded" %}</th>
                            <th width="200px">{% trans "# Models Downloaded" %}</th>
                            <th width="200px">{% trans "# Errors" %}</th>
                        </tr>
                    </thead>
                    <tbody>
                    {% for sync_session in session_pages %}
                        <tr>
                            <td>{{ sync_session.timestamp }}</td>
                            <td>{{ sync_session.ip }}</td>
                            <td>{{ sync_session.models_uploaded }}</td>
                            <td>{{ sync_session.models_downloaded }}</td>
                            <td>{{ sync_session.errors }}</td>
                        </tr>
                    {% endfor %}
                    </tbody>
                </table>
                {% if session_pages.num_listed_pages > 1 %}
                <div class="pagination">
                        <a title="{% trans 'Browse to the previous page of sync sessions.' %}" {% if session_pages.has_previous %}href="{{ page_urls.prev_page }}"{% endif %}>&lt&lt</a>
                        {% for listed_page in session_pages.listed_pages %}
                            {% if listed_page == -1 %}
                                <span class="disabled">&hellip;</span>
                            {% elif listed_page == session_pages.number %}
                                <span class="current">
                                   {{ session_pages.number }}
                                </span>
                            {% else %}
                                <a title="{% blocktrans %}Browse to page # {{ listed_page }} of sessions.{% endblocktrans %}" href="{{ page_urls|get_item:listed_page }}">{{ listed_page }}</a>
                            {% endif %}
                        {% endfor %}
                        <a title="{% trans 'Browse to the next page of sessions.' %}" {% if session_pages.has_next %}href="{{ page_urls.next_page }}"{% endif %}>&gt&gt</a>
                </div>
                {% endif %}
<<<<<<< HEAD

                <div class="table_responsive"> <!-- Note from Heidi: this is an imitation of the Bootstrap class 
                called 'table-responsive'; I am not using Bootstrap's table classes here for a few reasons -->
                    <table class="simple-table">
                        <tr>
                            <th>{% trans "Sync Date" %}</th>
                            <th>{% trans "Device IP Address" %}</th>
                            <th>{% trans "# Models Uploaded" %}</th>
                            <th>{% trans "# Models Downloaded" %}</th>
                            <th>{% trans "# Errors" %}</th>
                        </tr>
                        {% for sync_session in session_pages %}
                            <tr>
                                <td>{{ sync_session.timestamp }}</td>
                                <td>{{ sync_session.ip }}</td>
                                <td>{{ sync_session.models_uploaded }}</td>
                                <td>{{ sync_session.models_downloaded }}</td>
                                <td>{{ sync_session.errors }}</td>
                            </tr>
                        {% endfor %}
                    </table>
                </div>
=======
>>>>>>> cef76475
            {% endif %}
        </div>

    </div><!-- zone_container -->
{% endblock control_panel_content %}<|MERGE_RESOLUTION|>--- conflicted
+++ resolved
@@ -107,8 +107,6 @@
                         <a title="{% trans 'Browse to the next page of sessions.' %}" {% if session_pages.has_next %}href="{{ page_urls.next_page }}"{% endif %}>&gt&gt</a>
                 </div>
                 {% endif %}
-<<<<<<< HEAD
-
                 <div class="table_responsive"> <!-- Note from Heidi: this is an imitation of the Bootstrap class 
                 called 'table-responsive'; I am not using Bootstrap's table classes here for a few reasons -->
                     <table class="simple-table">
@@ -130,8 +128,6 @@
                         {% endfor %}
                     </table>
                 </div>
-=======
->>>>>>> cef76475
             {% endif %}
         </div>
 
