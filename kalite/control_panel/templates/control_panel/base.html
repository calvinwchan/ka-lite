--- conflicted
+++ resolved
@@ -33,11 +33,7 @@
                             {% endif %}
                         {% endif %}
                     {% if facility or device %}</a>
-<<<<<<< HEAD
-                    {% elif own_device_is_trusted %} <a class="edit-link" href="{% url 'zone_form' zone_id=zone_id %}">(edit)</a>
-=======
-                    {% elif own_device_is_trusted %} <a class="edit-link" href="{% url zone_form zone_id=zone_id %}">{% trans "(edit)" %}</a>
->>>>>>> f5b5e1d5
+                    {% elif own_device_is_trusted %} <a class="edit-link" href="{% url 'zone_form' zone_id=zone_id %}">{% trans "(edit)" %}</a>
                     {% endif %}
                 </li>
                 <li>
@@ -51,11 +47,7 @@
                     &gt; {% if group_id %}<a href="{% url 'facility_management' zone_id=zone_id facility_id=facility_id %}">{{ facility.name }}</a>
                     {% else %}
                     {{ facility.name }}
-<<<<<<< HEAD
-                    <a class="edit-link" href="{% url 'facility_form' zone_id=zone_id facility_id=facility.id %}">(edit)</a>
-=======
-                    <a class="edit-link" href="{% url facility_form zone_id=zone_id facility_id=facility.id %}">{% trans "(edit)" %}</a>
->>>>>>> f5b5e1d5
+                    <a class="edit-link" href="{% url 'facility_form' zone_id=zone_id facility_id=facility.id %}">{% trans "(edit)" %}</a>
                     {% endif %}
                 </li>
                 {% endif %}
