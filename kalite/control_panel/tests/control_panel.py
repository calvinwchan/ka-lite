import time

from django.conf import settings
from django.utils import unittest
from django.test import Client

from selenium import webdriver
from selenium.common.exceptions import NoSuchElementException
from selenium.webdriver.common.keys import Keys
from selenium.webdriver.support import expected_conditions as EC
from selenium.webdriver.support.ui import WebDriverWait

from kalite.control_panel.views import UNGROUPED
from kalite.distributed.tests.browser_tests.base import KALiteDistributedBrowserTestCase
from kalite.testing.mixins.django_mixins import CreateAdminMixin
from kalite.testing.mixins.facility_mixins import FacilityMixins, CreateGroupMixin
from kalite.testing.mixins.student_testing_mixins import StudentTestingMixins
from kalite.testing.mixins.securesync_mixins import CreateDeviceMixin

logging = settings.LOG


class FacilityControlTests(FacilityMixins,
                           CreateAdminMixin,
                           CreateDeviceMixin,
                           KALiteDistributedBrowserTestCase):

    def setUp(self):
        self.setup_fake_device()
        super(FacilityControlTests, self).setUp()

    def test_delete_facility(self):
        facility_name = 'should-be-deleted'
        self.fac = self.create_facility(name=facility_name)
        self.browser_login_admin()
        self.browse_to(self.reverse('zone_redirect'))  # zone_redirect so it will bring us to the right zone

        # assert that our facility exists
        selector = 'tr[facility-id="%s"] > td > a.facility-delete-link > span' % self.fac.id
        self.browser_click_and_accept(selector, text=facility_name)

        with self.assertRaises(NoSuchElementException):
            self.browser.find_element_by_xpath('//tr[@facility-id="%s"]' % self.fac.id)

    def test_teachers_have_no_facility_delete_button(self):
        facility_name = 'should-not-be-deleted'
        self.fac = self.create_facility(name=facility_name)

        teacher_username, teacher_password = 'teacher1', 'password'
        self.teacher = self.create_teacher(username=teacher_username,
                                           password=teacher_password)
        self.browser_login_teacher(username=teacher_username,
                                   password=teacher_password,
                                   facility_name=self.teacher.facility.name)

        self.browse_to(self.reverse('zone_redirect'))  # zone_redirect so it will bring us to the right zone
        facility_row = self.browser.find_element_by_xpath('//tr[@facility-id="%s"]' % self.fac.id)

        with self.assertRaises(NoSuchElementException):
            facility_row.find_element_by_xpath('//a[@class="facility-delete-link"]')


class GroupControlTests(FacilityMixins,
                        CreateDeviceMixin,
                        KALiteDistributedBrowserTestCase):

    def setUp(self):
        self.setup_fake_device()
        self.facility = self.create_facility()

        group_name = 'group1'
        self.group = self.create_group(name=group_name, facility=self.facility)

        super(GroupControlTests, self).setUp()

    def test_delete_group(self):

        self.browser_login_admin()
        self.browse_to(self.reverse('facility_management', kwargs={'facility_id': self.facility.id, 'zone_id': None}))

        group_row = self.browser.find_element_by_xpath('//tr[@value="%s"]' % self.group.id)
        group_delete_checkbox = group_row.find_element_by_xpath('.//input[@type="checkbox" and @value="#groups"]')
        group_delete_checkbox.click()

<<<<<<< HEAD
        self.browser_click_and_accept('button.delete-group')

        WebDriverWait(self.browser, 8).until(EC.staleness_of(group_row))
=======
        confirm_group_selector = ".delete-group"
        self.browser_click_and_accept(confirm_group_selector)
>>>>>>> 05ee9491

        with self.assertRaises(NoSuchElementException):
            self.browser.find_element_by_xpath('//tr[@value="%s"]' % self.group.id)

    def test_teachers_have_no_group_delete_button(self):
        teacher_username, teacher_password = 'teacher1', 'password'
        self.teacher = self.create_teacher(username=teacher_username,
                                           password=teacher_password,
                                           facility=self.facility)
        self.browser_login_teacher(username=teacher_username,
                                   password=teacher_password,
                                   facility_name=self.facility.name)

        self.browse_to(self.reverse('facility_management', kwargs={'facility_id': self.facility.id, 'zone_id': None}))

        with self.assertRaises(NoSuchElementException):
            self.browser.find_element_by_xpath('//button[@class="delete-group"]')

    def test_teachers_have_no_delete_coaches_button(self):
        teacher_username, teacher_password = 'teacher1', 'password'
        self.teacher = self.create_teacher(username=teacher_username,
                                           password=teacher_password,
                                           facility=self.facility)
        self.browser_login_teacher(username=teacher_username,
                                   password=teacher_password,
                                   facility_name=self.teacher.facility.name)

        self.browse_to(self.reverse('facility_management', kwargs={'facility_id': self.facility.id, 'zone_id': None}))

        with self.assertRaises(NoSuchElementException):
            self.browser.find_element_by_xpath('//button[@id="delete-coaches"]')


class CSVExportTests(FacilityMixins,
                     StudentTestingMixins,
                     CreateDeviceMixin,
                     CreateAdminMixin,
                     KALiteDistributedBrowserTestCase):

    def setUp(self):
        self.setup_fake_device()
        self.facility = self.create_facility()
        self.base_url = self.reverse("zone_data_export", kwargs={"zone_id": None})

        self.group = self.create_group(name='group1', facility=self.facility)
        self.empty_group = self.create_group(name='empty_group', facility=self.facility)

        self.stu1 = self.create_student(username='stu1', facility=self.facility, group=self.group)
        self.stu2 = self.create_student(username='stu2', facility=self.facility)

        self.test_log_1 = self.create_test_log(user=self.stu1)
        self.test_log_2 = self.create_test_log(user=self.stu2)

        self.admin = self.create_admin()
        self.client = Client()
        self.client.login(username='admin', password='admin')

        super(CSVExportTests, self).setUp()

    def test_export_all(self):
        resp = self.client.get(self.base_url + "?facility_id=all&group_id=all")
        self.assertEquals(len(resp._container), 4, "CSV file has wrong number of rows")
        # Because the CSV result does not guarantee sorting - we loop thru the results here
        # and check if the grouped and ungrouped users exist.
        ungrouped_ok = False
        grouped_ok = False
        for row in resp._container[2:]:
            values = row.split(',')
            if values[2] == self.group.name:
                grouped_ok = True
            elif values[2] == UNGROUPED:
                ungrouped_ok = True
        self.assertTrue(grouped_ok, "Grouped user data not exported.")
        self.assertTrue(ungrouped_ok, "Ungrouped user data not exported.")

    def test_export_grouped_students_only(self):
        resp = self.client.get(self.base_url + "?facility_id=all&group_id=%s" % self.group.id)
        self.assertEquals(len(resp._container), 3, "CSV file has wrong number of rows")
        first_row = resp._container[2].split(',')
        self.assertEquals(self.group.name, first_row[2], "Returned data for wrong group")<|MERGE_RESOLUTION|>--- conflicted
+++ resolved
@@ -82,14 +82,8 @@
         group_delete_checkbox = group_row.find_element_by_xpath('.//input[@type="checkbox" and @value="#groups"]')
         group_delete_checkbox.click()
 
-<<<<<<< HEAD
-        self.browser_click_and_accept('button.delete-group')
-
-        WebDriverWait(self.browser, 8).until(EC.staleness_of(group_row))
-=======
         confirm_group_selector = ".delete-group"
         self.browser_click_and_accept(confirm_group_selector)
->>>>>>> 05ee9491
 
         with self.assertRaises(NoSuchElementException):
             self.browser.find_element_by_xpath('//tr[@value="%s"]' % self.group.id)
