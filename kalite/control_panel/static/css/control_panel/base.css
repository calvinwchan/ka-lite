--- conflicted
+++ resolved
@@ -27,102 +27,11 @@
 .selectable-table tbody tr.selected {
     background: #C4CAF5;
 }
-<<<<<<< HEAD
-
-.date {
-    display: inline !important;
-    margin: 5px;
-    text-align: center;
-    width: 180px;
-}
-
-.no-data {
-    padding-left: 50px;
-    font-weight: bold;
-    color: #f00;
-}
-.definition {
-    font-style: italic;
-}
-
-.hidden {
-    display: none;
-}
-.title-div{
-    margin-top: 20px;
-}
-.title {
-    font-size: 16pt;
-}
-.icon-medium {
-    min-width: 13px;
-    min-height: 13px;
-}
-.icon-pencil, .icon-trash, .icon-plus-sign {
-    padding-left: 10px;
-}
-.export_csv_div {
-    float: right;
-    margin-top: 30px;
-    position: relative;
-    display: none;
-    background-color: #ddd;
-    padding: 5px;
-}
-
-=======
->>>>>>> 721d7061
 .export_csv_input {
     margin-left: 2.5em;
     display: inline !important;
     margin: 5px;
 }
-<<<<<<< HEAD
-
-dl {
-    margin-bottom:20px;
-    }
-
-dt,dd {
-    line-height:20px;
-    }
-
-dt {
-    font-weight:bold;
-    }
-
-dd {
-    margin-left:10px;
-    }
-
-.dl-horizontal {
-    *zoom:1;
-    }
-
-.dl-horizontal:before,.dl-horizontal:after {
-    display:table;
-    line-height:0;
-    content:"";
-    }
-
-.dl-horizontal:after {
-    clear:both;
-    }
-
-.dl-horizontal dt {
-    float:left;
-    width:160px;
-    overflow:hidden;
-    clear:left;
-    text-align:right;
-    text-overflow:ellipsis;
-    white-space:nowrap;
-    }
-
-.dl-horizontal dd {
-    margin-left:180px;
-=======
 .add-new-table-item {
     margin-left: 8px;
->>>>>>> 721d7061
 }