--- conflicted
+++ resolved
@@ -1,7 +1,7 @@
 // Handles the data export functionality of the control panel
 // TODO-blocker(dylanjbarth) 0.13: limit requests and handle pagination
 
-// Models 
+// Models
 var ZoneModel = Backbone.Model.extend();
 
 var FacilityModel = Backbone.Model.extend();
@@ -27,10 +27,7 @@
 });
 
 
-<<<<<<< HEAD
 // Views
-=======
-// Views 
 var DataExportView = Backbone.View.extend({
     // the containing view
     template: HB.template('data_export/data-export-container'),
@@ -59,7 +56,7 @@
     },
 
     render: function() {
-        // render container     
+        // render container
         this.$el.html(this.template(this.model.attributes));
 
         // append zone, facility & group select views.
@@ -96,7 +93,7 @@
     export_data: function(ev) {
         ev.preventDefault();
 
-        // Update export link based on currently selected paramters 
+        // Update export link based on currently selected paramters
         var zone_id = this.model.get("zone_id");
         var facility_id = this.model.get("facility_id");
         var group_id = this.model.get("group_id");
@@ -123,14 +120,13 @@
     }
 });
 
->>>>>>> 4f7c25eb
 
 var ZoneSelectView = Backbone.View.extend({
 
     template: HB.template('data_export/zone-select'),
 
     initialize: function() {
-        // Create collections 
+        // Create collections
         this.zone_list = new ZoneCollection();
 
         // on central, this is a dynamic view
@@ -186,20 +182,20 @@
     initialize: function() {
         // Create collections
         this.facility_list = new FacilityCollection();
-        
+
         // Re-render self when the fetch returns or state model changes
         this.listenTo(this.facility_list, 'sync', this.render);
         this.listenTo(this.facility_list, 'reset', this.render);
         this.listenTo(this.model, 'change:resource_id', this.render);
 
         // on central, facilities depend on the zone selected
-        // on distributed, zone is fixed 
+        // on distributed, zone is fixed
         if (this.model.get("is_central")) {
             // Listen for any changes on the zone model, when it happens, re-fetch self
             this.listenTo(this.model, 'change:zone_id', this.fetch_by_zone);
         }
-        
-        // Fetch collection, by fixed zone 
+
+        // Fetch collection, by fixed zone
         this.fetch_by_zone();
 
         // Render
@@ -211,7 +207,7 @@
         var template_context = {
             facilities: this.facility_list.toJSON(),
             selection: this.model.get("facility_id"),
-            // Facility select is enabled only if zone_id has been set 
+            // Facility select is enabled only if zone_id has been set
             is_disabled: this.is_disabled()
         };
 
@@ -221,8 +217,8 @@
     },
 
     is_disabled: function() {
-        // Helper function to quickly check whether the facility select input 
-        // should be enabled or disabled based on conditions that matter to it. 
+        // Helper function to quickly check whether the facility select input
+        // should be enabled or disabled based on conditions that matter to it.
         if (this.model.get("resource_id") === "device_log"){
             return true;
         }
@@ -243,7 +239,7 @@
     },
 
     facility_changed: function(ev) {
-        // Update state model 
+        // Update state model
         var facility_id = this.$("select").val();
 
         this.model.set({
@@ -256,8 +252,8 @@
         // First disable the select
         if (this.model.get("is_central")) {
             var zone_id = this.model.get("zone_id");
-            
-            // only fetch if a zone ID has been set 
+
+            // only fetch if a zone ID has been set
             if (zone_id) {
                 this.render_waiting();
                 this.facility_list.fetch({
@@ -277,7 +273,7 @@
 });
 
 var GroupSelectView = Backbone.View.extend({
-    
+
     template: HB.template('data_export/group-select'),
 
     initialize: function() {
@@ -290,7 +286,7 @@
         this.listenTo(this.model, 'change:resource_id', this.render);
 
         // on central, groups depend on facilities which depend on the zone selected
-        // on distributed, zone is fixed, so groups just depend on facilities 
+        // on distributed, zone is fixed, so groups just depend on facilities
         // Regardless, wait for any changes on the facility model, and then re-fetch self
         this.listenTo(this.model, 'change:facility_id', this.fetch_by_facility);
 
@@ -302,7 +298,7 @@
         var template_context = {
             groups: this.group_list.toJSON(),
             selection: this.model.get("group_id"),
-            // Group select is enabled only if facility_id has been set 
+            // Group select is enabled only if facility_id has been set
             is_disabled: this.is_disabled()
         };
 
@@ -338,7 +334,7 @@
 
     fetch_by_facility: function() {
         var facility_id = this.model.get("facility_id");
-        // only fetch if facility ID has been set 
+        // only fetch if facility ID has been set
         if (facility_id) {
             this.render_waiting();
             this.group_list.fetch({
@@ -381,7 +377,7 @@
     },
 
     render: function() {
-        // render container     
+        // render container
         this.$el.html(this.template(this.model.attributes));
 
         // append zone, facility & group select views.
@@ -416,7 +412,7 @@
     export_data: function(ev) {
         ev.preventDefault();
 
-        // Update export link based on currently selected paramters 
+        // Update export link based on currently selected paramters
         var zone_id = this.model.get("zone_id");
         var facility_id = this.model.get("facility_id");
         var group_id = this.model.get("group_id");
