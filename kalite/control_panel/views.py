import datetime
from annoying.decorators import render_to, wraps
from annoying.functions import get_object_or_None
from collections import OrderedDict, namedtuple

from django.contrib import messages
from django.core import serializers
from django.core.exceptions import ValidationError
from django.core.paginator import Paginator, EmptyPage, PageNotAnInteger
from django.core.urlresolvers import reverse
from django.db.models import Sum, Max
from django.http import HttpResponse, HttpResponseRedirect
from django.shortcuts import get_object_or_404, render_to_response
from django.template import RequestContext
from django.utils.translation import ugettext as _

import settings
from .forms import ZoneForm, UploadFileForm
try:
    from central.models import Organization
except:
    from django.db import models
    class Organization(models.Model):
        pass
from coachreports.views import student_view_context
from main import topicdata
from main.models import ExerciseLog, VideoLog, UserLog, UserLogSummary
from securesync.forms import FacilityForm
from securesync.models import Facility, FacilityUser, FacilityGroup, DeviceZone, Device, Zone, SyncSession
from settings import LOG as logging
from shared.decorators import require_authorized_admin, require_authorized_access_to_student_data
from utils.internet import CsvResponse, render_to_csv


@require_authorized_admin
@render_to("control_panel/zone_form.html")
def zone_form(request, zone_id, org_id=None):
    org = get_object_or_None(Organization, pk=org_id) if org_id else None
    zone = get_object_or_404(Zone, pk=zone_id) if zone_id != "new" else None

    if request.method == "POST":
        form = ZoneForm(data=request.POST, instance=zone)
        if form.is_valid():
            form.instance.save()
            if org:
                org.zones.add(form.instance)
            if zone_id == "new":
                zone_id = form.instance.pk
            return HttpResponseRedirect(reverse("zone_management", kwargs={ "org_id": org_id, "zone_id": zone_id }))
    else:
        form = ZoneForm(instance=zone)
    return {
        "org": org,
        "zone": zone,
        "form": form,
    }


@require_authorized_admin
@render_to("control_panel/zone_management.html")
def zone_management(request, zone_id, org_id=None):
    org = get_object_or_None(Organization, pk=org_id) if org_id else None
    zone = get_object_or_404(Zone, pk=zone_id)# if zone_id != "new" else None
    own_device = Device.get_own_device()

    # Accumulate device data
    device_data = OrderedDict()
    for device in Device.objects.filter(devicezone__zone=zone).order_by("name"):

<<<<<<< HEAD
        sync_sessions = SyncSession.objects.filter(client_device=device).order_by("timestamp")
=======
>>>>>>> 9cd45d5e
        user_activity = UserLogSummary.objects.filter(device=device)
        sync_sessions = SyncSession.objects.filter(client_device=device)
        if not settings.CENTRAL_SERVER and device.id != own_device.id:
            sync_sessions = None
        
        device_data[device.id] = {
            "name": device.name or device.id,
            "num_times_synced": sync_sessions.count() if sync_sessions is not None else None,
            "last_time_synced": sync_sessions.aggregate(Max("timestamp"))["timestamp__max"] if sync_sessions is not None else None,
            "last_time_used":   None if user_activity.count() == 0 else user_activity.order_by("-end_datetime")[0],
            "counter": device.get_counter(),
        }

    # Accumulate facility data
    facility_data = OrderedDict()
    for facility in Facility.objects.by_zone(zone).order_by("name"):

        user_activity = UserLogSummary.objects.filter(user__facility=facility)

        facility_data[facility.id] = {
            "name": facility.name,
            "num_users":  FacilityUser.objects.filter(facility=facility).count(),
            "num_groups": FacilityGroup.objects.filter(facility=facility).count(),
            "id": facility.id,
            "last_time_used":   None if user_activity.count() == 0 else user_activity.order_by("-end_datetime")[0],
        }

    return {
        "org": org,
        "zone": zone,
        "facilities": facility_data,
        "devices": device_data,
        "upload_form": UploadFileForm(),
        "own_device_is_trusted": Device.get_own_device().get_metadata().is_trusted,
    }


@require_authorized_admin
def delete_zone(request, org_id, zone_id):
    zone = Zone.objects.get(pk=zone_id)
    if not zone.has_dependencies(passable_classes=["Organization"]):
        zone.delete()
        messages.success(request, "You have successfully deleted " + zone.name + ".")
    else:
        messages.warning(request, "You cannot delete this zone because it is syncing data with with %d device(s)" % zone.devicezone_set.count())
    return HttpResponseRedirect(reverse("org_management"))

#TODO(bcipolli) I think this will be deleted on the central server side
@require_authorized_admin
@render_to("control_panel/facility_management.html")
def facility_management(request, zone_id, org_id=None):
    facilities = Facility.objects.by_zone(zone_id)
    return {
        "zone_id": zone_id,
        "facilities": facilities,
    }


@require_authorized_admin
@render_to("control_panel/facility_usage.html")
@render_to_csv(["students", "teachers"], key_label="user_id", order="stacked")
def facility_usage(request, facility_id, org_id=None, zone_id=None, frequency=None):

    # Basic data
    org = get_object_or_None(Organization, pk=org_id) if org_id else None
    zone = get_object_or_None(Zone, pk=zone_id) if zone_id else None
    facility = get_object_or_404(Facility, pk=facility_id)
    groups = FacilityGroup.objects.filter(facility=facility).order_by("name")
    students = FacilityUser.objects \
        .filter(facility=facility, is_teacher=False) \
        .order_by("last_name", "first_name", "username") \
        .prefetch_related("group")
    teachers = FacilityUser.objects \
        .filter(facility=facility, is_teacher=True) \
        .order_by("last_name", "first_name", "username") \
        .prefetch_related("group")
    
    # Get the start and end date--based on csv.  A hack, yes...
    if request.GET.get("format", "") == "csv":
        frequency = frequency or request.GET.get("fequency", "months")
        (period_start, period_end) = _get_date_range(frequency)
    else:
        (period_start, period_end) = (None, None)

    (student_data, group_data) = _get_user_usage_data(students, period_start=period_start, period_end=period_end)
    (teacher_data, _) = _get_user_usage_data(teachers, period_start=period_start, period_end=period_end)

    # Total hack for CSV-only
    if request.GET.get("format") == "csv":
        (period_start, period_end) = _get_date_range(frequency)
    else:
        period_start = None
        period_end = None

    return {
        "org": org,
        "zone": zone,
        "facility": facility,
        "groups": group_data,
        "students": student_data,
        "teachers": teacher_data,
        "date_range": [period_start, period_end] if frequency else [None, None],
    }



def _get_date_range(frequency):
    """
    Hack function (while CSV is in initial stages),
        returns dates of beginning and end of last month.
    Should be extended to do something more generic, based on
    "frequency", and moved into utils/general.py
    """
    assert frequency == "months"

    if frequency == "months":  # only works for months ATM
        cur_date = datetime.datetime.now()
        first_this_month = datetime.datetime(year=cur_date.year, month=cur_date.month, day=1, hour=0, minute=0, second=0)
        period_end = first_this_month - datetime.timedelta(seconds=1)
        period_start = datetime.datetime(year=period_end.year, month=period_end.month, day=1)
    return (period_start, period_end)


def _get_user_usage_data(users, period_start=None, period_end=None):
    """
    Returns facility user data, within the given date range.
    """

    # compute period start and end
    # Now compute stats, based on queried data
    len_all_exercises = len(topicdata.NODE_CACHE['Exercise'])
    user_data = OrderedDict()
    group_data = OrderedDict()


    # Make queries efficiently
    exercise_logs = ExerciseLog.objects.filter(user__in=users, complete=True)
    video_logs = VideoLog.objects.filter(user__in=users)
    login_logs = UserLogSummary.objects.filter(user__in=users)

    # filter results
    if period_start:
        exercise_logs = exercise_logs.filter(completion_timestamp__gte=period_start)
        video_logs = video_logs.filter(completion_timestamp__gte=period_start)
        login_logs = login_logs.filter(start_datetime__gte=period_start)
    if period_end:
        exercise_logs = exercise_logs.filter(completion_timestamp__lte=period_end)
        video_logs = video_logs.filter(completion_timestamp__lte=period_end)
        login_logs = login_logs.filter(end_datetime__lte=period_end)

    # Force results in a single query
    exercise_logs = list(exercise_logs.values("exercise_id", "user__pk"))
    video_logs = list(video_logs.values("youtube_id", "user__pk"))
    login_logs = list(login_logs.values("activity_type", "total_seconds", "user__pk"))

    for user in users:
        user_data[user.pk] = OrderedDict()
        user_data[user.pk]["first_name"] = user.first_name
        user_data[user.pk]["last_name"] = user.last_name
        user_data[user.pk]["username"] = user.username
        user_data[user.pk]["group"] = user.group


        user_data[user.pk]["total_report_views"] = 0#report_stats["count__sum"] or 0
        user_data[user.pk]["total_logins"] =0# login_stats["count__sum"] or 0
        user_data[user.pk]["total_hours"] = 0#login_stats["total_seconds__sum"] or 0)/3600.

        user_data[user.pk]["total_exercises"] = 0
        user_data[user.pk]["pct_mastery"] = 0.
        user_data[user.pk]["exercises_mastered"] = []

        user_data[user.pk]["total_videos"] = 0
        user_data[user.pk]["videos_watched"] = []
    

    for elog in exercise_logs:
        user_data[elog["user__pk"]]["total_exercises"] += 1
        user_data[elog["user__pk"]]["pct_mastery"] += 1. / len_all_exercises
        user_data[elog["user__pk"]]["exercises_mastered"].append(elog["exercise_id"])

    for vlog in video_logs:
        user_data[vlog["user__pk"]]["total_videos"] += 1
        user_data[vlog["user__pk"]]["videos_watched"].append(vlog["youtube_id"])

    for llog in login_logs:
        if llog["activity_type"] == UserLog.get_activity_int("coachreport"):
            user_data[llog["user__pk"]]["total_report_views"] += 1
        elif llog["activity_type"] == UserLog.get_activity_int("login"):
            user_data[llog["user__pk"]]["total_hours"] += (llog["total_seconds"]) / 3600.
            user_data[llog["user__pk"]]["total_logins"] += 1

    # Add group data.  Allow a fake group "Ungrouped"
    for user in users:
        group_pk = getattr(user.group, "pk", None)
        group_name = getattr(user.group, "name", "Ungrouped")
        if not group_pk in group_data:
            group_data[group_pk] = {
                "name": group_name,
                "total_logins": 0,
                "total_hours": 0,
                "total_users": 0,
                "total_videos": 0,
                "total_exercises": 0,
                "pct_mastery": 0,
            }
        group_data[group_pk]["total_users"] += 1
        group_data[group_pk]["total_logins"] += user_data[user.pk]["total_logins"]
        group_data[group_pk]["total_hours"] += user_data[user.pk]["total_hours"]
        group_data[group_pk]["total_videos"] += user_data[user.pk]["total_videos"]
        group_data[group_pk]["total_exercises"] += user_data[user.pk]["total_exercises"]

        total_mastery_so_far = (group_data[group_pk]["pct_mastery"] * (group_data[group_pk]["total_users"] - 1) + user_data[user.pk]["pct_mastery"])
        group_data[group_pk]["pct_mastery"] =  total_mastery_so_far / group_data[group_pk]["total_users"]

    return (user_data, group_data)


@require_authorized_admin
@render_to("control_panel/device_management.html")
def device_management(request, device_id, org_id=None, zone_id=None, n_sessions=10):
    org = get_object_or_None(Organization, pk=org_id) if org_id else None
    zone = get_object_or_None(Zone, pk=zone_id) if zone_id else None
    device = get_object_or_404(Device, pk=device_id)

    sync_sessions = SyncSession.objects \
        .filter(client_device=device) \
        .order_by("-timestamp")
    return {
        "org": org,
        "zone": zone,
        "device": device,
        "sync_sessions": sync_sessions[:n_sessions],
        "total_sessions": sync_sessions.count(), 
        "n_sessions": min(sync_sessions.count(), n_sessions),
    }


@require_authorized_admin
@render_to("control_panel/facility_form.html")
def facility_form(request, facility_id, org_id=None, zone_id=None):
    org = get_object_or_None(Organization, pk=org_id) if org_id else None
    zone = get_object_or_None(Zone, pk=zone_id) if zone_id else None
    facil = get_object_or_404(Facility, pk=facility_id) if id != "new" else None

    if request.method != "POST":
        form = FacilityForm(instance=facil)

    else:
        form = FacilityForm(data=request.POST, instance=facil)
        if form.is_valid():
            form.instance.zone_fallback = get_object_or_404(Zone, pk=zone_id)
            form.save()
            return HttpResponseRedirect(reverse("zone_management", kwargs={"org_id": org_id, "zone_id": zone_id}))

    return {
        "org": org,
        "zone": zone,
        "facility": facil,
        "form": form,
    }


@require_authorized_admin
@render_to("control_panel/group_report.html")
def group_report(request, facility_id, group_id=None, org_id=None, zone_id=None):
    context = group_report_context(
        facility_id=facility_id,
        group_id=group_id or request.REQUEST.get("group", ""),
        topic_id=request.REQUEST.get("topic", ""),
        org_id=org_id,
        zone_id=zone_id
    )

    context["org"] = get_object_or_None(Organization, pk=org_id) if org_id else None
    context["zone"] = get_object_or_None(Zone, pk=zone_id) if zone_id else None
    context["facility"] = get_object_or_404(Facility, pk=facility_id) if id != "new" else None
    context["group"] = get_object_or_None(FacilityGroup, pk=group_id)

    return context


@require_authorized_admin
@render_to("control_panel/group_users_management.html")
def facility_user_management(request, facility_id, group_id="", org_id=None, zone_id=None):
    group_id=group_id or request.REQUEST.get("group","")

    context = user_management_context(
        request=request,
        facility_id=facility_id,
        group_id=group_id,
        page=request.REQUEST.get("page","1"),
    )

    context["org"] = get_object_or_None(Organization, pk=org_id) if org_id else None
    context["zone"] = get_object_or_None(Zone, pk=zone_id) if zone_id else None
    context["facility"] = get_object_or_404(Facility, pk=facility_id) if id != "new" else None
    context["group"] = get_object_or_None(FacilityGroup, pk=group_id)
    return context


@require_authorized_access_to_student_data
@render_to("control_panel/account_management.html")
def account_management(request, org_id=None):

    # Only log 'coachreport' activity for students, 
    #   (otherwise it's hard to compare teachers)
    if "facility_user" in request.session and not request.session["facility_user"].is_teacher and reverse("login") not in request.META.get("HTTP_REFERER", ""):
        try:
            # Log a "begin" and end here
            user = request.session["facility_user"]
            UserLog.begin_user_activity(user, activity_type="coachreport")
            UserLog.update_user_activity(user, activity_type="login")  # to track active login time for teachers
            UserLog.end_user_activity(user, activity_type="coachreport")
        except ValidationError as e:
            # Never report this error; don't want this logging to block other functionality.
            logging.debug("Failed to update student userlog activity: %s" % e)

    return student_view_context(request)


def get_users_from_group(group_id, facility=None):
    if group_id == "Ungrouped":
        return FacilityUser.objects \
            .filter(facility=facility, group__isnull=True) \
            .order_by("first_name", "last_name")
    elif not group_id:
        return []
    else:
        return get_object_or_404(FacilityGroup, pk=group_id).facilityuser_set.order_by("first_name", "last_name")


def user_management_context(request, facility_id, group_id, page=1, per_page=25):
    facility = Facility.objects.get(id=facility_id)
    groups = FacilityGroup.objects \
        .filter(facility=facility) \
        .order_by("name")

    user_list = get_users_from_group(group_id, facility=facility)

    # Get the user list from the group
    if not user_list:
        users = []
    else:
        paginator = Paginator(user_list, per_page)
        try:
            users = paginator.page(page)
        except PageNotAnInteger:
            users = paginator.page(1)
        except EmptyPage:
            users = paginator.page(paginator.num_pages)

    if users:
        if users.has_previous():
            prevGETParam = request.GET.copy()
            prevGETParam["page"] = users.previous_page_number()
            previous_page_url = "?" + prevGETParam.urlencode()
        else:
            previous_page_url = ""
        if users.has_next():
            nextGETParam = request.GET.copy()
            nextGETParam["page"] = users.next_page_number()
            next_page_url = "?" + nextGETParam.urlencode()
        else:
            next_page_url = ""
    context = {
        "facility": facility,
        "users": users,
        "groups": groups,
    }
    if users:
        context["pageurls"] = {"next_page": next_page_url, "prev_page": previous_page_url}
    return context


@require_authorized_admin
@render_to("control_panel/admin_summary_page.html")
def admin_summary_page(request, org_id=None):
    zo = Zone.objects \
        .annotate(nmodels=Sum("devicezone__device__client_sessions__models_uploaded")) \
        .filter(nmodels__gt=0).order_by("-nmodels") \
        .values("name", "id", "nmodels", "organization__id")
    return {
        "zones": zo,
    }<|MERGE_RESOLUTION|>--- conflicted
+++ resolved
@@ -67,10 +67,6 @@
     device_data = OrderedDict()
     for device in Device.objects.filter(devicezone__zone=zone).order_by("name"):
 
-<<<<<<< HEAD
-        sync_sessions = SyncSession.objects.filter(client_device=device).order_by("timestamp")
-=======
->>>>>>> 9cd45d5e
         user_activity = UserLogSummary.objects.filter(device=device)
         sync_sessions = SyncSession.objects.filter(client_device=device)
         if not settings.CENTRAL_SERVER and device.id != own_device.id:
