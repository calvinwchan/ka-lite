<<<<<<< HEAD
from fle_utils.importing import import_all_child_modules
import_all_child_modules()
=======
import os

from django.conf import settings

if settings.USE_DEBUG_TOOLBAR:
    assert settings.CACHE_TIME == 0, "Debug toolbar must be set in conjunction with CACHE_TIME=0"
>>>>>>> ffcba271
<|MERGE_RESOLUTION|>--- conflicted
+++ resolved
@@ -1,11 +1,11 @@
-<<<<<<< HEAD
-from fle_utils.importing import import_all_child_modules
-import_all_child_modules()
-=======
 import os
 
 from django.conf import settings
 
+from fle_utils.importing import import_all_child_modules
+
+
+import_all_child_modules()
+
 if settings.USE_DEBUG_TOOLBAR:
-    assert settings.CACHE_TIME == 0, "Debug toolbar must be set in conjunction with CACHE_TIME=0"
->>>>>>> ffcba271
+    assert settings.CACHE_TIME == 0, "Debug toolbar must be set in conjunction with CACHE_TIME=0"