"""
"""
import time
from selenium import webdriver

from django.conf import settings

logging = settings.LOG

browser = None  # persistent browser


def setup_browser(browser_type="Firefox"):
    """Setup the browser. `browser_type` sets up the type of browser loaded by selenium."""

    browser = getattr(webdriver, browser_type)()
    hacks_for_phantomjs(browser)

    return browser

<<<<<<< HEAD

def hacks_for_phantomjs(browser):
    """
    HACK: If using PhantomJS, override the window.alert()/confirm()/prompt() functions to return true because
    the GhostDriver does not support modal dialogs (alert, confirm, prompt).

    What we do is override the alert/confirm/prompt functions so any call that expects the dialog with return true.

    REF: http://stackoverflow.com/questions/15708518/how-can-i-handle-an-alert-with-ghostdriver-via-python
    REF: https://groups.google.com/forum/#!topic/phantomjs/w_rKkFJ0g8w
    REF: http://stackoverflow.com/questions/13536752/phantomjs-click-a-link-on-a-page?rq=1
    """
    if isinstance(browser, webdriver.PhantomJS):
        js = """
            window.confirm = function(message) {
                return true;
            }
            window.alert = window.prompt = window.confirm;

            // REF: http://stackoverflow.com/questions/13536752/phantomjs-click-a-link-on-a-page?rq=1
            // REF: http://stackoverflow.com/questions/2705583/how-to-simulate-a-click-with-javascript/2706236#2706236
            window.eventFire = function(el, etype) {
                if (el.fireEvent) {
                    el.fireEvent('on' + etype);
                } else {
                    var evObj = document.createEvent('Events');
                    evObj.initEvent(etype, true, false);
                    el.dispatchEvent(evObj);
                }
            };

            // shorter alternative of above method
            window.simulateClick = function(el) {
                var e = document.createEvent('MouseEvents');
                e.initEvent( 'click', true, true );
                el.dispatchEvent(e);
            };
        """
        browser.execute_script("%s" % js)
=======
    hacks_for_phantomjs(local_browser)

    return (local_browser, admin_user, test_password)
>>>>>>> dbf281d0


def hacks_for_phantomjs(browser):
    """
    HACK: If using PhantomJS, override the window.alert()/confirm()/prompt() functions to return true because
    the GhostDriver does not support modal dialogs (alert, confirm, prompt).

    What we do is override the alert/confirm/prompt functions so any call that expects the dialog with return true.

    REF: http://stackoverflow.com/questions/15708518/how-can-i-handle-an-alert-with-ghostdriver-via-python
    REF: https://groups.google.com/forum/#!topic/phantomjs/w_rKkFJ0g8w
    REF: http://stackoverflow.com/questions/13536752/phantomjs-click-a-link-on-a-page?rq=1
    """
    if isinstance(browser, webdriver.PhantomJS):
        js = """
            window.confirm = function(message) {
                return true;
            }
            window.alert = window.prompt = window.confirm;

            // REF: http://stackoverflow.com/questions/13536752/phantomjs-click-a-link-on-a-page?rq=1
            // REF: http://stackoverflow.com/questions/2705583/how-to-simulate-a-click-with-javascript/2706236#2706236
            window.eventFire = function(el, etype) {
                if (el.fireEvent) {
                    el.fireEvent('on' + etype);
                } else {
                    var evObj = document.createEvent('Events');
                    evObj.initEvent(etype, true, false);
                    el.dispatchEvent(evObj);
                }
            };

            // shorter alternative of above method
            window.simulateClick = function(el) {
                var e = document.createEvent('MouseEvents');
                e.initEvent( 'click', true, true );
                el.dispatchEvent(e);
            };
        """
        browser.execute_script("%s" % js)


def browse_to(browser, dest_url, wait_time=0.1, max_retries=50):
    """Given a selenium browser, open the given url and wait until the browser has completed."""

    if dest_url == browser.current_url:
        return True

    source_url = browser.current_url
    page_source = browser.page_source

    browser.get(dest_url)

    return wait_for_page_change(browser, source_url=source_url, page_source=page_source,
                                wait_time=wait_time, max_retries=max_retries)


def wait_for_page_change(browser, source_url=None, page_source=None, wait_time=0.1, max_retries=50):
    """Given a selenium browser, wait until the browser has completed.
    Code taken from: https://github.com/dragoon/django-selenium/blob/master/django_selenium/testcases.py"""

    for i in range(max_retries):
        if source_url is not None and browser.current_url != source_url:
            break
        elif page_source is not None and browser.page_source != page_source:
            break
        else:
            time.sleep(wait_time)

    return browser.current_url != source_url<|MERGE_RESOLUTION|>--- conflicted
+++ resolved
@@ -17,53 +17,6 @@
     hacks_for_phantomjs(browser)
 
     return browser
-
-<<<<<<< HEAD
-
-def hacks_for_phantomjs(browser):
-    """
-    HACK: If using PhantomJS, override the window.alert()/confirm()/prompt() functions to return true because
-    the GhostDriver does not support modal dialogs (alert, confirm, prompt).
-
-    What we do is override the alert/confirm/prompt functions so any call that expects the dialog with return true.
-
-    REF: http://stackoverflow.com/questions/15708518/how-can-i-handle-an-alert-with-ghostdriver-via-python
-    REF: https://groups.google.com/forum/#!topic/phantomjs/w_rKkFJ0g8w
-    REF: http://stackoverflow.com/questions/13536752/phantomjs-click-a-link-on-a-page?rq=1
-    """
-    if isinstance(browser, webdriver.PhantomJS):
-        js = """
-            window.confirm = function(message) {
-                return true;
-            }
-            window.alert = window.prompt = window.confirm;
-
-            // REF: http://stackoverflow.com/questions/13536752/phantomjs-click-a-link-on-a-page?rq=1
-            // REF: http://stackoverflow.com/questions/2705583/how-to-simulate-a-click-with-javascript/2706236#2706236
-            window.eventFire = function(el, etype) {
-                if (el.fireEvent) {
-                    el.fireEvent('on' + etype);
-                } else {
-                    var evObj = document.createEvent('Events');
-                    evObj.initEvent(etype, true, false);
-                    el.dispatchEvent(evObj);
-                }
-            };
-
-            // shorter alternative of above method
-            window.simulateClick = function(el) {
-                var e = document.createEvent('MouseEvents');
-                e.initEvent( 'click', true, true );
-                el.dispatchEvent(e);
-            };
-        """
-        browser.execute_script("%s" % js)
-=======
-    hacks_for_phantomjs(local_browser)
-
-    return (local_browser, admin_user, test_password)
->>>>>>> dbf281d0
-
 
 def hacks_for_phantomjs(browser):
     """
