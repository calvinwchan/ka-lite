--- conflicted
+++ resolved
@@ -59,11 +59,7 @@
         # pyc's are not tracked by git, so orphans can happen when an
         #   older branch has been checked out
         logging.info("Purging pyc files")
-<<<<<<< HEAD
         management.call_command("clean_pyc", path=os.path.join(settings.PROJECT_PATH, ".."))
-=======
-        call_command("clean_pyc", path=os.path.join(settings.PROJECT_PATH, ".."))
->>>>>>> 65d5b5f5
 
         if not test_labels:
             test_labels = set(['main', 'central', 'securesync'])
