{% extends "base_central.html" %}

{% load i18n %}

{% block title %}{% trans "Contact Us!" %}{% endblock %}

{% block contact_active %}active{% endblock contact_active %}


{% block headcss %}
<style>
label {
    width:200px;
    display: block;
    float: left;
    text-align: left;
    padding-right: 10px;
    font-weight: bold;
    clear:left;
}
#deployment_section ul, #deployment_section li, #deployment_section li label {
    list-style:none;
    font-weight:normal;
}
textarea { width:400px; height:150px; }
input {
	margin-bottom: 15px;
}
#deployment_section label {
    width:100%;
    clear:left;
}
.submit {
    margin-left: 71px;
}
.form_label { float:left }
.form_values { float:left }
.form-section { clear:left;}

<<<<<<< HEAD
.toggle-section { display:none; margin-top:25px }
=======
#depl_section, #supp_section, #info_section { display:none; margin-top:25px }
>>>>>>> 69d11610
</style>
{% endblock headcss %}

{% block content %}

<h1>Contact us!</h1>

<p>Please fill out the form below, so we can respond to your inquiry as quickly as possible.  

<form method="post" action="?next={{ next|default:"/" }}">
{% csrf_token %}
<<<<<<< HEAD

<div class="form-section" id="contact_section">
{{ contact_form.as_p }}
</div>

<div class="form-section toggle-section" id="deployment_section">
    <h2>Deployment Scenario</h2>
    <p>The more you tell us about your deployment scenario (how you would be using KA Lite), the better advice we can give about getting set up.</p>

    {{ deployment_form.as_p }}
</div>

<div class="form-section toggle-section" id="support_section">
    <p>Thanks for your interest in KA Lite!  We are happy to offer support!  Due to an overwhelming response to KA Lite, it may take some time to respond.</p>
    <p>Please check our available documentation to see if your questions might be answered.
        <ul>
          <li><a href="/faq/">FAQ</a> - Answers to our most frequently asked questions</li>
          <li><a href="https://groups.google.com/a/learningequality.org/forum/?hl=en&fromgroups#!forum/support">Support Google Group</a> - search previously submitted questions, and our answers.</li>
          <li><a href="/wiki/">KA Lite User's manual</a> - Our wiki contains the latest documentation on installing, setting up, and using KA Lite!</li>
        </ul>
    </p>
    
    {{ support_form.as_p }}
</div>

<div class="form-section toggle-section" id="contribute_section">
<p>Thanks so much for considering contributing to this project!</p>
<p>Please find some <a href="/wiki/contribute/">basic information about making contributions on our wiki</a>.</p>
{{ contribute_form.as_p }}
</div>
<div class="form-section toggle-section" id="info_section">
{{ info_form.as_p }}
</div>
<div class="form-section">
    <div><input type="checkbox" name="hack_cc_email"/>Please send a copy of this support request to the email address above.</div>
	<div><input type="submit" class="submit" value="Contact us!" /></div>
=======
<div class="form-section" id="contact_section">
{{ contact_form.as_p }}
</div>
<div class="form-section" id="depl_section">
{{ deployment_form.as_p }}
</div>
<div class="form-section" id="supp_section">
{{ support_form.as_p }}
</div>
<div class="form-section" id="info_section">
{{ info_form.as_p }}
</div>
<div class="form-section">
	<input type="submit" class="submit" value="Contact us!" />
>>>>>>> 69d11610
</div>
</form>
<script>
function toggle_on_contact_div(nm) { 
<<<<<<< HEAD
    $(".toggle-section").hide()
=======
    $("#depl_section").hide()
    $("#supp_section").hide()
    $("#info_section").hide()
>>>>>>> 69d11610
    $("#"+nm+"_section").show()
}

$(function() {
    $("#id_cf-type").change(function()   { toggle_on_contact_div($("#id_cf-type").val()) });
    $("#id_cf-type").ready(function()   { toggle_on_contact_div($("#id_cf-type").val()) });
});
</script>

<<<<<<< HEAD
<p>Note: if you are unable to submit this form, you can also contact us through email: <a href="mailto:{{ central_contact_email }}">{{ central_contact_email }}</a></p>
=======
<p>If you are unable to submit this form, you can also contact us through email: <a href="mailto:{{ central_contact_email }}">{{ central_contact_email }}</a></p>
>>>>>>> 69d11610
{% endblock %}<|MERGE_RESOLUTION|>--- conflicted
+++ resolved
@@ -37,11 +37,7 @@
 .form_values { float:left }
 .form-section { clear:left;}
 
-<<<<<<< HEAD
 .toggle-section { display:none; margin-top:25px }
-=======
-#depl_section, #supp_section, #info_section { display:none; margin-top:25px }
->>>>>>> 69d11610
 </style>
 {% endblock headcss %}
 
@@ -53,7 +49,6 @@
 
 <form method="post" action="?next={{ next|default:"/" }}">
 {% csrf_token %}
-<<<<<<< HEAD
 
 <div class="form-section" id="contact_section">
 {{ contact_form.as_p }}
@@ -90,33 +85,11 @@
 <div class="form-section">
     <div><input type="checkbox" name="hack_cc_email"/>Please send a copy of this support request to the email address above.</div>
 	<div><input type="submit" class="submit" value="Contact us!" /></div>
-=======
-<div class="form-section" id="contact_section">
-{{ contact_form.as_p }}
-</div>
-<div class="form-section" id="depl_section">
-{{ deployment_form.as_p }}
-</div>
-<div class="form-section" id="supp_section">
-{{ support_form.as_p }}
-</div>
-<div class="form-section" id="info_section">
-{{ info_form.as_p }}
-</div>
-<div class="form-section">
-	<input type="submit" class="submit" value="Contact us!" />
->>>>>>> 69d11610
 </div>
 </form>
 <script>
 function toggle_on_contact_div(nm) { 
-<<<<<<< HEAD
     $(".toggle-section").hide()
-=======
-    $("#depl_section").hide()
-    $("#supp_section").hide()
-    $("#info_section").hide()
->>>>>>> 69d11610
     $("#"+nm+"_section").show()
 }
 
@@ -126,9 +99,5 @@
 });
 </script>
 
-<<<<<<< HEAD
-<p>Note: if you are unable to submit this form, you can also contact us through email: <a href="mailto:{{ central_contact_email }}">{{ central_contact_email }}</a></p>
-=======
-<p>If you are unable to submit this form, you can also contact us through email: <a href="mailto:{{ central_contact_email }}">{{ central_contact_email }}</a></p>
->>>>>>> 69d11610
+<p>Note: if you are unable to submit this form, contact us through email: <a href="mailto:{{ central_contact_email }}">{{ central_contact_email }}</a></p>
 {% endblock %}