--- conflicted
+++ resolved
@@ -8,8 +8,6 @@
 {% block contact_active %}active{% endblock contact_active %}
 
 
-<<<<<<< HEAD
-=======
 {% block headjs %}{{ block.super }}
 <script>
     $( "ul label" ).addClass( "checkbox" );
@@ -40,7 +38,6 @@
 </script>
 {% endblock headjs %}
 
->>>>>>> 62566367
 {% block content %}
 
 <h1>Contact us!</h1>
