--- conflicted
+++ resolved
@@ -1,12 +1,7 @@
 {% extends "control_panel/base.html" %}
 {% load i18n %}
 
-<<<<<<< HEAD
-{% block title %}{% trans "Facility" %}{% endblock title %}
-=======
 {% block title %}{% trans "Facility" %} - Facility Update{% endblock title %}
-{% block control_panel_active %}active{% endblock control_panel_active %}
->>>>>>> aab545c6
 
 {% block headjs %}{{ block.super }}
 <script src="https://maps.googleapis.com/maps/api/js?key=AIzaSyCUVMGp6Uks8OCczFfrWo20zHnmENyW5O0&v=3.9&sensor=false&libraries=places">
