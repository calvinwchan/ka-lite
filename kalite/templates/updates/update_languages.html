--- conflicted
+++ resolved
@@ -1,220 +1,128 @@
-{% extends "updates/base.html" %}
-{% load i18n %}
-{% load staticfiles %}
-
-<<<<<<< HEAD
-{% block title %}{% trans "Update Subtitles" %}{% endblock %}
-
-{% block headcss %}{{ block.super }}
-=======
-{% block update_active %}active{% endblock update_active %}
-
-{% block title %}{% trans "Update Languages" %}{% endblock %}
-
-{% block headcss %}
->>>>>>> 2188e9d0
-    <link rel="stylesheet" type="text/css" href="{% static 'css/jquery-ui/jquery-ui.min.css' %}" />
-    <style>
-        .download-actions {
-            width: 400px;
-            float: left;
-            margin-right: 10px;
-            margin-top: 5px;
-            height: 60px;
-            padding: 10px;
-        }
-
-        .subtitles-download {
-            width: 500px;
-        }
-
-        #download-legend-selected, #download-videos, #delete-videos {
-            display: none;
-        }
-
-        #content_tree {
-            margin-top: 15px;
-        }
-
-        #cancel-download {
-            display: none;
-            margin-top: 10px;
-        }
-
-        #download-videos {
-            font-weight: bold;
-            padding: 4px 10px 5px 10px;
-            margin-bottom: 5px;
-            color: #52A852;
-        }
-
-        #delete-videos {
-            color: #AC4343;
-            padding: 0 10px 0 10px;
-        }
-
-        #retry-video-download, #retry-subtitle-download {
-            color: red;
-            padding: 0 10px 0 10px;
-            display: none;
-            margin-top: 15px;
-        }
-        #help-info, #download-videos {
-            display:none;
-        }
-        .progress-waiting {
-            padding: 5px 0px 0px 0px;
-            display: none;
-        }
-    </style>
-{% endblock headcss %}
-
-{% block headjs %}{{ block.super }}
-    <script type="text/javascript" src="{% static 'js/jquery-ui/jquery-ui.min.js' %}"></script>
-<<<<<<< HEAD
-
-    <script type="text/javascript">
-        $(function() {
-
-            setTimeout(function() {
-                get_server_status({path: "{% url get_server_info %}"}, ["online"], function(status){
-                    // We assume the distributed server is offline.
-                    //   if it's online, then we show all tools only usable when online.
-                    //
-                    // Best to assume offline, as online check returns much faster than offline check.
-                    if(!status || !status["online"]){
-                        show_message("error", "{% trans 'Distributed server is offline; cannot access video nor subtitle updates.' %}", " id_offline_message")
-                    } else {
-                        $("#help-info").show();
-                        $("#download-videos").removeAttr("disabled");
-                        clear_message("id_offline_message")
-                    }
-                });
-            }, 200);
-                    // onload    
-=======
-    <script type="text/javascript">
-        $(function() {
-            // if prefix is empty, gives an absolute (local) url. If prefix, then fully qualified url.
-            var request = $.ajax({
-                url: "http://{{ central_server_host }}/api/i18n/language_packs/available/",
-                dataType: "jsonp",
-                jsonpCallback: "show_language_packs"
-            }).success(function(data) {
-            }).error(function() {
-            });
->>>>>>> 2188e9d0
-        });
-
-        function show_language_packs(languagePacks) {
-            // gets the current number of subs per language
-            var defaultLanguage = "{{ default_language }}";
-<<<<<<< HEAD
-            $.each(languagePacks, function(langName, langData) {
-                // var langCode = langData["code"];
-                // var srtCount = langData["count"];
-                // // adds it to update page
-                // if(srtCount > 0){
-                //     if(langCode === defaultLanguage) {
-                //         $('#language').append('<option value="' + langCode + '" selected>' + langName + ' (' + srtCount +' {% trans "total" %})</option>')
-                //     } else {
-                //         $('#language').append('<option value="' + langCode + '">'+ langName + ' (' + srtCount +')</option>')
-                //     }
-                // }
-            });
-        }
-
-=======
-            var installedData = "{{ installed_languages }}";
-            $.each(languagePacks, function(index, langData) {
-                var langName = langData["name"];
-                var langPhrases = langData["phrases"];
-                var langCode = langData["code"];
-                var srtCount = langData["subtitle_count"];
-
-                // adds it to update page
-                if(srtCount > 0 && true){ // "True" should check if the versions match or not
-                    if(langCode === defaultLanguage) {
-                        $('#language-packs').append('<option value="' + langCode + '" selected>' + langName + ' (' + srtCount +' {% trans "total" %})</option>')
-                    } else {
-                        $('#language-packs').append('<option value="' + langCode + '">'+ langName + ' (' + srtCount +')</option>')
-                    }
-                }
-            });
-        }
->>>>>>> 2188e9d0
-    </script>
-{% endblock headjs %}
-
-{% block content %}
-    <div class="installed-languages">
-        <h2>{% trans "Installed Languages" %}</h2>
-        {% if installed_languages %}
-            {% for lang in installed_languages %}
-                {{lang.name}} - {{lang.percent_translated}} {% trans "Complete" %}
-            {% endfor %}
-        {% else %}
-            <p>{% trans "You currently have no languages installed" %}</p>
-        {% endif %}
-    
-    </div>
-
-    <div class="download-actions subtitles-download vertical-shadow">
-        <h2 class="button_text">{% trans "Download or update Languages" %}</h2> 
-    <!-- Some logic here to Show/Disable Buttons comparing data from show_language_packs to installed_languages 
-        Assume we are getting something like: 
-        [{"en": "percent_complete": 100, etc.}, {"fr": "percent_complete": 80, etc.}, etc.]
-    -->
-        <span class= "button_style">
-            <select id="language-packs">
-            </select>
-        </span>
-<<<<<<< HEAD
-
-        <button class="download-subtitles" type="button" disabled>{% trans "Get Language" %}</button>
-        <button class="download-subtitles" new_only=true type="button" disabled>{% trans "Get Missing Subtitles Only" %}</button>
-
-    </div>
-    <!-- 
-    <div class="download-actions subtitles-download vertical-shadow">
-        <h2 class="button_text">{% trans "Download/update subtitles for existing videos" %}</h2>
-        <span class= "button_style">
-            <select id="language">
-                {% if languages %}
-                    {% for language in languages %}
-                        <option value="{{ language.id }}" {% ifequal language.id default_language %} selected {% endifequal %}>{{ language.name }}</option>
-                    {% endfor %}
-                {% endif %}
-            </select>
-        </span>
-
-        <button class="download-subtitles" type="button" disabled>{% trans "Get/Update All Subtitles" %}</button>
-        <button class="download-subtitles" new_only=true type="button" disabled>{% trans "Get Missing Subtitles Only" %}</button>
-
-    </div>
-
-    --> 
-
-
-    <div>
-        <!-- note: id must match the "updates" app process name -->
-        <div id="subtitledownload-progressbar">
-            {% include "updates/progress-bar.html" %}
-            {# <button id="retry-subtitle-download" type="button">{% trans "Subtitle download error... click to retry" %}</button> #}
-        </div>
-
-        <div>
-            <button id="cancel-download" type="button">{% trans "Cancel All Downloads" %}</button>
-        </div>
-    </div>
-
-    <div style="clear: both;"></div>
-    <script src="http://{{ central_server_host }}/api/language_packs/available/?callback=show_language_packs"></script>
-=======
-
-        <button class="download-subtitles" type="button" disabled>{% trans "Get Language" %}</button>
-        <button class="download-subtitles" new_only=true type="button" disabled>{% trans "Get Missing Subtitles Only" %}</button>
-
-    </div>
->>>>>>> 2188e9d0
-{% endblock content %}
+{% extends "updates/base.html" %}
+{% load i18n %}
+{% load staticfiles %}
+
+{% block title %}{% trans "Update Languages" %}{{ block.super }}{% endblock %}
+
+{% block headcss %}
+    <style>
+        .download-actions {
+            width: 400px;
+            float: left;
+            margin-right: 10px;
+            margin-top: 5px;
+            height: 60px;
+            padding: 10px;
+        }
+
+        .subtitles-download {
+            width: 500px;
+        }
+
+        #download-legend-selected, #download-videos, #delete-videos {
+            display: none;
+        }
+
+        #content_tree {
+            margin-top: 15px;
+        }
+
+        #cancel-download {
+            display: none;
+            margin-top: 10px;
+        }
+
+        #download-videos {
+            font-weight: bold;
+            padding: 4px 10px 5px 10px;
+            margin-bottom: 5px;
+            color: #52A852;
+        }
+
+        #delete-videos {
+            color: #AC4343;
+            padding: 0 10px 0 10px;
+        }
+
+        #retry-video-download, #retry-subtitle-download {
+            color: red;
+            padding: 0 10px 0 10px;
+            display: none;
+            margin-top: 15px;
+        }
+        #help-info, #download-videos {
+            display:none;
+        }
+        .progress-waiting {
+            padding: 5px 0px 0px 0px;
+            display: none;
+        }
+    </style>
+{% endblock headcss %}
+
+{% block headjs %}{{ block.super }}
+    <script type="text/javascript" src="{% static 'js/jquery-ui/jquery-ui.min.js' %}"></script>
+    <script type="text/javascript">
+        $(function() {
+            // if prefix is empty, gives an absolute (local) url. If prefix, then fully qualified url.
+            var request = $.ajax({
+                url: "http://{{ central_server_host }}/api/i18n/language_packs/available/",
+                dataType: "jsonp",
+                jsonpCallback: "show_language_packs"
+            }).success(function(data) {
+            }).error(function() {
+            });
+        });
+
+        function show_language_packs(languagePacks) {
+            // gets the current number of subs per language
+            var defaultLanguage = "{{ default_language }}";
+            var installedData = "{{ installed_languages }}";
+            $.each(languagePacks, function(index, langData) {
+                var langName = langData["name"];
+                var langPhrases = langData["phrases"];
+                var langCode = langData["code"];
+                var srtCount = langData["subtitle_count"];
+
+                // adds it to update page
+                if(srtCount > 0 && true){ // "True" should check if the versions match or not
+                    if(langCode === defaultLanguage) {
+                        $('#language-packs').append('<option value="' + langCode + '" selected>' + langName + ' (' + srtCount +' {% trans "total" %})</option>')
+                    } else {
+                        $('#language-packs').append('<option value="' + langCode + '">'+ langName + ' (' + srtCount +')</option>')
+                    }
+                }
+            });
+        }
+    </script>
+{% endblock headjs %}
+
+{% block content %}
+    <div class="installed-languages">
+        <h2>{% trans "Installed Languages" %}</h2>
+        {% if installed_languages %}
+            {% for lang in installed_languages %}
+                {{lang.name}} - {{lang.percent_translated}} {% trans "Complete" %}
+            {% endfor %}
+        {% else %}
+            <p>{% trans "You currently have no languages installed" %}</p>
+        {% endif %}
+    
+    </div>
+
+    <div class="download-actions subtitles-download vertical-shadow">
+        <h2 class="button_text">{% trans "Download or update Languages" %}</h2> 
+    <!-- Some logic here to Show/Disable Buttons comparing data from show_language_packs to installed_languages 
+        Assume we are getting something like: 
+        [{"en": "percent_complete": 100, etc.}, {"fr": "percent_complete": 80, etc.}, etc.]
+    -->
+        <span class= "button_style">
+            <select id="language-packs">
+            </select>
+        </span>
+
+        <button class="download-subtitles" type="button" disabled>{% trans "Get Language" %}</button>
+        <button class="download-subtitles" new_only=true type="button" disabled>{% trans "Get Missing Subtitles Only" %}</button>
+
+    </div>
+{% endblock content %}