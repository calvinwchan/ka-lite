--- conflicted
+++ resolved
@@ -30,17 +30,14 @@
 
 {% block content %}
     <div class="download-actions vertical-shadow">
-        <h2 id="download-legend-unselected" class="button_text">
-            {% trans "Please select videos to download (below)" %}
+
+        <h2>
+            {% blocktrans with lang_name=current_language_native_name %}Videos for language {{ lang_name }}{% endblocktrans %}
         </h2>
 
-        <div class="client-online-only">
-            <div id="help-info">
-                <a id="download-help-link" target="_new" href="http://{{ central_server_host }}/faq/installation/bittorrent/">
-                    {% trans "Q: How do I bulk-download videos?" %}
-                </a>
-            </div>
-        </div>
+        <h4 id="download-legend-unselected" class="button_text">
+            {% trans "Please select videos to download (below)" %}
+        </h4>
 
         <button id="download-videos" type="button" class="enable-when-server-online">
             <span id="download-videos-text" class="new-video-count"></span>
@@ -51,30 +48,17 @@
         </button>
     </div>
 
-<<<<<<< HEAD
-=======
-    <div class="download-actions vertical-shadow">
-        <h2>{% trans "Installed Language Packs" %}
-            {# Translators: this text is a link; when clicked, admins will be able to manage locally installed resources. #}
-          <a href="{% url update_languages %}">({% trans "Manage" %})</a>
-        </h2>
-        {% if not languages %}
-            {% trans "No language packs installed." %}
-        {% else %}
-            <b>{{ default_language }} ({% trans "default" %})</b>
-            {{ languages|join:", " }} {% if other_languages_count %}and {{ other_languages_count }} more. {% endif %}
-        {% endif %}
+    <div class="download-actions vertical-shadow client-online-only">
+
+        <div>
+            <div id="help-info">
+                <a id="download-help-link" target="_new" href="http://{{ central_server_host }}/faq/installation/bittorrent/">
+                    {% trans "Q: How do I bulk-download videos?" %}
+                </a>
+            </div>
+        </div>
     </div>
 
-    {% if current_language != "en" %}
-    <div style="clear: both; padding-top: 15px;">
-        <h2>
-            {% blocktrans with lang_name=current_language_native_name %}Videos for language {{ lang_name }}{% endblocktrans %}
-        </h2>
-    </div>
-    {% endif %}
-
->>>>>>> c7ad8fd6
     <div style="clear: both;"></div>
 
     <div>
