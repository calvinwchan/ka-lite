--- conflicted
+++ resolved
@@ -62,9 +62,7 @@
             {{ languages|join:", " }} {% if other_languages_count %}and {{ other_languages_count }} more. {% endif %}
         {% endif %}
     </div>
-<<<<<<< HEAD
     {% endcomment %}
-=======
 
     {% if current_language != "en" %}
     <div style="clear: both; padding-top: 15px;">
@@ -74,7 +72,6 @@
     </div>
     {% endif %}
 
->>>>>>> 8a7dc475
     <div style="clear: both;"></div>
 
     <div>
