--- conflicted
+++ resolved
@@ -67,14 +67,11 @@
             {% blocktrans with lang_name=current_language_native_name %}
                 Videos for <a id="toggle_language_dropdown">{{ lang_name }}</a>
             {% endblocktrans %}
-<<<<<<< HEAD
-=======
             <select id="download_language_selector">
             {% for lang_code, lang_meta in language_choices.iteritems %}
                 <option value="{{ lang_code }}" {% if lang_code == current_language %}selected{% endif %}>{% if lang_meta.native_name %}{{ lang_meta.native_name }}{% else %}{% trans lang_meta.name %}{% endif %}</option>
             {% endfor %}
             </select>
->>>>>>> 65d5b5f5
         </h2>
     </div>
 
