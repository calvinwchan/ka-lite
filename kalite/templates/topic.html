--- conflicted
+++ resolved
@@ -52,24 +52,9 @@
         {% for subtopic in topics %}
         <li>
             <span>
-<<<<<<< HEAD
-            {% comment %}Four scenarios:
-            1. Offline, local video
-            2. Offline, no local video
-            3. Online, local video
-            4. Online, no local video
-            {% endcomment %}
-            <a href="{{ subtopic.path }}" class="topic-link client-online-only topic-available" title="{{ subtopic.nvideos_local }}/{{ subtopic.nvideos_known }} {% trans "video(s) are available locally." %}">
-                {% trans subtopic.title %}
-            </a>
-            <a href="{{ subtopic.path }}" class="topic-link not-client-online-only topic-{% if subtopic.nvideos_local == 0 %}un{% endif %}available" title="{{ subtopic.nvideos_local }}/{{subtopic.nvideos_known}} {% trans "video(s) are available locally." %}">
-                {% trans subtopic.title %}
-            </a>
-=======
                 <a href="{{ subtopic.path }}" class="topic-link topic-{% if subtopic.nvideos_available == 0 %}un{% endif %}available" title="{% blocktrans with avail=subtopic.nvideos_available known=subtopic.nvideos_known local=subtopic.nvideos_local %}{{ avail }} / {{ known }} video(s) are available ({{ local }} locally).{% endblocktrans %}">
                     {% trans subtopic.title %}
                 </a>
->>>>>>> 04215724
             </span>
         </li>
         {% endfor %}
