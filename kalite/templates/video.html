{% extends 'base_distributed.html' %}

{% load i18n %}
{% load staticfiles %}

{% block watch_active %}active{% endblock watch_active %}

{% block headcss %}
    <link href="{% static "video-js/video-js.min.css" %}" rel="stylesheet" type="text/css">
    <link href="{% static "video-js/video-speed.css" %}" rel="stylesheet" type="text/css">
{% endblock headcss %}

{% block headjs %}
    <script src="{% static "video-js/video.min.js" %}"></script>
    <script src="{% static "video-js/video-speed.js" %}"></script>
    <script>
        _V_.options.flash.swf = "{% static "video-js/video-js.swf" %}";
    </script>
{% endblock headjs %}

{% block content %}

<h2 class="title-header">
    <span class="title">{% trans video.title %}</span><br/>
    {% if video.description %}
        <span class="long-description">{% trans video.description %}</span>
    {% endif %}
    {% if video.related_exercise %}
    <span style="float:right; margin-top: -17px; font-size: 14px;">
        <span class="progress-circle" data-exercise-id="{{ video.related_exercise.slug }}"></span>
        {% comment %}Translators: Example usage=> Exercise: Name of Exercise {% endcomment %}
        {% trans "Exercise" as exercise %}
        <a href="{{ video.related_exercise.path }}" class="simple-button green" title="{{ exercise }}: '{{ video.related_exercise.title }}'">{% trans "Practice this concept" %}</a>
    </span>
    {% endif %}
    <div class="clear"></div>
<div class="points-container" style="display: none;">{% trans "Points" %}: <span class="points">0</span></div>
</h2>
<div class="clear"></div>
{% if prev %}
<div class="vidprev"><a href="../{{ prev.readable_id }}/">&lt; {% trans prev.title %} <span class="progress-circle" data-youtube-id="{{ prev.youtube_id }}"></span></a></div>
{% endif %}

{% if next %}
<div class="vidnext"><a href="../{{ next.readable_id }}/"><span class="progress-circle" data-youtube-id="{{ next.youtube_id }}"></span> {% trans next.title %} &gt;</a></div>
{% endif %}

<div class="clear"></div>

<<<<<<< HEAD
{% if use_mplayer %}

    <h2 id="video-player">
        <a href="" id="launch_mplayer">
            <img class="video-thumb" src="{{ CONTENT_URL }}{{ video.youtube_id }}.png" style="width: 100%;" title="Click to play!">
            <br/><br/>
            Launch video in mplayer!
        </a>
    </h2>

{% else %}

    <div id="video-player">
        <video id="video-element" class="video-js vjs-default-skin" controls preload="auto" width="100%" height="600" poster="{{ CONTENT_URL }}{{ video.youtube_id }}.png" data-setup="{}">
            <source src="{{ CONTENT_URL }}{{ video.youtube_id }}.mp4" type="video/mp4" />
            <track kind="captions" src="{{ CONTENT_URL }}{{ video.youtube_id }}.srt" srclang="en" label="On" />
        </video>
        <img class="video-thumb" src="{{ CONTENT_URL }}{{ video.youtube_id }}.png" style="position: absolute; left: -9999999px;">
    </div>

{% endif %}

=======
<div id="video-player">
{% if video_exists %}

    <video id="video-element" class="video-js vjs-default-skin" controls preload="auto" width="100%" height="600" poster="{{ CONTENT_URL }}{{ video.youtube_id }}.png" data-setup="{}">
        <source src="{{ CONTENT_URL }}{{ video.youtube_id }}.mp4" type="video/mp4" />
        <track kind="captions" src="{{ CONTENT_URL }}{{ video.youtube_id }}.srt" srclang="en" label="On" />
    </video>
    <img class="video-thumb" src="{{ CONTENT_URL }}{{ video.youtube_id }}.png" style="position: absolute; left: -9999999px;">
{% endif %}</div>
>>>>>>> bb27ada4

{% endblock content %}

{% block bodyjs %}
<script src="{% static "js/videoplayer.js" %}"></script>

<script>

$(function() {    
    
    var initialize_video = _.once(function(width, height) {
        
        window.videoView = new VideoView({
            el: $("#video-player"),
            youtube_id: "{{ video.youtube_id }}",
            width: width,
            height: height
        });

        var resize_video = _.throttle(function() {
            var available_width = $("article").width();
            var available_height = $(window).height() * 0.9;
            videoView.setContainerSize(available_width, available_height);
        }, 500);
        
        $(window).resize(resize_video);
        
        resize_video();
        
    });

    $("video").bind("loadedmetadata", function() {
        
        var width = $(this).prop("videoWidth");
        var height = $(this).prop("videoHeight");
        
        initialize_video(width, height);
        
    });

    $(".video-thumb").load(function() {

        var width = $(".video-thumb").width();
        var height = $(".video-thumb").height();
        
        initialize_video(width, height);
                            
    });

    $("#launch_mplayer").click(function() {
        // launch mplayer in the background to play the video
        doRequest("/api/launch_mplayer?youtube_id={{ video.youtube_id }}");
        // after mplayer closes and focus returns to the website, refresh the points
        $(window).focus(function() {
            $(window).unbind("focus");
            videoView.model.fetch();
        });
        return false;
    });

});
</script>
{% endblock bodyjs %}<|MERGE_RESOLUTION|>--- conflicted
+++ resolved
@@ -47,40 +47,31 @@
 
 <div class="clear"></div>
 
-<<<<<<< HEAD
-{% if use_mplayer %}
+{% if video_exists %}
 
-    <h2 id="video-player">
-        <a href="" id="launch_mplayer">
-            <img class="video-thumb" src="{{ CONTENT_URL }}{{ video.youtube_id }}.png" style="width: 100%;" title="Click to play!">
-            <br/><br/>
-            Launch video in mplayer!
-        </a>
-    </h2>
+    {% if use_mplayer %}
 
-{% else %}
+        <h2 id="video-player">
+            <a href="" id="launch_mplayer">
+                <img class="video-thumb" src="{{ CONTENT_URL }}{{ video.youtube_id }}.png" style="width: 100%;" title="Click to play!">
+                <br/><br/>
+                Launch video in mplayer!
+            </a>
+        </h2>
 
-    <div id="video-player">
-        <video id="video-element" class="video-js vjs-default-skin" controls preload="auto" width="100%" height="600" poster="{{ CONTENT_URL }}{{ video.youtube_id }}.png" data-setup="{}">
-            <source src="{{ CONTENT_URL }}{{ video.youtube_id }}.mp4" type="video/mp4" />
-            <track kind="captions" src="{{ CONTENT_URL }}{{ video.youtube_id }}.srt" srclang="en" label="On" />
-        </video>
-        <img class="video-thumb" src="{{ CONTENT_URL }}{{ video.youtube_id }}.png" style="position: absolute; left: -9999999px;">
-    </div>
+    {% else %}
+
+        <div id="video-player">
+            <video id="video-element" class="video-js vjs-default-skin" controls preload="auto" width="100%" height="600" poster="{{ CONTENT_URL }}{{ video.youtube_id }}.png" data-setup="{}">
+                <source src="{{ CONTENT_URL }}{{ video.youtube_id }}.mp4" type="video/mp4" />
+                <track kind="captions" src="{{ CONTENT_URL }}{{ video.youtube_id }}.srt" srclang="en" label="On" />
+            </video>
+            <img class="video-thumb" src="{{ CONTENT_URL }}{{ video.youtube_id }}.png" style="position: absolute; left: -9999999px;">
+        </div>
+
+    {% endif %}
 
 {% endif %}
-
-=======
-<div id="video-player">
-{% if video_exists %}
-
-    <video id="video-element" class="video-js vjs-default-skin" controls preload="auto" width="100%" height="600" poster="{{ CONTENT_URL }}{{ video.youtube_id }}.png" data-setup="{}">
-        <source src="{{ CONTENT_URL }}{{ video.youtube_id }}.mp4" type="video/mp4" />
-        <track kind="captions" src="{{ CONTENT_URL }}{{ video.youtube_id }}.srt" srclang="en" label="On" />
-    </video>
-    <img class="video-thumb" src="{{ CONTENT_URL }}{{ video.youtube_id }}.png" style="position: absolute; left: -9999999px;">
-{% endif %}</div>
->>>>>>> bb27ada4
 
 {% endblock content %}
 
