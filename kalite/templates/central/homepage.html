{% extends base_template %}
{% load i18n %}
{% load staticfiles %}

{% block title %}{% trans "Home" %}{{ block.super }}{% endblock title %}
{% block home_active %}active{% endblock home_active %}

{% block analytics %}{% include 'central/web_analytics.html' %}{% endblock analytics %}

{% block super-content %}
    <div class="row-fluid quotes-container">
       <div class="row-fluid">
            <div class="span12">
                <div class="ka-quote ">
                    <div class="max-width-container">
                   <a href="{% url content_page page='mission' %}">65% of the world lacks internet access. 100% of the world needs education.</a>
                   <p>
                        KA Lite is an offline version of  <a href="http://www.khanacademy.org/">Khan Academy</a>
                        that runs on almost anything.
                    </p>
                    </div>
               </div>

           </div>

       </div>
       <div class="row-fluid features">
        <div class="max-width-container">

            <div class="span4">

                <a href="{% url content_page page='kalite' %}">
                <div class="round-border-points"></div>
                </a>
                <h2>What is KA Lite?</h2>

                <p>
                    Students earn points, teachers view coach reports.<br> <a href="{% url content_page page='kalite' %}">Learn more about KA Lite.</a>
                </p>
            </div>
            <div class="span4">

                <a href="{% url wiki path='user-s-manual' %}">

<<<<<<< HEAD
            <a href="{% url wiki path='user-s-manual' %}">
            <div class="round-border-manual"></div>
            </a>
            <h2>How do I use it?</h2>
=======
                <div class="round-border-install"></div>
                </a>
                <h2>How do I use it?</h2>

                <p>
                    <a href="{% url wiki path='user-s-manual' %}">
                    How-to instructions</a> for users:<br>
                    students, teachers, and<br>
                    administrators.
                </p>
            </div>
            <div class="span4">
>>>>>>> 3890a256

                <a href="{% url content_page page='users' %}">
                <div class="round-border-rural"></div>
                </a>
                <h2 class="">Who is using it?</h2>

                <p>
                    Read about our partnerships<br/>
                    and world-wide installations.<br/>
                    <a href="{% url contact_wizard type='deployment' %}">Tell us about yours.</a></br>
                </p>
            </div>

        </div>
    </div>
    <div class="row-fluid button-container">

<<<<<<< HEAD
    <div class="span12">
        <a href="{% url download_wizard %}"><button class="button-download">Download now!</button></a>
=======
        <div class="span12">
            <a href="{% url install_wizard %}"><button class="button-install">Install now!</button></a>
        </div>
    </div>
>>>>>>> 3890a256
    </div>




    </div>

    <div class="row-fluid footer">
        <div class="max-width-container">
            <div class="row-fluid hr-gray footer__first-part">
                <div class="span8 ">
                    <h2>Learn more</h2>
                    <p>about our software, mission, and team.
                    <a href="http://learningequality.org/blog/">
                        Visit our blog.
                    </a></p>
                </div>
                <div class="span4">    
               
                <h2>Questions?</h2>
                    <p>Tell us about your needs.

                    <a href="{% url contact_wizard %}">
                       Contact Us.
                   </a>
                </p>
                </div>
           </div>


           <div class="row-fluid footer__second-part">

                <div class="span6">
                    {% trans "Videos and Exercises" %} &copy; 2013 Khan Academy 
                <a href="http://creativecommons.org/licenses/by-nc-sa/3.0/" target="_blank" ><img src="{% static 'images/creative-commons.png' %}" alt="" class="cc-logo"></a>
                </div>
                <div class="span6">
                   <ul class="list-icons">
                <li>
                    <a href="https://www.facebook.com/kaliteproject" class="icon">circlefacebook</a>       
                </li>
                <li>
                    <a href="https://twitter.com/ka_lite" class="icon">circletwitterbird</a>      
                </li>
            </ul>
 
                </div>
            </div>
        </div>
    </div>
{% endblock super-content %}<|MERGE_RESOLUTION|>--- conflicted
+++ resolved
@@ -9,89 +9,70 @@
 
 {% block super-content %}
     <div class="row-fluid quotes-container">
-       <div class="row-fluid">
+
+        <div class="row-fluid">
             <div class="span12">
                 <div class="ka-quote ">
                     <div class="max-width-container">
-                   <a href="{% url content_page page='mission' %}">65% of the world lacks internet access. 100% of the world needs education.</a>
-                   <p>
-                        KA Lite is an offline version of  <a href="http://www.khanacademy.org/">Khan Academy</a>
-                        that runs on almost anything.
+                        <a href="{% url content_page page='mission' %}">65% of the world lacks internet access. 100% of the world needs education.</a>
+                        <p>
+                            KA Lite is an offline version of  <a href="http://www.khanacademy.org/">Khan Academy</a>
+                            that runs on almost anything.
+                        </p>
+                    </div>
+                </div>
+            </div>
+        </div>
+
+        <div class="row-fluid features">
+            <div class="max-width-container">
+
+                <div class="span4">
+                    <a href="{% url content_page page='kalite' %}">
+                    <div class="round-border-points"></div>
+                    </a>
+                    <h2>What is KA Lite?</h2>
+
+                    <p>
+                        Students earn points, teachers view coach reports.<br> <a href="{% url content_page page='kalite' %}">Learn more about KA Lite.</a>
                     </p>
-                    </div>
-               </div>
+                </div>
 
-           </div>
+                <div class="span4">
+                    <a href="{% url wiki path='user-s-manual' %}">
+                    <div class="round-border-manual"></div>
+                    </a>
+                    <h2>How do I use it?</h2>
 
-       </div>
-       <div class="row-fluid features">
-        <div class="max-width-container">
+                    <p>
+                        <a href="{% url wiki path='user-s-manual' %}">
+                        How-to instructions</a> for users:<br>
+                        students, teachers, and<br>
+                        administrators.
+                    </p>
+                </div>
 
-            <div class="span4">
+                <div class="span4">
+                    <a href="{% url content_page page='users' %}">
+                    <div class="round-border-rural"></div>
+                    </a>
+                    <h2 class="">Who is using it?</h2>
 
-                <a href="{% url content_page page='kalite' %}">
-                <div class="round-border-points"></div>
-                </a>
-                <h2>What is KA Lite?</h2>
+                    <p>
+                        Read about our partnerships<br/>
+                        and world-wide installations.<br/>
+                        <a href="{% url contact_wizard type='deployment' %}">Tell us about yours.</a></br>
+                    </p>
+                </div>
+            </div>
+        </div>
 
-                <p>
-                    Students earn points, teachers view coach reports.<br> <a href="{% url content_page page='kalite' %}">Learn more about KA Lite.</a>
-                </p>
-            </div>
-            <div class="span4">
-
-                <a href="{% url wiki path='user-s-manual' %}">
-
-<<<<<<< HEAD
-            <a href="{% url wiki path='user-s-manual' %}">
-            <div class="round-border-manual"></div>
-            </a>
-            <h2>How do I use it?</h2>
-=======
-                <div class="round-border-install"></div>
-                </a>
-                <h2>How do I use it?</h2>
-
-                <p>
-                    <a href="{% url wiki path='user-s-manual' %}">
-                    How-to instructions</a> for users:<br>
-                    students, teachers, and<br>
-                    administrators.
-                </p>
-            </div>
-            <div class="span4">
->>>>>>> 3890a256
-
-                <a href="{% url content_page page='users' %}">
-                <div class="round-border-rural"></div>
-                </a>
-                <h2 class="">Who is using it?</h2>
-
-                <p>
-                    Read about our partnerships<br/>
-                    and world-wide installations.<br/>
-                    <a href="{% url contact_wizard type='deployment' %}">Tell us about yours.</a></br>
-                </p>
-            </div>
-
-        </div>
-    </div>
-    <div class="row-fluid button-container">
-
-<<<<<<< HEAD
-    <div class="span12">
-        <a href="{% url download_wizard %}"><button class="button-download">Download now!</button></a>
-=======
-        <div class="span12">
-            <a href="{% url install_wizard %}"><button class="button-install">Install now!</button></a>
-        </div>
-    </div>
->>>>>>> 3890a256
     </div>
 
-
-
-
+    <div class="row-fluid button-container">
+        <div class="span12">
+            <a href="{% url download_wizard %}"><button class="button-download">Download now!</button></a>
+        </div>
     </div>
 
     <div class="row-fluid footer">
