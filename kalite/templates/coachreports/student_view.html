--- conflicted
+++ resolved
@@ -10,7 +10,6 @@
 {% block title %}User report{% endblock title%}
 
 {% block headcss %}{{ block.super }}
-<<<<<<< HEAD
     <style>
         table, th, td {
             border: 1px solid black;
@@ -66,38 +65,7 @@
             float: right;
             margin: 0;
         }
-
     </style>
-=======
-<style>
-    table, th, td {
-        border: 1px solid black;
-    }
-    .super-header {
-        background-color: #ccc;
-        font-weight: bold;
-    }
-    th {
-        color: #555;
-    }
-    th, td {
-        padding: 3px;
-    }
-    tr.invisible {
-        display:none;
-    }
-    td.pct, td.float, td.int, td.date {
-        text-align: right;
-    }
-    td.struggling {
-        background-color: #aa0;
-        font-weight: bold;
-    }
-    .table-title {
-        margin-bottom: 15px;
-    }
-</style>
->>>>>>> 5e65320f
 {% endblock headcss %}
 
 {% block navbar_topics %}{% endblock navbar_topics %}
@@ -119,13 +87,8 @@
 {% endblock navbar_groups %}
 
 {% block content %}
-<<<<<<< HEAD
     {% block navbar %}{{ block.super }}{% endblock navbar %}
-    
-=======
-    {% block navbar %}{{ block.super }} {% endblock navbar %}
 
->>>>>>> 5e65320f
 {% if no_data %}
     {% if request.is_admin or is_central %}
         {% trans "No data for this user." %}
