import logging
import re, json
import requests
from annoying.decorators import render_to
from annoying.functions import get_object_or_None
from decorator.decorator import decorator

<<<<<<< HEAD
from django.contrib import messages
from django.contrib.auth.decorators import login_required
from django.core.urlresolvers import reverse
from django.http import HttpResponse, HttpResponseNotFound, HttpResponseRedirect, HttpResponseNotAllowed, HttpResponseServerError
=======
from django.http import HttpResponse, HttpResponseNotFound, HttpResponseRedirect, HttpResponseForbidden, HttpResponseServerError
>>>>>>> 3fcbbd17
from django.shortcuts import render_to_response, get_object_or_404, redirect, get_list_or_404
from django.template import RequestContext
from django.template.loader import render_to_string
from django.views.decorators.csrf import csrf_exempt
from django.utils.translation import ugettext as _
from django.template.loader import render_to_string
from annoying.decorators import render_to

import kalite
import settings
from central.models import Organization, OrganizationInvitation, DeletionRecord, get_or_create_user_profile, FeedListing, Subscription
from central.forms import OrganizationForm, ZoneForm, OrganizationInvitationForm
from securesync.api_client import SyncClient
from securesync.models import Zone, SyncSession
from securesync.models import Facility
from securesync.forms import FacilityForm
<<<<<<< HEAD
from utils.django_utils import call_command_with_output
=======
from utils.packaging import package_offline_install_zip

def get_request_var(request, var_name, default_val="__empty__"):
    return  request.POST.get(var_name, request.GET.get(var_name, default_val))


@render_to("central/install_wizard.html")
def install_wizard(request):

    
    # get a list of all the organizations this user helps administer,
    #   then choose the selected organization (if possible)
    if request.user.is_anonymous():
        organizations = []
        organization = None
        organization_id = None
        zones = []
        zone = None
        zoneid = None
        num_certificates = 1
        
    else:
        # Get all data
        organization_id = get_request_var(request, "organization", None)
        zone_id = get_request_var(request, "zone", None)
        num_certificates = int(get_request_var(request, "num_certificates", 1))
        
        organization = None
        if organization_id and organization_id != "__empty__":
            organizations = request.user.organization_set.filter(id=organization_id)
            organization = organizations[0] if organizations else None
        else:
            organizations = request.user.organization_set.all()
            if len(organizations) == 1:
                organization_id = organizations[0].id
                organization = organizations[0]
        
        # If a zone is selected grab it
        zones = []
        zone = None
        if organization_id and len(organizations)==1:
            zones = organizations[0].zones.all()
            if zone_id and zone_id != "__empty__": 
                zone = get_object_or_None(Zone, id=zone_id)
            zone = zone or (zones[0] if len(zones)==1 else None)              
            

    # Generate install certificates
    if request.method == "POST":
        platform = get_request_var(request, "platform", "all")
        locale = get_request_var(request, "locale", "en")
        server_type = get_request_var(request, "server-type", "local")
        
        return HttpResponseRedirect("/download/kalite/%s/%s/%s/%d/" % (platform, locale, zone.name if zone else "_", num_certificates))#
        #download_kalite(request, { "platform":platform, "locale":locale, "server_type": server_type, zone=zone)

        
    else: # GET
        return {
            "organizations": organizations,
            "selected_organization": organization,
            "zones": zones,
            "selected_zone": zone,
            "num_certificates": num_certificates,  
            "internet": get_request_var(request, "internet") 
        }


@decorator
def args_from_url(f, request, args, argnames=None):
    """Turns a URL into a set of [unnamed] argments"""

    # Split and scrub values    
    args = args.split('/')
    for i in range(len(args)):
        if args[i] == "_":
            args[i] = None
            
    # Return a dict or list
    if argnames:
        if len(args)<len(argnames):
            args = tuple(args) + ((None,)*(len(argnames)-len(args)))
        args = dict(zip(argnames, args))

    return f(request, args)

@args_from_url
def download_kalite(request, args, argnames=None):

    # Parse args
    zone = get_object_or_None(Zone, id=args['zone_id']) if args['zone_id'] else None
    n_certs = int(args['n_certs']) if args['n_certs'] else 1
    platform = args['platform']
    locale = args['locale']
    central_server = request.get_host() or getattr(settings, CENTRAL_SERVER_HOST, "")
    
    # Make sure this user has permission to admin this zone
    if zone and not request.user.is_authenticated():
        return HttpResponseForbidden("Requires authentication")
    elif zone:
        zone_org = Organization.from_zone(zone)
        if not zone_org or not zone_org[0].id in [org for org in get_or_create_user_profile(request.user).get_organizations()]:
            return HttpResponseForbidden("Requires authentication")
    
    zip_file = package_offline_install_zip(platform, locale, zone=zone, num_certificates=n_certs, central_server=central_server)

    # Stream that zip back to the user."
    user_facing_filename = "kalite-%s-%s-%s-%s.zip" % (platform, locale, kalite.VERSION, zone.name if zone else "zonefree")
    zh = open(zip_file,"rb")
    response = HttpResponse(content=zh, mimetype='application/zip', content_type='application/zip')
    response['Content-Disposition'] = 'attachment; filename="%s"' % user_facing_filename
    return response

>>>>>>> 3fcbbd17


def get_request_var(request, var_name, default_val="__empty__"):
    return  request.POST.get(var_name, request.GET.get(var_name, default_val))


@render_to("central/install_wizard.html")
def install_wizard(request):

    
    # get a list of all the organizations this user helps administer,
    #   then choose the selected organization (if possible)
    if request.user.is_anonymous():
        organizations = []
        organization = None
        organization_id = None
        zones = []
        zone = None
        zoneid = None
        num_certificates = 1
        
    else:
        # Get all data
        organization_id = get_request_var(request, "organization", None)
        zone_id = get_request_var(request, "zone", None)
        num_certificates = int(get_request_var(request, "num_certificates", 1))
        
        if organization_id:
            organizations = request.user.organization_set.filter(id=organization_id)
            organization = organizations[0] if organizations else None
        else:
            organizations = request.user.organization_set.all()
            if len(organizations) == 1:
                organization_id = organizations[0].id
                organization = organizations[0]
            else:
                organization = None
        
        # If a zone is selected grab it
        if organization_id and len(organizations)==1:
            zones = organizations[0].zones.all()
            zone = get_object_or_None(Zone, id=zone_id)
            zone = zone or (zones[0] if len(zones)==1 else None)              
        else:
            zones = []
            zone = None
            

    # Generate install certificates
    if request.method == "POST":
        platform = get_request_var(request, "platform", "all")
        locale = get_request_var(request, "locale", "en")
        server_type = get_request_var(request, "server-type", "local")
        
        # assume server_type local for now, to shorten name.
        base_archive_name = "kalite-%s-%s-%s.zip" % (platform, locale, kalite.VERSION) 
        base_archive_path = settings.STATIC_ROOT+ "/zip/" + base_archive_name
        
        # This is just for demo purposes;
        #   in the future, certificates are only generated
        #   when the form is submitted.
        
        # Generate NEW certificates (into the db), as to keep enough for everybody
        if zone:
            certs = zone.generate_install_certificates(num_certificates=num_certificates)

            # Stream out the relevant offline install data
            from securesync.utils import dump_zone_for_offline_install
            models_json_file = tempfile.mkstemp()[1]
            dump_zone_for_offline_install(zone_id=zone.id, out_file=models_json_file, certs=certs)
            
        # Make sure the correct base zip is created, based on platform and locale
        if not os.path.exists(base_archive_path):
            if not os.path.exists(os.path.split(base_archive_path)[0]):
                os.mkdir(os.path.split(base_archive_path)[0])

            central_server = request.get_host() or getattr(settings, CENTRAL_SERVER_HOST, "")
            out = call_command_with_output("package_for_download", platform=platform, locale=locale, server_type=server_type, central_server=central_server, file=base_archive_path)
            if out[1] or out[2]:
                raise Exception("Failed to create zip file(%d): %s" % (out[2], out[1]))
                                
        # Append into the zip, on disk
        # TODO(bcipolli) the zip_file should be a read/writable self-disappearing temp file;
        #  not via mkstemp()
        zip_file = tempfile.mkstemp()[1]
        shutil.copy(base_archive_path, zip_file) # duplicate the archive
        if settings.DEBUG: # avoid "caching" "problem" in DEBUG mode
            try: os.remove(base_archive_path)# clean up
            except: pass


@render_to("central/install_wizard.html")
def install_wizard(request):
    return {
        "central_contact_email": settings.CENTRAL_CONTACT_EMAIL,
        "wiki_url": settings.CENTRAL_WIKI_URL
        }
    
@render_to("central/homepage.html")
def homepage(request):
    
    # show the static landing page to users that aren't logged in
    if not request.user.is_authenticated():
        return landing_page(request)
    
    # get a list of all the organizations this user helps administer    
    organizations = get_or_create_user_profile(request.user).get_organizations()
    
    # add invitation forms to each of the organizations
    for pk,org in organizations.items():
        org.form = OrganizationInvitationForm(initial={"invited_by": request.user})
    
    # handle a submitted invitation form
    if request.method == "POST":
        form = OrganizationInvitationForm(data=request.POST)
        if form.is_valid():
            # ensure that the current user is a member of the organization to which someone is being invited
            if not form.instance.organization.is_member(request.user):
                return HttpResponseForbidden("Unfortunately for you, you do not have permission to do that.")
            # send the invitation email, and save the invitation record
            form.instance.send(request)
            form.save()
            return HttpResponseRedirect(reverse("homepage"))
        else: # we need to inject the form into the correct organization, so errors are displayed inline
            for pk,org in organizations.items():
                if org.pk == int(request.POST.get("organization")):
                    org.form = form

    return {
        "title": _("Account administration"),
        "organizations": organizations,
        "invitations": OrganizationInvitation.objects.filter(email_to_invite=request.user.email)
    }


@render_to("central/landing_page.html")
def landing_page(request):
    feed = FeedListing.objects.order_by('-posted_date')[:5]
    return {"feed": feed,
            "central_contact_email": settings.CENTRAL_CONTACT_EMAIL,
            "wiki_url": settings.CENTRAL_WIKI_URL}


@csrf_exempt # because we want the front page to cache properly
def add_subscription(request):
    if request.method == "POST":
        sub = Subscription(email=request.POST.get("email"))
        sub.ip = request.META.get("HTTP_X_FORWARDED_FOR", request.META.get('REMOTE_ADDR', ""))
        sub.save()
        messages.success(request, "A subscription for '%s' was added." % request.POST.get("email"))
    return HttpResponseRedirect(reverse("homepage"))

@login_required
def org_invite_action(request, invite_id):
    invite = OrganizationInvitation.objects.get(pk=invite_id)
    org = invite.organization
    if request.user.email != invite.email_to_invite:
        return HttpResponseForbidden("It's not nice to force your way into groups.")
    if request.method == "POST":
        data = request.POST
        if data.get("join"):
            messages.success(request, "You have joined " + org.name + " as an admin.")
            org.add_member(request.user)
        if data.get("decline"):
            messages.warning(request, "You have declined to join " + org.name + " as an admin.")
        invite.delete()
    return HttpResponseRedirect(reverse("homepage"))


@login_required
def delete_admin(request, org_id, user_id):
    org = Organization.objects.get(pk=org_id)
    admin = org.users.get(pk=user_id)
    if not org.is_member(request.user):
        return HttpResponseForbidden("Nice try, but you have to be an admin for an org to delete someone from it.")
    if org.owner == admin:
        return HttpResponseForbidden("The owner of an organization cannot be removed.")
    if request.user == admin:
        return HttpResponseForbidden("Your personal views are your own, but in this case " +
            "you are not allowed to delete yourself.")
    deletion = DeletionRecord(organization=org, deleter=request.user, deleted_user=admin)
    deletion.save()
    org.users.remove(admin)
    messages.success(request, "You have succesfully removed " + admin.username + " as an administrator for " + org.name + ".")
    return HttpResponseRedirect(reverse("homepage"))


@login_required
def delete_invite(request, org_id, invite_id):
    org = Organization.objects.get(pk=org_id)
    if not org.is_member(request.user):
        return HttpResponseForbidden("Nice try, but you have to be an admin for an org to delete its invitations.")
    invite = OrganizationInvitation.objects.get(pk=invite_id)
    deletion = DeletionRecord(organization=org, deleter=request.user, deleted_invite=invite)
    deletion.save()
    invite.delete()
    messages.success(request, "You have succesfully revoked the invitation for " + invite.email_to_invite + ".")
    return HttpResponseRedirect(reverse("homepage"))

 
@login_required
@render_to("central/organization_form.html")
def organization_form(request, id=None):
    if id != "new":
        org = get_object_or_404(Organization, pk=id)
        if not org.is_member(request.user):
            return HttpResponseForbidden("You do not have permissions for this organization.")
    else:
        org = None
    if request.method == 'POST':
        form = OrganizationForm(data=request.POST, instance=org)
        if form.is_valid():
            # form.instance.owner = form.instance.owner or request.user 
            old_org = bool(form.instance.pk)
            form.instance.save(owner=request.user)
            form.instance.users.add(request.user)
            # form.instance.save()
            if old_org:
                return HttpResponseRedirect(reverse("homepage"))
            else:    
                return HttpResponseRedirect(reverse("zone_form", kwargs={"id": "new", "org_id": form.instance.pk}) )
    else:
        form = OrganizationForm(instance=org)
    return {
        'form': form
    } 


@login_required
@render_to("central/zone_form.html")
def zone_form(request, org_id=None, id=None):
    org = get_object_or_404(Organization, pk=org_id)
    if not org.is_member(request.user):
        return HttpResponseForbidden("You do not have permissions for this organization.")
    if id != "new":
        zone = get_object_or_404(Zone, pk=id)
        if org.zones.filter(pk=zone.pk).count() == 0:
            return HttpResponseForbidden("This organization does not have permissions for this zone.")
    else:
        zone = None
    if request.method == "POST":
        form = ZoneForm(data=request.POST, instance=zone)
        if form.is_valid():
            form.instance.save()
            org.zones.add(form.instance)
            return HttpResponseRedirect(reverse("homepage"))
    else:
        form = ZoneForm(instance=zone)
    return {
        "form": form
    }


@login_required
@render_to("securesync/facility_admin.html")
def central_facility_admin(request, org_id=None, zone_id=None):
    facilities = Facility.objects.by_zone(zone_id)
    return {
        "zone_id": zone_id,
        "facilities": facilities,
    } 


@login_required
@render_to("securesync/facility_edit.html")
def central_facility_edit(request, org_id=None, zone_id=None, id=None):
    org = get_object_or_404(Organization, pk=org_id)
    if not org.is_member(request.user):
        return HttpResponseForbidden("You do not have permissions for this organization.")
    zone = org.zones.get(pk=zone_id)
    if id != "new":
        facil = get_object_or_404(Facility, pk=id)
        if not facil.in_zone(zone):
            return HttpResponseForbidden("This facility does not belong to this zone.")
    else:
        facil = None
    if request.method == "POST":
        form = FacilityForm(data=request.POST, instance=facil)
        if form.is_valid():
            form.instance.zone_fallback = get_object_or_404(Zone, pk=zone_id)
            form.save()
            return HttpResponseRedirect(reverse("central_facility_admin", kwargs={"org_id": org_id, "zone_id": zone_id}))
    else:
        form = FacilityForm(instance=facil)
    return {
        "form": form,
        "zone_id": zone_id,
    }

@render_to("central/glossary.html")
def glossary(request):
    return {}


@login_required
def crypto_login(request):
    if not request.user.is_superuser:
        return HttpResponseForbidden()
    ip = request.GET.get("ip", "")
    if not ip:
        return HttpResponseNotFound("Please specify an IP (as a GET param).")
    host = "http://%s/" % ip
    client = SyncClient(host=host, require_trusted=False)
    if client.test_connection() != "success":
        return HttpResponse("Unable to connect to a KA Lite server at %s" % host)
    client.start_session() 
    if not client.session or not client.session.client_nonce:
        return HttpResponse("Unable to establish a session with KA Lite server at %s" % host)
    return HttpResponseRedirect("%ssecuresync/cryptologin/?client_nonce=%s" % (host, client.session.client_nonce))

<<<<<<< HEAD

def handler_404(request):
    return HttpResponseNotFound(render_to_string("central/404.html", {}, context_instance=RequestContext(request)))
    
def handler_500(request):
    return HttpResponseServerError(render_to_string("central/500.html", {}, context_instance=RequestContext(request)))
=======
def central_404_handler(request):
    return HttpResponseNotFound(render_to_string("404_central.html", {}, context_instance=RequestContext(request)))
    
def central_500_handler(request):
    return HttpResponseServerError(render_to_string("500_central.html", {}, context_instance=RequestContext(request)))
>>>>>>> 3fcbbd17
<|MERGE_RESOLUTION|>--- conflicted
+++ resolved
@@ -5,14 +5,10 @@
 from annoying.functions import get_object_or_None
 from decorator.decorator import decorator
 
-<<<<<<< HEAD
 from django.contrib import messages
 from django.contrib.auth.decorators import login_required
 from django.core.urlresolvers import reverse
 from django.http import HttpResponse, HttpResponseNotFound, HttpResponseRedirect, HttpResponseNotAllowed, HttpResponseServerError
-=======
-from django.http import HttpResponse, HttpResponseNotFound, HttpResponseRedirect, HttpResponseForbidden, HttpResponseServerError
->>>>>>> 3fcbbd17
 from django.shortcuts import render_to_response, get_object_or_404, redirect, get_list_or_404
 from django.template import RequestContext
 from django.template.loader import render_to_string
@@ -29,10 +25,9 @@
 from securesync.models import Zone, SyncSession
 from securesync.models import Facility
 from securesync.forms import FacilityForm
-<<<<<<< HEAD
 from utils.django_utils import call_command_with_output
-=======
 from utils.packaging import package_offline_install_zip
+
 
 def get_request_var(request, var_name, default_val="__empty__"):
     return  request.POST.get(var_name, request.GET.get(var_name, default_val))
@@ -145,105 +140,7 @@
     response['Content-Disposition'] = 'attachment; filename="%s"' % user_facing_filename
     return response
 
->>>>>>> 3fcbbd17
-
-
-def get_request_var(request, var_name, default_val="__empty__"):
-    return  request.POST.get(var_name, request.GET.get(var_name, default_val))
-
-
-@render_to("central/install_wizard.html")
-def install_wizard(request):
-
-    
-    # get a list of all the organizations this user helps administer,
-    #   then choose the selected organization (if possible)
-    if request.user.is_anonymous():
-        organizations = []
-        organization = None
-        organization_id = None
-        zones = []
-        zone = None
-        zoneid = None
-        num_certificates = 1
-        
-    else:
-        # Get all data
-        organization_id = get_request_var(request, "organization", None)
-        zone_id = get_request_var(request, "zone", None)
-        num_certificates = int(get_request_var(request, "num_certificates", 1))
-        
-        if organization_id:
-            organizations = request.user.organization_set.filter(id=organization_id)
-            organization = organizations[0] if organizations else None
-        else:
-            organizations = request.user.organization_set.all()
-            if len(organizations) == 1:
-                organization_id = organizations[0].id
-                organization = organizations[0]
-            else:
-                organization = None
-        
-        # If a zone is selected grab it
-        if organization_id and len(organizations)==1:
-            zones = organizations[0].zones.all()
-            zone = get_object_or_None(Zone, id=zone_id)
-            zone = zone or (zones[0] if len(zones)==1 else None)              
-        else:
-            zones = []
-            zone = None
-            
-
-    # Generate install certificates
-    if request.method == "POST":
-        platform = get_request_var(request, "platform", "all")
-        locale = get_request_var(request, "locale", "en")
-        server_type = get_request_var(request, "server-type", "local")
-        
-        # assume server_type local for now, to shorten name.
-        base_archive_name = "kalite-%s-%s-%s.zip" % (platform, locale, kalite.VERSION) 
-        base_archive_path = settings.STATIC_ROOT+ "/zip/" + base_archive_name
-        
-        # This is just for demo purposes;
-        #   in the future, certificates are only generated
-        #   when the form is submitted.
-        
-        # Generate NEW certificates (into the db), as to keep enough for everybody
-        if zone:
-            certs = zone.generate_install_certificates(num_certificates=num_certificates)
-
-            # Stream out the relevant offline install data
-            from securesync.utils import dump_zone_for_offline_install
-            models_json_file = tempfile.mkstemp()[1]
-            dump_zone_for_offline_install(zone_id=zone.id, out_file=models_json_file, certs=certs)
-            
-        # Make sure the correct base zip is created, based on platform and locale
-        if not os.path.exists(base_archive_path):
-            if not os.path.exists(os.path.split(base_archive_path)[0]):
-                os.mkdir(os.path.split(base_archive_path)[0])
-
-            central_server = request.get_host() or getattr(settings, CENTRAL_SERVER_HOST, "")
-            out = call_command_with_output("package_for_download", platform=platform, locale=locale, server_type=server_type, central_server=central_server, file=base_archive_path)
-            if out[1] or out[2]:
-                raise Exception("Failed to create zip file(%d): %s" % (out[2], out[1]))
-                                
-        # Append into the zip, on disk
-        # TODO(bcipolli) the zip_file should be a read/writable self-disappearing temp file;
-        #  not via mkstemp()
-        zip_file = tempfile.mkstemp()[1]
-        shutil.copy(base_archive_path, zip_file) # duplicate the archive
-        if settings.DEBUG: # avoid "caching" "problem" in DEBUG mode
-            try: os.remove(base_archive_path)# clean up
-            except: pass
-
-
-@render_to("central/install_wizard.html")
-def install_wizard(request):
-    return {
-        "central_contact_email": settings.CENTRAL_CONTACT_EMAIL,
-        "wiki_url": settings.CENTRAL_WIKI_URL
-        }
-    
+
 @render_to("central/homepage.html")
 def homepage(request):
     
@@ -456,17 +353,9 @@
         return HttpResponse("Unable to establish a session with KA Lite server at %s" % host)
     return HttpResponseRedirect("%ssecuresync/cryptologin/?client_nonce=%s" % (host, client.session.client_nonce))
 
-<<<<<<< HEAD
 
 def handler_404(request):
     return HttpResponseNotFound(render_to_string("central/404.html", {}, context_instance=RequestContext(request)))
     
 def handler_500(request):
-    return HttpResponseServerError(render_to_string("central/500.html", {}, context_instance=RequestContext(request)))
-=======
-def central_404_handler(request):
-    return HttpResponseNotFound(render_to_string("404_central.html", {}, context_instance=RequestContext(request)))
-    
-def central_500_handler(request):
-    return HttpResponseServerError(render_to_string("500_central.html", {}, context_instance=RequestContext(request)))
->>>>>>> 3fcbbd17
+    return HttpResponseServerError(render_to_string("central/500.html", {}, context_instance=RequestContext(request)))