--- conflicted
+++ resolved
@@ -23,20 +23,7 @@
 from central.models import Organization, OrganizationInvitation, DeletionRecord, get_or_create_user_profile, FeedListing, Subscription
 from securesync.engine.api_client import SyncClient
 from securesync.models import Zone
-<<<<<<< HEAD
-from utils.decorators import require_authorized_admin
-=======
 from shared.decorators import require_authorized_admin
-
-
-def get_central_server_host(request):
-    """
-    Nice to refer to the central server in a simple way.
-    Note that CENTRAL_SERVER_HOST usually isn't set for the central server,
-    so it's kind of a bogus fallback.
-    """
-    return request.get_host() or getattr(settings, CENTRAL_SERVER_HOST, "")
->>>>>>> d04438f4
 
 
 def get_central_server_host(request):
