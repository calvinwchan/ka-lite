<<<<<<< HEAD
import logging
import re, json
import requests
import datetime
import pickle
from annoying.decorators import render_to
from annoying.functions import get_object_or_None
from decorator.decorator import decorator

from django.http import HttpResponse, HttpResponseNotFound, HttpResponseRedirect, HttpResponseForbidden, HttpResponseServerError
from django.shortcuts import render_to_response, get_object_or_404, redirect, get_list_or_404
from django.template import RequestContext
from django.core.urlresolvers import reverse
from django.contrib.auth.decorators import login_required
from django.views.decorators.csrf import csrf_exempt
from django.contrib import messages
from django.template.loader import render_to_string
from django.utils.translation import ugettext as _
from django.template.loader import render_to_string
from django.core import serializers
=======
import re 
import json
from annoying.decorators import render_to

from django.contrib import messages
from django.contrib.auth.decorators import login_required
from django.core.urlresolvers import reverse
from django.http import HttpResponse, HttpResponseNotFound, HttpResponseRedirect, HttpResponseNotAllowed, HttpResponseServerError
from django.shortcuts import render_to_response, get_object_or_404, redirect, get_list_or_404
from django.template import RequestContext
from django.template.loader import render_to_string
from django.views.decorators.csrf import csrf_exempt
>>>>>>> 914e3610

import kalite
import settings
<<<<<<< HEAD
from central.models import Organization, OrganizationInvitation, DeletionRecord, get_or_create_user_profile, FeedListing, Subscription
from central.forms import OrganizationForm, OrganizationInvitationForm
from securesync.api_client import SyncClient
from utils.decorators import authorized_login_required
=======
from central.forms import OrganizationForm, ZoneForm, OrganizationInvitationForm
from central.models import Organization, OrganizationInvitation, DeletionRecord, get_or_create_user_profile, FeedListing, Subscription
from securesync.api_client import SyncClient
from securesync.forms import FacilityForm
from securesync.models import Facility, Zone, SyncSession
>>>>>>> 914e3610


@render_to("central/homepage.html")
def homepage(request):
<<<<<<< HEAD
    feed = FeedListing.objects.order_by('-posted_date')[:5]
    return {"feed": feed,
            "central_contact_email": settings.CENTRAL_CONTACT_EMAIL,
            "wiki_url": settings.CENTRAL_WIKI_URL}
    
@login_required
@render_to("central/org_management.html")
def org_management(request):
    """Management of all organizations for the given user"""
=======

    # show the static landing page to users that aren't logged in
    if not request.user.is_authenticated():
        return landing_page(request)
>>>>>>> 914e3610

    # get a list of all the organizations this user helps administer    
    organizations = get_or_create_user_profile(request.user).get_organizations()
    
    # add invitation forms to each of the organizations
    for pk,org in organizations.items():
        org.form = OrganizationInvitationForm(initial={"invited_by": request.user})

    # handle a submitted invitation form
    if request.method == "POST":
        form = OrganizationInvitationForm(data=request.POST)
        if form.is_valid():
            # ensure that the current user is a member of the organization to which someone is being invited
            if not form.instance.organization.is_member(request.user):
                return HttpResponseForbidden("Unfortunately for you, you do not have permission to do that.")
            # send the invitation email, and save the invitation record
            form.instance.send(request)
            form.save()
            return HttpResponseRedirect(reverse("org_management"))
        else: # we need to inject the form into the correct organization, so errors are displayed inline
            for pk,org in organizations.items():
                if org.pk == int(request.POST.get("organization")):
                    org.form = form
                    
    return {
        "title": _("Account administration"),
        "organizations": organizations,
        "invitations": OrganizationInvitation.objects.filter(email_to_invite=request.user.email)
    }


@csrf_exempt # because we want the front page to cache properly
def add_subscription(request):
    if request.method == "POST":
        sub = Subscription(email=request.POST.get("email"))
        sub.ip = request.META.get("HTTP_X_FORWARDED_FOR", request.META.get('REMOTE_ADDR', ""))
        sub.save()
        messages.success(request, "A subscription for '%s' was added." % request.POST.get("email"))
    return HttpResponseRedirect(reverse("homepage"))

@login_required
def org_invite_action(request, invite_id):
    invite = OrganizationInvitation.objects.get(pk=invite_id)
    org = invite.organization
    if request.user.email != invite.email_to_invite:
        return HttpResponseForbidden("It's not nice to force your way into groups.")
    if request.method == "POST":
        data = request.POST
        if data.get("join"):
            messages.success(request, "You have joined " + org.name + " as an admin.")
            org.add_member(request.user)
        if data.get("decline"):
            messages.warning(request, "You have declined to join " + org.name + " as an admin.")
        invite.delete()
    return HttpResponseRedirect(reverse("org_management"))


@authorized_login_required
def delete_admin(request, org_id, user_id):
    org = Organization.objects.get(pk=org_id)
    admin = org.users.get(pk=user_id)
    if org.owner == admin:
        return HttpResponseForbidden("The owner of an organization cannot be removed.")
    if request.user == admin:
        return HttpResponseForbidden("Your personal views are your own, but in this case " +
            "you are not allowed to delete yourself.")
    deletion = DeletionRecord(organization=org, deleter=request.user, deleted_user=admin)
    deletion.save()
    org.users.remove(admin)
    messages.success(request, "You have succesfully removed " + admin.username + " as an administrator for " + org.name + ".")
    return HttpResponseRedirect(reverse("org_management"))


@authorized_login_required
def delete_invite(request, org_id, invite_id):
    org = Organization.objects.get(pk=org_id)
    invite = OrganizationInvitation.objects.get(pk=invite_id)
    deletion = DeletionRecord(organization=org, deleter=request.user, deleted_invite=invite)
    deletion.save()
    invite.delete()
    messages.success(request, "You have succesfully revoked the invitation for " + invite.email_to_invite + ".")
    return HttpResponseRedirect(reverse("org_management"))

 
@authorized_login_required
@render_to("central/organization_form.html")
def organization_form(request, org_id):
    if org_id != "new":
        org = get_object_or_404(Organization, pk=org_id)
    else:
        org = None
    if request.method == 'POST':
        form = OrganizationForm(data=request.POST, instance=org)
        if form.is_valid():
            # form.instance.owner = form.instance.owner or request.user 
            old_org = bool(form.instance.pk)
            form.instance.save(owner=request.user)
            form.instance.users.add(request.user)
            # form.instance.save()
            if old_org:
                return HttpResponseRedirect(reverse("org_management"))
            else:    
                return HttpResponseRedirect(reverse("zone_form", kwargs={"zone_id": "new", "org_id": form.instance.pk}) )
    else:
        form = OrganizationForm(instance=org)
    return {
        'form': form
    } 


@render_to("central/glossary.html")
def glossary(request):
    return {}


@login_required
def crypto_login(request):
    if not request.user.is_superuser:
        return HttpResponseForbidden()
    ip = request.GET.get("ip", "")
    if not ip:
        return HttpResponseNotFound("Please specify an IP (as a GET param).")
    host = "http://%s/" % ip
    client = SyncClient(host=host, require_trusted=False)
    if client.test_connection() != "success":
        return HttpResponse("Unable to connect to a KA Lite server at %s" % host)
    client.start_session() 
    if not client.session or not client.session.client_nonce:
        return HttpResponse("Unable to establish a session with KA Lite server at %s" % host)
    return HttpResponseRedirect("%ssecuresync/cryptologin/?client_nonce=%s" % (host, client.session.client_nonce))



def handler_404(request):
    return HttpResponseNotFound(render_to_string("central/404.html", {}, context_instance=RequestContext(request)))
    
def handler_500(request):
    return HttpResponseServerError(render_to_string("central/500.html", {}, context_instance=RequestContext(request)))
    <|MERGE_RESOLUTION|>--- conflicted
+++ resolved
@@ -1,26 +1,4 @@
-<<<<<<< HEAD
-import logging
-import re, json
-import requests
-import datetime
-import pickle
-from annoying.decorators import render_to
-from annoying.functions import get_object_or_None
-from decorator.decorator import decorator
-
-from django.http import HttpResponse, HttpResponseNotFound, HttpResponseRedirect, HttpResponseForbidden, HttpResponseServerError
-from django.shortcuts import render_to_response, get_object_or_404, redirect, get_list_or_404
-from django.template import RequestContext
-from django.core.urlresolvers import reverse
-from django.contrib.auth.decorators import login_required
-from django.views.decorators.csrf import csrf_exempt
-from django.contrib import messages
-from django.template.loader import render_to_string
-from django.utils.translation import ugettext as _
-from django.template.loader import render_to_string
-from django.core import serializers
-=======
-import re 
+import re
 import json
 from annoying.decorators import render_to
 
@@ -31,47 +9,34 @@
 from django.shortcuts import render_to_response, get_object_or_404, redirect, get_list_or_404
 from django.template import RequestContext
 from django.template.loader import render_to_string
+from django.utils.translation import ugettext as _
 from django.views.decorators.csrf import csrf_exempt
->>>>>>> 914e3610
 
 import kalite
 import settings
-<<<<<<< HEAD
+from central.forms import OrganizationForm, OrganizationInvitationForm
 from central.models import Organization, OrganizationInvitation, DeletionRecord, get_or_create_user_profile, FeedListing, Subscription
-from central.forms import OrganizationForm, OrganizationInvitationForm
 from securesync.api_client import SyncClient
 from utils.decorators import authorized_login_required
-=======
-from central.forms import OrganizationForm, ZoneForm, OrganizationInvitationForm
-from central.models import Organization, OrganizationInvitation, DeletionRecord, get_or_create_user_profile, FeedListing, Subscription
-from securesync.api_client import SyncClient
-from securesync.forms import FacilityForm
-from securesync.models import Facility, Zone, SyncSession
->>>>>>> 914e3610
 
 
 @render_to("central/homepage.html")
 def homepage(request):
-<<<<<<< HEAD
     feed = FeedListing.objects.order_by('-posted_date')[:5]
-    return {"feed": feed,
-            "central_contact_email": settings.CENTRAL_CONTACT_EMAIL,
-            "wiki_url": settings.CENTRAL_WIKI_URL}
-    
+    return {
+        "feed": feed,
+        "central_contact_email": settings.CENTRAL_CONTACT_EMAIL,
+        "wiki_url": settings.CENTRAL_WIKI_URL
+    }
+
 @login_required
 @render_to("central/org_management.html")
 def org_management(request):
     """Management of all organizations for the given user"""
-=======
 
-    # show the static landing page to users that aren't logged in
-    if not request.user.is_authenticated():
-        return landing_page(request)
->>>>>>> 914e3610
+    # get a list of all the organizations this user helps administer
+    organizations = get_or_create_user_profile(request.user).get_organizations()
 
-    # get a list of all the organizations this user helps administer    
-    organizations = get_or_create_user_profile(request.user).get_organizations()
-    
     # add invitation forms to each of the organizations
     for pk,org in organizations.items():
         org.form = OrganizationInvitationForm(initial={"invited_by": request.user})
@@ -91,7 +56,7 @@
             for pk,org in organizations.items():
                 if org.pk == int(request.POST.get("organization")):
                     org.form = form
-                    
+
     return {
         "title": _("Account administration"),
         "organizations": organizations,
@@ -151,7 +116,7 @@
     messages.success(request, "You have succesfully revoked the invitation for " + invite.email_to_invite + ".")
     return HttpResponseRedirect(reverse("org_management"))
 
- 
+
 @authorized_login_required
 @render_to("central/organization_form.html")
 def organization_form(request, org_id):
@@ -162,20 +127,20 @@
     if request.method == 'POST':
         form = OrganizationForm(data=request.POST, instance=org)
         if form.is_valid():
-            # form.instance.owner = form.instance.owner or request.user 
+            # form.instance.owner = form.instance.owner or request.user
             old_org = bool(form.instance.pk)
             form.instance.save(owner=request.user)
             form.instance.users.add(request.user)
             # form.instance.save()
             if old_org:
                 return HttpResponseRedirect(reverse("org_management"))
-            else:    
+            else:
                 return HttpResponseRedirect(reverse("zone_form", kwargs={"zone_id": "new", "org_id": form.instance.pk}) )
     else:
         form = OrganizationForm(instance=org)
     return {
         'form': form
-    } 
+    }
 
 
 @render_to("central/glossary.html")
@@ -194,7 +159,7 @@
     client = SyncClient(host=host, require_trusted=False)
     if client.test_connection() != "success":
         return HttpResponse("Unable to connect to a KA Lite server at %s" % host)
-    client.start_session() 
+    client.start_session()
     if not client.session or not client.session.client_nonce:
         return HttpResponse("Unable to establish a session with KA Lite server at %s" % host)
     return HttpResponseRedirect("%ssecuresync/cryptologin/?client_nonce=%s" % (host, client.session.client_nonce))
@@ -203,7 +168,6 @@
 
 def handler_404(request):
     return HttpResponseNotFound(render_to_string("central/404.html", {}, context_instance=RequestContext(request)))
-    
+
 def handler_500(request):
-    return HttpResponseServerError(render_to_string("central/500.html", {}, context_instance=RequestContext(request)))
-    +    return HttpResponseServerError(render_to_string("central/500.html", {}, context_instance=RequestContext(request)))