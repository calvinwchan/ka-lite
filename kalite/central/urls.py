--- conflicted
+++ resolved
@@ -2,15 +2,12 @@
 from django.conf.urls.defaults import patterns, include, url
 from django.contrib import admin
 
-<<<<<<< HEAD
+import coachreports.urls
 import contact.urls
+import control_panel.urls
 import faq.urls
 import khanload.api_urls
 import registration.urls
-=======
-import coachreports.urls
-import control_panel.urls
->>>>>>> 5e65320f
 import securesync.urls
 from kalite import settings
 from feeds import RssSiteNewsFeed, AtomSiteNewsFeed
@@ -42,17 +39,10 @@
 )
 
 urlpatterns += patterns('central.views',
-<<<<<<< HEAD
     url(r'^$', 'homepage', {}, 'homepage'), 
     url(r'^delete_admin/(?P<org_id>\w+)/(?P<user_id>\w+)/$', 'delete_admin', {}, 'delete_admin'), 
     url(r'^delete_invite/(?P<org_id>\w+)/(?P<invite_id>\w+)/$', 'delete_invite', {}, 'delete_invite'), 
     url(r'^accounts/', include(registration.urls)),
-=======
-    url(r'^$', 'homepage', {}, 'homepage'),
-    url(r'^delete_admin/(?P<org_id>\w+)/(?P<user_id>\w+)/$', 'delete_admin', {}, 'delete_admin'),
-    url(r'^delete_invite/(?P<org_id>\w+)/(?P<invite_id>\w+)/$', 'delete_invite', {}, 'delete_invite'),
-    url(r'^accounts/', include('registration.urls')),
->>>>>>> 5e65320f
 
     # Organization
     url(r'^organization/$', 'org_management', {}, 'org_management'),
@@ -75,16 +65,11 @@
     url(r'^contact/', include(contact.urls)),
     url(r'^wiki/(?P<path>\w+)/$', redirect_to, {'base_url': settings.CENTRAL_WIKI_URL}, 'wiki'),
     url(r'^about/$', redirect_to, { 'base_url': 'http://learningequality.org/' }, 'about'),
-<<<<<<< HEAD
 
     # api
     url(r'^api/khanload/', include(khanload.api_urls)),
 )
 
-=======
-)
-
 handler403 = 'central.views.handler_403'
->>>>>>> 5e65320f
 handler404 = 'central.views.handler_404'
-handler500 = 'central.views.handler_500'
+handler500 = 'central.views.handler_500'