import datetime
import json
import os
<<<<<<< HEAD
=======
from annoying.functions import get_object_or_None
>>>>>>> 5b319c8f
from decorator.decorator import decorator

from django.core.urlresolvers import reverse
from django.http import HttpResponse, Http404

import kalite
import settings
<<<<<<< HEAD
from .models import Organization, get_or_create_user_profile
from .views import get_central_server_host
from securesync.models import Zone
=======
from central.models import Organization, get_or_create_user_profile
from securesync.models import Zone
from shared.packaging import package_offline_install_zip
>>>>>>> 5b319c8f
from utils.decorators import allow_jsonp, api_handle_error_with_json
from utils.internet import JsonResponse


<<<<<<< HEAD
=======
def get_central_server_host(request):
    return request.get_host() or getattr(settings, CENTRAL_SERVER_HOST, "")


def download_kalite_public(request, *args, **kwargs):
    return download_kalite(request, *args, **kwargs)


def download_kalite(request, *args, **kwargs):

    # Parse args
    zone = get_object_or_None(Zone, id=kwargs.get('zone_id', None))
    version = kwargs.get("version", kalite.VERSION)
    platform = kwargs.get("platform", "all")
    locale = kwargs.get("locale", "all")

    # Make sure this user has permission to admin this zone
    if zone and not request.user.is_authenticated():
        raise PermissionDenied("Requires authentication")
    elif zone:
        zone_org = Organization.from_zone(zone)
        if not zone_org or not zone_org[0].id in [org for org in get_or_create_user_profile(request.user).get_organizations()]:
            raise PermissionDenied("Requires authentication")
    
    zip_file = package_offline_install_zip(version=version, platform=platform, locale=locale, zone=zone, central_server=get_central_server_host(request), force=settings.DEBUG)  # force to rebuild zip in debug mode

    # Build the outgoing filename."
    user_facing_filename = "kalite"
    for val in [platform, locale, kalite.VERSION, zone.name if zone else None]:
        user_facing_filename +=  ("-%s" % val) if val not in [None, "", "all"] else ""
    user_facing_filename += ".zip"

    # Stream it back to the user
    zh = open(zip_file,"rb")
    response = HttpResponse(content=zh, mimetype='application/zip', content_type='application/zip')
    response['Content-Disposition'] = 'attachment; filename="%s"' % user_facing_filename

    return response


>>>>>>> 5b319c8f
@allow_jsonp
@api_handle_error_with_json
def get_kalite_version(request):
    return JsonResponse({
        "version": kalite.VERSION,
<<<<<<< HEAD
=======
        "release_date": datetime.datetime.strptime(kalite.RELEASE_DATE, '%Y/%m/%d')
>>>>>>> 5b319c8f
    })


@allow_jsonp
@api_handle_error_with_json
def get_download_urls(request):
    base_url = "%s://%s" % ("https" if request.is_secure() else "http", get_central_server_host(request))

    # TODO: once Dylan makes all subtitle languages available,
    #   don't hard-code this.
    download_sizes = {
        "all": 25.5,
        "en": 19.8,
    }

    downloads = {}
    for locale, size in download_sizes.iteritems():
        urlargs = {
            "version": kalite.VERSION,
            "platform": "all",
            "locale": locale
        }
        downloads[locale] = {
            "display_name": "",  # Will fill in when language list from subtitles is available.
            "size": size,
            "url": "%s%s" % (base_url, reverse("download_kalite_public", kwargs=urlargs)),
        }

    return JsonResponse(downloads)


@api_handle_error_with_json
def get_subtitle_counts(request):
    """
    Sort and return a dict in the following format that gives the count of srt files available by language:
        {"gu": {"count": 45, "name": "Gujarati"}, etc.. }
    """

    # Get the subtitles file
    subtitledata_path = settings.SUBTITLES_DATA_ROOT
    if not os.path.exists(subtitledata_path):
        # could call-command, but return 404 for now.
        raise Http404
    subtitle_counts = json.loads(open(subtitledata_path + "subtitle_counts.json").read())


    # Return an appropriate response
    # TODO(dylan): Use jsonp decorator once it becomes available
    if request.GET.get("callback",None):
        # JSONP response
        response = HttpResponse("%s(%s);" % (request.GET["callback"], json.dumps(subtitle_counts, sort_keys=True)))
        response["Access-Control-Allow-Headers"] = "*"
        response["Content-Type"] = "text/javascript"
        return response

    else:
        # Regular request
        response = JsonResponse(json.dumps(subtitle_counts, sort_keys=True), status=200)
        return response<|MERGE_RESOLUTION|>--- conflicted
+++ resolved
@@ -1,10 +1,6 @@
 import datetime
 import json
 import os
-<<<<<<< HEAD
-=======
-from annoying.functions import get_object_or_None
->>>>>>> 5b319c8f
 from decorator.decorator import decorator
 
 from django.core.urlresolvers import reverse
@@ -12,71 +8,17 @@
 
 import kalite
 import settings
-<<<<<<< HEAD
-from .models import Organization, get_or_create_user_profile
 from .views import get_central_server_host
-from securesync.models import Zone
-=======
-from central.models import Organization, get_or_create_user_profile
-from securesync.models import Zone
-from shared.packaging import package_offline_install_zip
->>>>>>> 5b319c8f
 from utils.decorators import allow_jsonp, api_handle_error_with_json
 from utils.internet import JsonResponse
 
 
-<<<<<<< HEAD
-=======
-def get_central_server_host(request):
-    return request.get_host() or getattr(settings, CENTRAL_SERVER_HOST, "")
-
-
-def download_kalite_public(request, *args, **kwargs):
-    return download_kalite(request, *args, **kwargs)
-
-
-def download_kalite(request, *args, **kwargs):
-
-    # Parse args
-    zone = get_object_or_None(Zone, id=kwargs.get('zone_id', None))
-    version = kwargs.get("version", kalite.VERSION)
-    platform = kwargs.get("platform", "all")
-    locale = kwargs.get("locale", "all")
-
-    # Make sure this user has permission to admin this zone
-    if zone and not request.user.is_authenticated():
-        raise PermissionDenied("Requires authentication")
-    elif zone:
-        zone_org = Organization.from_zone(zone)
-        if not zone_org or not zone_org[0].id in [org for org in get_or_create_user_profile(request.user).get_organizations()]:
-            raise PermissionDenied("Requires authentication")
-    
-    zip_file = package_offline_install_zip(version=version, platform=platform, locale=locale, zone=zone, central_server=get_central_server_host(request), force=settings.DEBUG)  # force to rebuild zip in debug mode
-
-    # Build the outgoing filename."
-    user_facing_filename = "kalite"
-    for val in [platform, locale, kalite.VERSION, zone.name if zone else None]:
-        user_facing_filename +=  ("-%s" % val) if val not in [None, "", "all"] else ""
-    user_facing_filename += ".zip"
-
-    # Stream it back to the user
-    zh = open(zip_file,"rb")
-    response = HttpResponse(content=zh, mimetype='application/zip', content_type='application/zip')
-    response['Content-Disposition'] = 'attachment; filename="%s"' % user_facing_filename
-
-    return response
-
-
->>>>>>> 5b319c8f
 @allow_jsonp
 @api_handle_error_with_json
 def get_kalite_version(request):
     return JsonResponse({
         "version": kalite.VERSION,
-<<<<<<< HEAD
-=======
         "release_date": datetime.datetime.strptime(kalite.RELEASE_DATE, '%Y/%m/%d')
->>>>>>> 5b319c8f
     })
 
 
