// Callback functions

var lastKey = null;
var nErrors = 0
var videos_downloading = false;

function video_start_callback(progress_log, resp) {
    if (!progress_log) {
        //handleFailedAPI(resp, "Error starting updates process");
    }
    lastKey = null;
    nErrors = 0;
    videos_downloading = true;
}

function video_reset_callback() {
    lastKey = null;
    nErrors = 0;
    videos_downloading = false;
}

function video_check_callback(progress_log, resp) {
    // When video status is checked
    if (progress_log) { // check succeeded
        // Determine what changed, and what to update
        var currentKey = progress_log.stage_name;

        // update key
        var keyCompleted = null;
        if (currentKey != lastKey) {
            keyCompleted = lastKey;
        } else if (progress_log.stage_percent == 1.) {
            keyCompleted = currentKey;
        }

        var status = progress_log.stage_status;

        if (keyCompleted) {
            if (!status) {
                setNodeClass(keyCompleted, "complete");
            } else if (status == "error") {
                // update # errors
                nErrors++;
            }

            if (progress_log.process_percent == 1.) {
            // 100% done with the set of videos.  Display based on the total

                if (nErrors != 0) {
                    // Redisplay the download message as a warning.
                    set_message("warning", get_message("id_videodownload"), "id_videodownload");
                    // could show the retry button, but we'd have to store which videos
                    //   went poorly.
                }

                // 100% done with ALL videos.
                $(".progress-section, #cancel-download").hide();
                $("#download-videos").removeAttr("disabled");
                updatesReset(progress_log.process_name);
                if ($(".subtitle-section:visible").length == 0) {
                    $("#cancel-download").hide();
                }
                return;

            } else if (lastKey != currentKey) {
                setNodeClass(currentKey, "partial");
            }

        } else if (progress_log.completed) {
            // Completed without 100% done means the videos were cancelled.
            $("#retry-video-download").hide();
            $("#cancel-download").hide();
            $("#download-videos").removeAttr("disabled");
        } else {
            // Everything's good for now!
            setNodeClass(currentKey, "partial");
            $("#retry-video-download").hide();
            $("#cancel-download").show();
            $("#download-videos").removeAttr("disabled");
        }

        lastKey = currentKey;

    } else { // check failed.
        handleFailedAPI(resp, gettext("Error downloading videos"), "id_video_download");
        clearInterval(window.download_subtitle_check_interval);
        $("#download-videos").removeAttr("disabled");
    }
}

var video_callbacks = {
    start: video_start_callback,
    check: video_check_callback,
    reset: video_reset_callback
};


/*
 depends on the following definitions:
var URL_GET_ANNOTATED_TOPIC_TREE = "{% url get_annotated_topic_tree %}";
var URL_START_VIDEO_DOWNLOADS = "{% url start_video_download %}";
var URL_DELETE_VIDEOS = "{% url delete_videos %}";
var URL_CANCEL_VIDEO_DOWNLOADS = "{% url cancel_video_download %}";
*/


$(function() {

    setTimeout(function() {
        doRequest(URL_GET_ANNOTATED_TOPIC_TREE, {}).success(function(treeData) {
            $("#content_tree").dynatree({
                imagePath:"../images/",
                checkbox: true,
                selectMode: 3,
                children: treeData,
                debugLevel: 0,
                onSelect: function(select, node) {

                    var newVideoMetadata = getSelectedIncompleteMetadata();
                    var oldVideoMetadata = getSelectedStartedMetadata()
                    var newVideoCount    = newVideoMetadata.length;
                    var oldVideoCount    = oldVideoMetadata.length;
                    var newVideoSize     = _(newVideoMetadata).reduce(function(memo, meta) {
                        // Reduce to compute sum
                        return memo + meta.size;
                    }, 0);
                    var oldVideoSize     = _(oldVideoMetadata).reduce(function(memo, meta) {
                        return memo + meta.size;
                    }, 0);

                    $("#download-legend-unselected").toggle((newVideoCount + oldVideoCount) == 0);
                    $("#help-info").toggle((newVideoCount + oldVideoCount) == 0);

                    if (newVideoCount == 0) {
                        $("#download-videos").hide();
                    } else {
<<<<<<< HEAD
                        $("#download-videos-text").text(sprintf(gettext("Download %(vid_count)d new selected video(s)") + " (%(vid_size).1f %(vid_size_units)s)", {
=======
                        $("#download-videos-text").text(sprintf(gettext("Download %(vid_count)d new selected videos (%(vid_size).1f %(vid_size_units)s)"), {
>>>>>>> c4365f46
                            vid_count: newVideoCount,
                            vid_size: (newVideoSize < Math.pow(2, 10)) ? newVideoSize : newVideoSize / Math.pow(2, 10),
                            vid_size_units: (newVideoSize < Math.pow(2, 10)) ? "MB" : "GB"
                        }));
<<<<<<< HEAD
                        $("#download-videos").show();
=======
                        $("#download-videos").toggle($("#download-videos").attr("disabled") === "undefined"); // only show if we're not currently downloading
>>>>>>> c4365f46
                    }
                    if (oldVideoCount == 0) {
                        $("#delete-videos").hide();
                    } else {
<<<<<<< HEAD
                        $("#delete-videos-text").text(sprintf(gettext("Delete %(vid_count)d selected video(s)") + " (%(vid_size).1f %(vid_size_units)s)", {
=======
                        $("#delete-videos-text").text(sprintf(gettext("Delete %(vid_count)d selected videos (%(vid_size).1f %(vid_size_units)s)"), {
>>>>>>> c4365f46
                            vid_count: oldVideoCount,
                            vid_size: (oldVideoSize < 2) ? oldVideoSize : oldVideoSize / Math.pow(2, 10),
                            vid_size_units: (oldVideoSize < Math.pow(2, 10)) ? "MB" : "GB"
                        }));
                        $("#delete-videos").show();
                    }
                },
                onDblClick: function(node, event) {
                    node.toggleSelect();
                },
                onKeydown: function(node, event) {
                    if( event.which == 32 ) {
                        node.toggleSelect();
                        return false;
                    }
                },
                onPostInit: function() {
                    updatesStart("videodownload", 5000, video_callbacks);
                }
            });
        });
    }, 200);

    $("#download-videos").click(function() {
        // Prep
        // Get all videos to download
        var youtube_ids = getSelectedIncompleteMetadata("youtube_id");

        // Do the request
        doRequest(URL_START_VIDEO_DOWNLOADS, {youtube_ids: youtube_ids})
            .success(function() {
                handleSuccessAPI("id_video_download");
                updatesStart("videodownload", 5000, video_callbacks)
            })
            .fail(function(resp) {
                handleFailedAPI(resp, gettext("Error starting video download"), "id_video_download");
                $("#download-videos").removeAttr("disabled");
            });

        // Update the UI
        unselectAllNodes();
        $("#cancel-download").show();
        $("#download-videos").attr("disabled", "disabled");

        // Send event.  NOTE: DO NOT WRAP STRINGS ON THIS CALL!!
        ga_track("send", "event", "update", "click-download-videos", "Download Videos", youtube_ids.length);
    });

    // Delete existing videos
    $("#delete-videos").click(function() {
        // This function can only get called when
        //   no downloads are in progress.

        // Prep
        // Get all videos marked for download
        var youtube_ids = getSelectedStarted("youtube_id");

        // Do the request
        doRequest(URL_DELETE_VIDEOS, {youtube_ids: youtube_ids})
            .success(function() {
                handleSuccessAPI("id_video_download");
                $.each(youtube_ids, function(ind, id) {
                    setNodeClass(id, "unstarted");
                });
            })
            .fail(function(resp) {
                handleFailedAPI(resp, gettext("Error downloading subtitles"), "id_video_download");
                $(".progress-waiting").hide();
            });

        // Update the UI
        unselectAllNodes();

        // Send event.  NOTE: DO NOT WRAP STRINGS ON THIS CALL!!
        ga_track("send", "event", "update", "click-delete-videos", "Delete Videos", youtube_ids.length);
    });

    // Cancel current downloads
    $("#cancel-download").click(function() {
        // Prep

        // Do the request
        doRequest(URL_CANCEL_VIDEO_DOWNLOADS)
            .success(function() {
                handleSuccessAPI("id_video_download");
                // Reset ALL of the progress tracking
                updatesReset()

                // Update the UI
                $("#download-videos").removeAttr("disabled");
                $("#cancel-download").hide();
            })
            .fail(function(resp) {
                handleFailedAPI(resp, gettext("Error canceling downloads"), "id_video_download");
            });

        // Update the UI

        // Send event.  NOTE: DO NOT WRAP STRINGS ON THIS CALL!!
        ga_track("send", "event", "update", "click-cancel-downloads", "Cancel Downloads");
    });

    // Retry video download
    $("#retry-video-download").click(function() {
        // Prep

        // Do the request
        doRequest(URL_START_VIDEO_DOWNLOADS, {})
            .success(function(resp) {
                handleSuccessAPI("id_video_download");
            })
            .fail(function(resp) {
                handleFailedAPI(resp, gettext("Error restarting downloads"), "id_video_download");
            });

        // Update the UI
        $(this).attr("disabled", "disabled");

        // Send event.  NOTE: DO NOT WRAP STRINGS ON THIS CALL!!
        ga_track("send", "event", "update", "click-retry-download", "Retry Download");
    });

    // end onload functions
});

/* script functions for doing stuff with the topic tree*/
function unselectAllNodes() {
    $.each($("#content_tree").dynatree("getSelectedNodes"), function(ind, node) {
        node.select(false);
    });
}

function getSelectedVideos(vid_type) {
    var avoid_type = null;
    switch (vid_type) {
        case "started": avoid_type = "unstarted"; break;
        case "incomplete": avoid_type ="complete"; break;
        default: assert(false, sprintf("Unknown vid type: %s", vid_type)); break;
    }

    var arr = $("#content_tree").dynatree("getSelectedNodes");
    return _.uniq($.grep(arr, function(node) {
        return node.data.addClass != avoid_type && node.childList == null;
    }));
}


function getSelectedIncompleteVideos() {
    return getSelectedVideos("incomplete");
}

function getSelectedStartedVideos() {
    return getSelectedVideos("started");
}

function getSelectedMetadata(vid_type, data_type) {
    var videos = getSelectedVideos(vid_type);
    var metadata = _.uniq($.map(videos, function(node) {
        switch (data_type) {
            case null:
            case undefined: return node.data;
            case "youtube_id": return node.data.key;
            default: assert(false, sprintf("Unknown data type: %s", data_type)); break;
        }
    }));
    return metadata;
}
function getSelectedIncompleteMetadata(data_type) {
    return getSelectedMetadata("incomplete", data_type);
}

function getSelectedStartedMetadata(data_type) {
    return getSelectedMetadata("started", data_type);
}

function withNodes(nodeKey, callback, currentNode) {
    if (!currentNode) {
        currentNode = $("#content_tree").dynatree("getTree").tnRoot.childList[0];
    }
    $.each(currentNode.childList || [], function(ind, child) {
        if (child.data.key == nodeKey) {
            callback(child);
        }
        withNodes(nodeKey, callback, child);
    });
}

function setNodeClass(nodeKey, className) {
    withNodes(nodeKey, function(node) {
        $(node.span).removeClass("unstarted partial complete").addClass(className);
        node.data.addClass = className;
        if (node.parent) {
            updateNodeClass(node.parent);
        }
    });
}

function updateNodeClass(node) {
    if (node.childList) {
        var complete = true;
        var unstarted = true;
        for (var i = 0; i < node.childList.length; i++) {
            var child = node.childList[i];
            if (child.data.addClass != "complete") {
                complete = false;
            }
            if (child.data.addClass != "unstarted") {
                unstarted = false;
            }
        }
        if (complete) {
            setNodeClass(node.data.key, "complete");
        } else if (unstarted) {
            setNodeClass(node.data.key, "unstarted");
        } else {
            setNodeClass(node.data.key, "partial");
        }
    }
}<|MERGE_RESOLUTION|>--- conflicted
+++ resolved
@@ -134,29 +134,17 @@
                     if (newVideoCount == 0) {
                         $("#download-videos").hide();
                     } else {
-<<<<<<< HEAD
                         $("#download-videos-text").text(sprintf(gettext("Download %(vid_count)d new selected video(s)") + " (%(vid_size).1f %(vid_size_units)s)", {
-=======
-                        $("#download-videos-text").text(sprintf(gettext("Download %(vid_count)d new selected videos (%(vid_size).1f %(vid_size_units)s)"), {
->>>>>>> c4365f46
                             vid_count: newVideoCount,
                             vid_size: (newVideoSize < Math.pow(2, 10)) ? newVideoSize : newVideoSize / Math.pow(2, 10),
                             vid_size_units: (newVideoSize < Math.pow(2, 10)) ? "MB" : "GB"
                         }));
-<<<<<<< HEAD
-                        $("#download-videos").show();
-=======
                         $("#download-videos").toggle($("#download-videos").attr("disabled") === "undefined"); // only show if we're not currently downloading
->>>>>>> c4365f46
                     }
                     if (oldVideoCount == 0) {
                         $("#delete-videos").hide();
                     } else {
-<<<<<<< HEAD
                         $("#delete-videos-text").text(sprintf(gettext("Delete %(vid_count)d selected video(s)") + " (%(vid_size).1f %(vid_size_units)s)", {
-=======
-                        $("#delete-videos-text").text(sprintf(gettext("Delete %(vid_count)d selected videos (%(vid_size).1f %(vid_size_units)s)"), {
->>>>>>> c4365f46
                             vid_count: oldVideoCount,
                             vid_size: (oldVideoSize < 2) ? oldVideoSize : oldVideoSize / Math.pow(2, 10),
                             vid_size_units: (oldVideoSize < Math.pow(2, 10)) ? "MB" : "GB"
