window.VideoPlayerState = {
    UNSTARTED: -1,
    ENDED: 0,
    PLAYING: 1,
    PAUSED: 2,
    BUFFERING: 3,
    VIDEO_CUED: 5
};

window.VideoPlayerModel = Backbone.Model.extend({

    REQUIRED_PERCENT_FOR_FULL_POINTS: 0.95,

    defaults: {
        percent_last_saved: 0.0,
        seconds_watched_since_save: 0.0,
        points: 0,
        possible_points: 750,
        starting_points: 0,
        youtube_id: "",
        player_state: VideoPlayerState.UNSTARTED,
        seconds_between_saves: 30,
        percent_between_saves: 0.1
    },

    initialize: function() {
        _.bindAll(this);

        this.pointsSaved = 0;

        this.set({
            wall_time_last_saved: new Date()
        });

        this.fetch();

    },

    fetch: function() {

        var self = this;

        doRequest("/api/get_video_logs", [this.get("youtube_id")])
            .success(function(data) {
                if (data.length === 0) {
                    return;
                }
                self.set({
                    total_seconds_watched: data[0].total_seconds_watched,
                    points: data[0].points,
                    starting_points: data[0].points,
                    complete: data[0].complete
                });
                self.pointsSaved = data[0].points;
            })
            .fail(function(resp) {
                communicate_api_failure(resp, "id_student_logs");
            });
    },

    save: function() {

        var self = this;

        if (this.saving) {
            return;
        }

        this.saving = true;

        this._updateSecondsWatchedSinceSave();

        var lastSavedBeforeError = this.get("wall_time_last_saved");

        data = {
            youtube_id: this.get("youtube_id"),
            seconds_watched: this.get("seconds_watched_since_save"),
            points: this.get("points")
        }

        var xhr = doRequest("/api/save_video_log", data)
            .success(function(data) {
                self.pointsSaved = data.points;
                self.saving = false;
                // Show all messages in "messages" object
                show_api_messages(data.messages, "id_student_logs");
                // update the top-right points display to show the newly earned points
                userModel.set("newpoints", data.points - self.get("starting_points"));
            })
            .fail(function(resp) {
                self.set({ wall_time_last_saved: lastSavedBeforeError });
                self.saving = false;

                communicate_api_failure(resp, "id_student_logs");
            });

        this.set({
            wall_time_last_saved: new Date(),
            percent_last_saved: this.getPercentWatched(),
            seconds_watched_since_save: 0
        });

        return xhr;
    },

    getVideoPosition: function() {
        if (!this.player || !this.player.currentTime) return 0;
        return this.player.currentTime() || 0;
    },

    _updateSecondsWatchedSinceSave: function() {

        var wallTimeCurrent = new Date();
        var wallTimeDelta =
            (wallTimeCurrent - this.get("wallTimeLastPoll")) / 1000.0;
        this.set("wallTimeLastPoll", wallTimeCurrent);

        var videoPositionCurrent = this.getVideoPosition();
        var videoPositionDelta =
             videoPositionCurrent - this.get("videoPositionLastPoll");
        this.set("videoPositionLastPoll", videoPositionCurrent);

        // Estimate the playback speed by taking the ratio of delta
        // API-reported seconds to delta wall clock seconds, and clamp it
        // between [0, 2].
        var speedFactor = Math.max(0,
            Math.min(2.0, videoPositionDelta / wallTimeDelta));

        var secondsWatchedSinceLastPoll = wallTimeDelta * speedFactor;

        var seconds_watched_since_save = this.get("seconds_watched_since_save");

        if (secondsWatchedSinceLastPoll > 0) {
            seconds_watched_since_save += secondsWatchedSinceLastPoll;
            this.set("seconds_watched_since_save", seconds_watched_since_save);
        }

        return seconds_watched_since_save;

    },

    _updatePointsEstimate: function() {

        var duration = this.getDuration();
        if (duration === 0) return;

        var secondsSinceSave = this.get("seconds_watched_since_save");
        var percentSinceSave = Math.min(1.0, secondsSinceSave / duration);
        var percentTotal = percentSinceSave +
            (this.pointsSaved / this.get("possible_points"));
        if (percentTotal > this.REQUIRED_PERCENT_FOR_FULL_POINTS) {
            percentTotal = 1.0;
        }

        var estimate = Math.floor(this.get("possible_points") * percentTotal);

        this.set({ points: estimate });
    },

    /**
     * We want to save no more frequently than every certain percentage of the
     * way through the video, and no more than every certain number of seconds.
     */
    _isAutoSaveIntervalExceeded: function() {
        var secsPercent = this.getDuration() * this.get("percent_between_saves");
        var interval = Math.max(secsPercent, this.get("seconds_between_saves"));
        return this.get("seconds_watched_since_save") > interval;
    },

    updateAndSaveIfNeeded: function() {

        this._updateSecondsWatchedSinceSave();

        // Save after we hit certain intervals of video watching
        if (this._isAutoSaveIntervalExceeded()) {
            this.save();
        } else {
            // If we hit max video points for the first time, force save,
            // since showing estimate might entice user to close the browser
            // thinking they finished (and it not having actually saved).
            var percent = this.getPercentWatched();
            var last_percent = this.get("percent_last_saved");
            var threshold = this.REQUIRED_PERCENT_FOR_FULL_POINTS;
            if (last_percent < threshold && percent >= threshold) {
                this.save();
            } else {
                this._updatePointsEstimate();
            }
        }
    },

    getPercentWatched: function() {

        var duration = this.getDuration();
        if (duration === 0) return 0;

        return Math.min(1.0, this.getVideoPosition() / duration);
    },

    getDuration: function() {

        if (!this.player || !this.player.duration) {
            return 0;
        }

        var duration = this.player.duration() || this.get("duration") || 0;

        return Math.max(0, duration);
    },

    setPlayerState: function(state) {

        this._updateSecondsWatchedSinceSave();
        this._updatePointsEstimate();

        var oldState = this.get("player_state");

        // set player_state attribute on the model, so we maintain current state
        this.set({ player_state: state });

        if (state === VideoPlayerState.ENDED) {
            // save the points if the video has completed
            this.save();
        } else if (state === VideoPlayerState.PAUSED) {
            // whenever video is paused, save points, unless only 1 sec watched
            if (this.get("seconds_watched_since_save") > 1) {
                this.save();
            }
        }

    },

    whenPointsIncrease: function(callback) {
        callback = _.debounce(callback, 500);
        this.bind("change:points", function() {
            var old_points = this.previous("points");
            var points = this.get("points");
            if (points > old_points) {
                callback(points);
            }
        });
    }

});


window.VideoView = Backbone.View.extend({

    _readyDeferred: null,

    initialize: function() {

        _.bindAll(this);

        this._readyDeferred = new $.Deferred();

        this.model = new VideoPlayerModel(this.options);

        this._pointView = new PointView({model: this.model});

        var player_id = this.$("video").attr("id");

        if (player_id) { // if it's using mplayer, there won't be a player here
            this.player = this.model.player = _V_(player_id);
            this._beginIntervalUpdate();
            this._initializeEventListeners();
        }
    },

    _initializeEventListeners: function() {

        var self = this;

        this.player
            .on("loadstart", function() {

            })
            .on("loadedmetadata", function() {

            })
            .on("loadeddata", function() {

            })
            .on("loadedalldata", function() {

            })
            .on("play", function() {
                self.model.setPlayerState(VideoPlayerState.PLAYING);
            })
            .on("pause", function() {
                self.model.setPlayerState(VideoPlayerState.PAUSED);
            })
            // .on("timeupdate", function() {

            // })
            .on("ended", function() {
                self.model.setPlayerState(VideoPlayerState.ENDED);
            })
            .on("durationchange", function() {
                self.model.set("duration", self.player.duration());
            })
            .on("progress", function() {

            })
            .on("resize", function() {

            })
            .on("volumechange", function() {

            })
            .on("error", function() {

            })
            .on("fullscreenchange", function() {

            });

    },

    setContainerSize: function(container_width, container_height) {

        var container_ratio = container_width / container_height;

        var width = container_width;
        var height = container_height;

        var ratio = this.model.get("width") / this.model.get("height");

        if (container_ratio > ratio) {
            width = container_height * ratio;
        } else {
            height = container_width / ratio;
        }

        if (this.player) {
            this.player.width(width).height(height);
        }

        this.$(".video-thumb").width(width).height(height);

    },

    _beginIntervalUpdate: function() {
        // Every 10 seconds, update the point estimate, and save if needed
        if (this.intervalId) clearInterval(this.intervalId);
        this.intervalId = setInterval(this.model.updateAndSaveIfNeeded, 10000);
    },

    /**
     * Adds callback to be invoked when the player is fully loaded and ready.
     */
    whenReady: function(callback) {
        this._readyDeferred.then(callback);
    },

    playerReady: function() {
        this._readyDeferred.resolve();
    },

    play: function() {
        if (this.model.player && this.model.player.play) {
            this.model.player.play();
        }
    },

    pause: function() {
        if (this.model.player && this.model.player.pause) {
            this.model.player.pause();
        }
    },

    seekTo: function(seconds) {
        this.model.player.seekTo(seconds);
    },

    close: function() {
        if (this.intervalId) clearInterval(this.intervalId);
        this.remove();
    }

});

<<<<<<< HEAD

=======
>>>>>>> bb5ba402
window.PointView = Backbone.View.extend({
    /*
    Passively display the point count to the user (and listen to changes on the model to know when to update).
    */

    el: $(".points-container"),

    initialize: function() {

        _.bindAll(this);

        this.model = this.options.model || new VideoPlayerModel(this.options);

        this.model.whenPointsIncrease(this._updatePoints);

    },

    _updatePoints: function(points) {
        this.$(".points").text(points);
        this.$el.toggle(points > 0);
    }

});


<<<<<<< HEAD
function initialize_video(video_youtube_id) {

    var create_video_view = _.once(function(width, height) {

=======
function initialize_video(video_youtube_id){ 
    // Code called on page load, to initialize video
    var initialize_video = _.once(function(width, height) {
        
>>>>>>> bb5ba402
        window.videoView = new VideoView({
            el: $("#video-player"),
            youtube_id: video_youtube_id,
            width: width,
            height: height
        });

        var resize_video = _.throttle(function() {
            var available_width = $("article").width();
            var available_height = $(window).height() * 0.9;
            videoView.setContainerSize(available_width, available_height);
        }, 500);

        $(window).resize(resize_video);

        resize_video();

    });

    $("video").bind("loadedmetadata", function() {

        var width = $(this).prop("videoWidth");
        var height = $(this).prop("videoHeight");
<<<<<<< HEAD

        create_video_view(width, height);

=======
        
        initialize_video(width, height);
        
>>>>>>> bb5ba402
    });

    $(".video-thumb").load(function() {

        var width = $(".video-thumb").width();
        var height = $(".video-thumb").height();
<<<<<<< HEAD

        create_video_view(width, height);

    });

=======
        
        initialize_video(width, height);
                            
    });

    $("#launch_mplayer").click(_.throttle(function() {
        // launch mplayer in the background to play the video
        doRequest("/api/launch_mplayer?youtube_id=" + video_youtube_id)
            .fail(function(resp) {
                communicate_api_failure(resp, "id_mplayer");
            });
        // after mplayer closes and focus returns to the website, refresh the points from the server
        $(window).focus(function() {
            $(window).unbind("focus");
            videoView.model.fetch();
        });
        return false;
    }, 5000));
>>>>>>> bb5ba402
}<|MERGE_RESOLUTION|>--- conflicted
+++ resolved
@@ -380,10 +380,7 @@
 
 });
 
-<<<<<<< HEAD
-
-=======
->>>>>>> bb5ba402
+
 window.PointView = Backbone.View.extend({
     /*
     Passively display the point count to the user (and listen to changes on the model to know when to update).
@@ -409,17 +406,10 @@
 });
 
 
-<<<<<<< HEAD
 function initialize_video(video_youtube_id) {
 
     var create_video_view = _.once(function(width, height) {
 
-=======
-function initialize_video(video_youtube_id){ 
-    // Code called on page load, to initialize video
-    var initialize_video = _.once(function(width, height) {
-        
->>>>>>> bb5ba402
         window.videoView = new VideoView({
             el: $("#video-player"),
             youtube_id: video_youtube_id,
@@ -443,31 +433,18 @@
 
         var width = $(this).prop("videoWidth");
         var height = $(this).prop("videoHeight");
-<<<<<<< HEAD
 
         create_video_view(width, height);
 
-=======
-        
-        initialize_video(width, height);
-        
->>>>>>> bb5ba402
     });
 
     $(".video-thumb").load(function() {
 
         var width = $(".video-thumb").width();
         var height = $(".video-thumb").height();
-<<<<<<< HEAD
 
         create_video_view(width, height);
 
-    });
-
-=======
-        
-        initialize_video(width, height);
-                            
     });
 
     $("#launch_mplayer").click(_.throttle(function() {
@@ -483,5 +460,5 @@
         });
         return false;
     }, 5000));
->>>>>>> bb5ba402
+
 }