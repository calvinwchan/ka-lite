[
  {
    "related_video_readable_ids": [
      "perimeter-of-a-shape", 
      "perimeter-of-a-polygon", 
      "perimeter-and-area-basics", 
      "perimeter-and-unit-conversion", 
      "area-and-perimeter"
    ], 
    "v_position": 18, 
    "path": "/math/geometry/basic-geometry/perimeter_area_basics/e/perimeter_1/", 
    "id": "perimeter_1", 
    "display_name": "Perimeter 1", 
    "title": "Perimeter 1", 
    "live": true, 
    "description": "Calculate the perimeter of a shape from its side lengths.\n", 
<<<<<<< HEAD
    "basepoints": 13.0, 
    "h_position": 18, 
=======
    "h_position": -18, 
>>>>>>> f6e656cb
    "slug": "perimeter_1", 
    "kind": "Exercise", 
    "name": "perimeter_1", 
    "seconds_per_fast_problem": 6.0, 
    "prerequisites": [
      "order_of_operations"
    ]
  }, 
  {
    "related_video_readable_ids": [
      "perimeter-and-area-basics", 
      "area-and-perimeter", 
      "perimeter-and-unit-conversion", 
      "perimeter-of-a-polygon"
    ], 
    "v_position": 19, 
    "path": "/math/geometry/basic-geometry/perimeter_area_basics/e/perimeter_of_squares_and_rectangles/", 
    "id": "perimeter_of_squares_and_rectangles", 
    "display_name": "Finding dimensions given perimeter", 
    "title": "Finding dimensions given perimeter", 
    "live": true, 
    "description": "", 
<<<<<<< HEAD
    "basepoints": 14.0, 
    "h_position": 19, 
=======
    "h_position": -18, 
>>>>>>> f6e656cb
    "slug": "perimeter_of_squares_and_rectangles", 
    "kind": "Exercise", 
    "name": "perimeter_of_squares_and_rectangles", 
    "seconds_per_fast_problem": 7.0, 
    "prerequisites": [
      "perimeter_1"
    ]
  }, 
  {
    "related_video_readable_ids": [], 
    "v_position": 18, 
    "path": "/math/geometry/basic-geometry/perimeter_area_basics/e/area_1/", 
    "id": "area_1", 
    "display_name": "Area 1", 
    "title": "Area 1", 
    "live": true, 
    "description": "Find the area of a rectangle given its length and width.\n", 
<<<<<<< HEAD
    "basepoints": 12.0, 
    "h_position": 18, 
=======
    "h_position": -17, 
>>>>>>> f6e656cb
    "slug": "area_1", 
    "kind": "Exercise", 
    "name": "area_1", 
    "seconds_per_fast_problem": 5.0, 
    "prerequisites": [
      "order_of_operations"
    ]
  }, 
  {
    "related_video_readable_ids": [
      "area-and-perimeter", 
      "perimeter-and-area-basics"
    ], 
    "v_position": 19, 
    "path": "/math/geometry/basic-geometry/perimeter_area_basics/e/area_of_squares_and_rectangles/", 
    "id": "area_of_squares_and_rectangles", 
    "display_name": "Finding dimensions given area", 
    "title": "Finding dimensions given area", 
    "live": true, 
    "description": "", 
<<<<<<< HEAD
    "basepoints": 13.0, 
    "h_position": 19, 
=======
    "h_position": -17, 
>>>>>>> f6e656cb
    "slug": "area_of_squares_and_rectangles", 
    "kind": "Exercise", 
    "name": "area_of_squares_and_rectangles", 
    "seconds_per_fast_problem": 6.0, 
    "prerequisites": [
      "area_1"
    ]
  }, 
  {
    "related_video_readable_ids": [
      "triangle-area-proofs", 
      "area-and-perimeter", 
      "perimeter-and-area-basics"
    ], 
    "v_position": 21, 
    "path": "/math/geometry/basic-geometry/perimeter_area_tutorial/e/area_of_triangles_1/", 
    "id": "area_of_triangles_1", 
    "display_name": "Area of triangles", 
    "title": "Area of triangles", 
    "live": true, 
    "description": "Find the area of right, acute, and obtuse triangles from a diagram.\n", 
<<<<<<< HEAD
    "basepoints": 13.0, 
    "h_position": 21, 
=======
    "h_position": -17, 
>>>>>>> f6e656cb
    "slug": "area_of_triangles_1", 
    "kind": "Exercise", 
    "name": "area_of_triangles_1", 
    "seconds_per_fast_problem": 6.0, 
    "prerequisites": [
      "area_of_squares_and_rectangles"
    ]
  }, 
  {
    "related_video_readable_ids": [
      "area-of-shaded-region-made-from-equilateral-triangles", 
      "area-of-an-equilateral-triangle"
    ], 
    "v_position": 24, 
    "path": "/math/geometry/basic-geometry/perimeter_area_tutorial/e/shaded_areas/", 
    "id": "shaded_areas", 
    "display_name": "Shaded areas", 
    "title": "Shaded areas", 
    "live": true, 
    "description": "Find the areas of shaded regions which are combinations of squares, triangles, and circles.\n", 
<<<<<<< HEAD
    "basepoints": 24.0, 
    "h_position": 38, 
=======
    "h_position": -19, 
>>>>>>> f6e656cb
    "slug": "shaded_areas", 
    "kind": "Exercise", 
    "name": "shaded_areas", 
    "seconds_per_fast_problem": 30.0, 
    "prerequisites": [
      "circles_and_arcs", 
      "areas_of_circles_and_sectors"
    ]
  }, 
  {
    "related_video_readable_ids": [
      "triangle-inqequality-theorem"
    ], 
    "v_position": 22, 
    "path": "/math/geometry/basic-geometry/triangle_inequality_theorem/e/triangle_inequality_theorem/", 
    "id": "triangle_inequality_theorem", 
    "display_name": "Triangle inequality theorem", 
    "title": "Triangle inequality theorem", 
    "live": true, 
    "description": "", 
<<<<<<< HEAD
    "basepoints": 17.0, 
    "h_position": 32, 
=======
    "h_position": -18, 
>>>>>>> f6e656cb
    "slug": "triangle_inequality_theorem", 
    "kind": "Exercise", 
    "name": "triangle_inequality_theorem", 
    "seconds_per_fast_problem": 10.0, 
    "prerequisites": [
      "triangle_angles_1"
    ]
  }, 
  {
    "related_video_readable_ids": [
      "heron-s-formula"
    ], 
    "v_position": 25, 
    "path": "/math/geometry/basic-geometry/heron_formula_tutorial/e/herons_formula/", 
    "id": "herons_formula", 
    "display_name": "Heron's formula", 
    "title": "Heron's formula", 
    "live": true, 
    "description": "", 
<<<<<<< HEAD
    "basepoints": 27.0, 
    "h_position": 39, 
=======
    "h_position": -19, 
>>>>>>> f6e656cb
    "slug": "herons_formula", 
    "kind": "Exercise", 
    "name": "herons_formula", 
    "seconds_per_fast_problem": 46.0, 
    "prerequisites": [
      "shaded_areas"
    ]
  }, 
  {
    "related_video_readable_ids": [
      "circles--radius--diameter-and-circumference"
    ], 
    "v_position": 20, 
    "path": "/math/geometry/basic-geometry/circum_area_circles/e/radius_diameter_and_circumference/", 
    "id": "radius_diameter_and_circumference", 
    "display_name": "Radius diameter and circumference", 
    "title": "Radius diameter and circumference", 
    "live": true, 
    "description": "", 
<<<<<<< HEAD
    "basepoints": 12.0, 
    "h_position": 20, 
=======
    "h_position": -18, 
>>>>>>> f6e656cb
    "slug": "radius_diameter_and_circumference", 
    "kind": "Exercise", 
    "name": "radius_diameter_and_circumference", 
    "seconds_per_fast_problem": 5.0, 
    "prerequisites": [
      "perimeter_of_squares_and_rectangles"
    ]
  }, 
  {
    "related_video_readable_ids": [
      "area-of-a-circle"
    ], 
    "v_position": 21, 
    "path": "/math/geometry/basic-geometry/circum_area_circles/e/area_of_a_circle/", 
    "id": "area_of_a_circle", 
    "display_name": "Area of a circle", 
    "title": "Area of a circle", 
    "live": true, 
    "description": "", 
<<<<<<< HEAD
    "basepoints": 16.0, 
    "h_position": 21, 
=======
    "h_position": -18, 
>>>>>>> f6e656cb
    "slug": "area_of_a_circle", 
    "kind": "Exercise", 
    "name": "area_of_a_circle", 
    "seconds_per_fast_problem": 9.0, 
    "prerequisites": [
      "radius_diameter_and_circumference", 
      "area_of_squares_and_rectangles"
    ]
  }, 
  {
    "related_video_readable_ids": [
      "area-of-a-parallelogram"
    ], 
    "v_position": 23, 
    "path": "/math/geometry/basic-geometry/area_non_standard/e/area_of_parallelograms/", 
    "id": "area_of_parallelograms", 
    "display_name": "Area of parallelograms", 
    "title": "Area of parallelograms", 
    "live": true, 
    "description": "Find the area of parallelograms given base and height.\n", 
<<<<<<< HEAD
    "basepoints": 13.0, 
    "h_position": 36, 
=======
    "h_position": -20, 
>>>>>>> f6e656cb
    "slug": "area_of_parallelograms", 
    "kind": "Exercise", 
    "name": "area_of_parallelograms", 
    "seconds_per_fast_problem": 6.0, 
    "prerequisites": [
      "angles_2"
    ]
  }, 
  {
    "related_video_readable_ids": [
      "area-of-a-trapezoid-1", 
      "area-of-a-kite", 
      "area-of-a-parallelogram"
    ], 
    "v_position": 23, 
    "path": "/math/geometry/basic-geometry/area_non_standard/e/areas_of_trapezoids_rhombi_and_kites/", 
    "id": "areas_of_trapezoids_rhombi_and_kites", 
    "display_name": "Area of trapezoids, rhombi, and kites", 
    "title": "Area of trapezoids, rhombi, and kites", 
    "live": true, 
    "description": "Find areas of trapezoids, rhombi, and kites given important lengths.\n", 
<<<<<<< HEAD
    "basepoints": 15.0, 
    "h_position": 36, 
=======
    "h_position": -19, 
>>>>>>> f6e656cb
    "slug": "areas_of_trapezoids_rhombi_and_kites", 
    "kind": "Exercise", 
    "name": "areas_of_trapezoids_rhombi_and_kites", 
    "seconds_per_fast_problem": 8.0, 
    "prerequisites": [
      "angles_2"
    ]
  }, 
  {
    "related_video_readable_ids": [
      "solid-geometry-volume", 
      "cylinder-volume-and-surface-area", 
      "volume-of-a-sphere"
    ], 
    "v_position": 25, 
    "path": "/math/geometry/basic-geometry/volume_tutorial/e/solid_geometry/", 
    "id": "solid_geometry", 
    "display_name": "Solid geometry", 
    "title": "Solid geometry", 
    "live": true, 
    "description": "", 
<<<<<<< HEAD
    "basepoints": 18.0, 
    "h_position": 39, 
=======
    "h_position": -18, 
>>>>>>> f6e656cb
    "slug": "solid_geometry", 
    "kind": "Exercise", 
    "name": "solid_geometry", 
    "seconds_per_fast_problem": 12.0, 
    "prerequisites": [
      "volume_2"
    ]
  }
]<|MERGE_RESOLUTION|>--- conflicted
+++ resolved
@@ -14,12 +14,8 @@
     "title": "Perimeter 1", 
     "live": true, 
     "description": "Calculate the perimeter of a shape from its side lengths.\n", 
-<<<<<<< HEAD
-    "basepoints": 13.0, 
-    "h_position": 18, 
-=======
-    "h_position": -18, 
->>>>>>> f6e656cb
+    "basepoints": 13.0, 
+    "h_position": -18, 
     "slug": "perimeter_1", 
     "kind": "Exercise", 
     "name": "perimeter_1", 
@@ -42,12 +38,8 @@
     "title": "Finding dimensions given perimeter", 
     "live": true, 
     "description": "", 
-<<<<<<< HEAD
     "basepoints": 14.0, 
-    "h_position": 19, 
-=======
-    "h_position": -18, 
->>>>>>> f6e656cb
+    "h_position": -18, 
     "slug": "perimeter_of_squares_and_rectangles", 
     "kind": "Exercise", 
     "name": "perimeter_of_squares_and_rectangles", 
@@ -65,12 +57,8 @@
     "title": "Area 1", 
     "live": true, 
     "description": "Find the area of a rectangle given its length and width.\n", 
-<<<<<<< HEAD
     "basepoints": 12.0, 
-    "h_position": 18, 
-=======
     "h_position": -17, 
->>>>>>> f6e656cb
     "slug": "area_1", 
     "kind": "Exercise", 
     "name": "area_1", 
@@ -91,12 +79,8 @@
     "title": "Finding dimensions given area", 
     "live": true, 
     "description": "", 
-<<<<<<< HEAD
-    "basepoints": 13.0, 
-    "h_position": 19, 
-=======
+    "basepoints": 13.0, 
     "h_position": -17, 
->>>>>>> f6e656cb
     "slug": "area_of_squares_and_rectangles", 
     "kind": "Exercise", 
     "name": "area_of_squares_and_rectangles", 
@@ -118,12 +102,8 @@
     "title": "Area of triangles", 
     "live": true, 
     "description": "Find the area of right, acute, and obtuse triangles from a diagram.\n", 
-<<<<<<< HEAD
-    "basepoints": 13.0, 
-    "h_position": 21, 
-=======
+    "basepoints": 13.0, 
     "h_position": -17, 
->>>>>>> f6e656cb
     "slug": "area_of_triangles_1", 
     "kind": "Exercise", 
     "name": "area_of_triangles_1", 
@@ -144,12 +124,8 @@
     "title": "Shaded areas", 
     "live": true, 
     "description": "Find the areas of shaded regions which are combinations of squares, triangles, and circles.\n", 
-<<<<<<< HEAD
     "basepoints": 24.0, 
-    "h_position": 38, 
-=======
     "h_position": -19, 
->>>>>>> f6e656cb
     "slug": "shaded_areas", 
     "kind": "Exercise", 
     "name": "shaded_areas", 
@@ -170,12 +146,8 @@
     "title": "Triangle inequality theorem", 
     "live": true, 
     "description": "", 
-<<<<<<< HEAD
     "basepoints": 17.0, 
-    "h_position": 32, 
-=======
-    "h_position": -18, 
->>>>>>> f6e656cb
+    "h_position": -18, 
     "slug": "triangle_inequality_theorem", 
     "kind": "Exercise", 
     "name": "triangle_inequality_theorem", 
@@ -195,12 +167,8 @@
     "title": "Heron's formula", 
     "live": true, 
     "description": "", 
-<<<<<<< HEAD
     "basepoints": 27.0, 
-    "h_position": 39, 
-=======
     "h_position": -19, 
->>>>>>> f6e656cb
     "slug": "herons_formula", 
     "kind": "Exercise", 
     "name": "herons_formula", 
@@ -220,12 +188,8 @@
     "title": "Radius diameter and circumference", 
     "live": true, 
     "description": "", 
-<<<<<<< HEAD
     "basepoints": 12.0, 
-    "h_position": 20, 
-=======
-    "h_position": -18, 
->>>>>>> f6e656cb
+    "h_position": -18, 
     "slug": "radius_diameter_and_circumference", 
     "kind": "Exercise", 
     "name": "radius_diameter_and_circumference", 
@@ -245,12 +209,8 @@
     "title": "Area of a circle", 
     "live": true, 
     "description": "", 
-<<<<<<< HEAD
     "basepoints": 16.0, 
-    "h_position": 21, 
-=======
-    "h_position": -18, 
->>>>>>> f6e656cb
+    "h_position": -18, 
     "slug": "area_of_a_circle", 
     "kind": "Exercise", 
     "name": "area_of_a_circle", 
@@ -271,12 +231,8 @@
     "title": "Area of parallelograms", 
     "live": true, 
     "description": "Find the area of parallelograms given base and height.\n", 
-<<<<<<< HEAD
-    "basepoints": 13.0, 
-    "h_position": 36, 
-=======
+    "basepoints": 13.0, 
     "h_position": -20, 
->>>>>>> f6e656cb
     "slug": "area_of_parallelograms", 
     "kind": "Exercise", 
     "name": "area_of_parallelograms", 
@@ -298,12 +254,8 @@
     "title": "Area of trapezoids, rhombi, and kites", 
     "live": true, 
     "description": "Find areas of trapezoids, rhombi, and kites given important lengths.\n", 
-<<<<<<< HEAD
     "basepoints": 15.0, 
-    "h_position": 36, 
-=======
     "h_position": -19, 
->>>>>>> f6e656cb
     "slug": "areas_of_trapezoids_rhombi_and_kites", 
     "kind": "Exercise", 
     "name": "areas_of_trapezoids_rhombi_and_kites", 
@@ -325,12 +277,8 @@
     "title": "Solid geometry", 
     "live": true, 
     "description": "", 
-<<<<<<< HEAD
     "basepoints": 18.0, 
-    "h_position": 39, 
-=======
-    "h_position": -18, 
->>>>>>> f6e656cb
+    "h_position": -18, 
     "slug": "solid_geometry", 
     "kind": "Exercise", 
     "name": "solid_geometry", 
