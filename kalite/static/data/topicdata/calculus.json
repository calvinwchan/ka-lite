[
  {
    "related_video_readable_ids": [
      "limit-example-1"
    ], 
    "v_position": 56, 
    "path": "/math/calculus/limits_topic/limits_tutorial/e/limits_1/", 
    "id": "limits_1", 
    "display_name": "Limits 1", 
    "title": "Limits 1", 
    "live": true, 
    "description": "", 
<<<<<<< HEAD
    "basepoints": 15.0, 
    "h_position": 56, 
=======
    "h_position": -25, 
>>>>>>> f6e656cb
    "slug": "limits_1", 
    "kind": "Exercise", 
    "name": "limits_1", 
    "seconds_per_fast_problem": 8.0, 
    "prerequisites": [
      "quadratic_equation", 
      "slope-of-secant-lines"
    ]
  }, 
  {
    "related_video_readable_ids": [
      "limit-example-1"
    ], 
    "v_position": 56, 
    "path": "/math/calculus/limits_topic/old-limits-tutorial/e/limits_1/", 
    "id": "limits_1", 
    "display_name": "Limits 1", 
    "title": "Limits 1", 
    "live": true, 
    "description": "", 
<<<<<<< HEAD
    "basepoints": 15.0, 
    "h_position": 56, 
=======
    "h_position": -25, 
>>>>>>> f6e656cb
    "slug": "limits_1", 
    "kind": "Exercise", 
    "name": "limits_1", 
    "seconds_per_fast_problem": 8.0, 
    "prerequisites": [
      "quadratic_equation", 
      "slope-of-secant-lines"
    ]
  }, 
  {
    "related_video_readable_ids": [
      "limits-at-positive-and-negative-infinity", 
      "more-limits-at-infinity", 
      "limits-with-two-horizontal-asymptotes", 
      "limits-and-infinity"
    ], 
    "v_position": 57, 
    "path": "/math/calculus/limits_topic/limits-infinity/e/limits_2/", 
    "id": "limits_2", 
    "display_name": "Limits 2", 
    "title": "Limits 2", 
    "live": true, 
    "description": "", 
<<<<<<< HEAD
    "basepoints": 14.0, 
    "h_position": 57, 
=======
    "h_position": -25, 
>>>>>>> f6e656cb
    "slug": "limits_2", 
    "kind": "Exercise", 
    "name": "limits_2", 
    "seconds_per_fast_problem": 7.0, 
    "prerequisites": [
      "limits_1"
    ]
  }, 
  {
    "related_video_readable_ids": [
      "calculus--derivatives-1--new-hd-version", 
      "calculus--derivatives-2-5--new-hd-version", 
      "calculus--derivatives-1"
    ], 
    "v_position": 59, 
    "path": "/math/calculus/differential-calculus/derivative_intro/e/derivatives_1/", 
    "id": "derivatives_1", 
    "display_name": "Derivatives 1", 
    "title": "Derivatives 1", 
    "live": true, 
    "description": "", 
<<<<<<< HEAD
    "basepoints": 18.0, 
    "h_position": 61, 
=======
    "h_position": -25, 
>>>>>>> f6e656cb
    "slug": "derivatives_1", 
    "kind": "Exercise", 
    "name": "derivatives_1", 
    "seconds_per_fast_problem": 13.0, 
    "prerequisites": [
      "derivative_intuition", 
      "recognizing_slope", 
      "the-formal-and-alternate-form-of-the-derivative"
    ]
  }, 
  {
    "related_video_readable_ids": [
      "derivative-intuition-module"
    ], 
    "v_position": 58, 
    "path": "/math/calculus/differential-calculus/visualizing-derivatives-tutorial/e/derivative_intuition/", 
    "id": "derivative_intuition", 
    "display_name": "Derivative intuition", 
    "title": "Derivative intuition", 
    "live": true, 
    "description": "", 
<<<<<<< HEAD
    "basepoints": 25.0, 
    "h_position": 60, 
=======
    "h_position": -25, 
>>>>>>> f6e656cb
    "slug": "derivative_intuition", 
    "kind": "Exercise", 
    "name": "derivative_intuition", 
    "seconds_per_fast_problem": 33.0, 
    "prerequisites": [
      "limits_2"
    ]
  }, 
  {
    "related_video_readable_ids": [
      "power-rule"
    ], 
    "v_position": 60, 
    "path": "/math/calculus/differential-calculus/power_rule_tutorial/e/power_rule/", 
    "id": "power_rule", 
    "display_name": "Power rule", 
    "title": "Power rule", 
    "live": true, 
    "description": "", 
<<<<<<< HEAD
    "basepoints": 18.0, 
    "h_position": 62, 
=======
    "h_position": -26, 
>>>>>>> f6e656cb
    "slug": "power_rule", 
    "kind": "Exercise", 
    "name": "power_rule", 
    "seconds_per_fast_problem": 12.0, 
    "prerequisites": [
      "derivatives_1"
    ]
  }, 
  {
    "related_video_readable_ids": [
      "derivatives-of-sin-x--cos-x--tan-x--e-x-and-ln-x"
    ], 
    "v_position": 60, 
    "path": "/math/calculus/differential-calculus/chain_rule/e/special_derivatives/", 
    "id": "special_derivatives", 
    "display_name": "Special derivatives", 
    "title": "Special derivatives", 
    "live": true, 
    "description": "", 
<<<<<<< HEAD
    "basepoints": 12.0, 
    "h_position": 62, 
=======
    "h_position": -24, 
>>>>>>> f6e656cb
    "slug": "special_derivatives", 
    "kind": "Exercise", 
    "name": "special_derivatives", 
    "seconds_per_fast_problem": 5.0, 
    "prerequisites": [
      "derivatives_1"
    ]
  }, 
  {
    "related_video_readable_ids": [
      "chain-rule-introduction", 
      "chain-rule-definition-and-example"
    ], 
    "v_position": 61, 
    "path": "/math/calculus/differential-calculus/chain_rule/e/chain_rule_1/", 
    "id": "chain_rule_1", 
    "display_name": "Chain rule 1", 
    "title": "Chain rule 1", 
    "live": true, 
    "description": "", 
<<<<<<< HEAD
    "basepoints": 18.0, 
    "h_position": 63, 
=======
    "h_position": -27, 
>>>>>>> f6e656cb
    "slug": "chain_rule_1", 
    "kind": "Exercise", 
    "name": "chain_rule_1", 
    "seconds_per_fast_problem": 13.0, 
    "prerequisites": [
      "power_rule", 
      "special_derivatives"
    ]
  }, 
  {
    "related_video_readable_ids": [
      "derivatives-of-sin-x--cos-x--tan-x--e-x-and-ln-x"
    ], 
    "v_position": 60, 
    "path": "/math/calculus/differential-calculus/product_rule/e/special_derivatives/", 
    "id": "special_derivatives", 
    "display_name": "Special derivatives", 
    "title": "Special derivatives", 
    "live": true, 
    "description": "", 
<<<<<<< HEAD
    "basepoints": 12.0, 
    "h_position": 62, 
=======
    "h_position": -24, 
>>>>>>> f6e656cb
    "slug": "special_derivatives", 
    "kind": "Exercise", 
    "name": "special_derivatives", 
    "seconds_per_fast_problem": 5.0, 
    "prerequisites": [
      "derivatives_1"
    ]
  }, 
  {
    "related_video_readable_ids": [
      "applying-the-product-rule-for-derivatives", 
      "product-rule"
    ], 
    "v_position": 61, 
    "path": "/math/calculus/differential-calculus/product_rule/e/product_rule/", 
    "id": "product_rule", 
    "display_name": "Product rule", 
    "title": "Product rule", 
    "live": true, 
    "description": "", 
<<<<<<< HEAD
    "basepoints": 19.0, 
    "h_position": 63, 
=======
    "h_position": -26, 
>>>>>>> f6e656cb
    "slug": "product_rule", 
    "kind": "Exercise", 
    "name": "product_rule", 
    "seconds_per_fast_problem": 15.0, 
    "prerequisites": [
      "power_rule", 
      "special_derivatives"
    ]
  }, 
  {
    "related_video_readable_ids": [
      "quotient-rule-for-derivative-of-tan-x", 
      "quotient-rule-from-product-rule"
    ], 
    "v_position": 61, 
    "path": "/math/calculus/differential-calculus/product_rule/e/quotient_rule/", 
    "id": "quotient_rule", 
    "display_name": "Quotient rule", 
    "title": "Quotient rule", 
    "live": true, 
    "description": null, 
<<<<<<< HEAD
    "basepoints": 20.0, 
    "h_position": 63, 
=======
    "h_position": -25, 
>>>>>>> f6e656cb
    "slug": "quotient_rule", 
    "kind": "Exercise", 
    "name": "quotient_rule", 
    "seconds_per_fast_problem": 17.0, 
    "prerequisites": [
      "power_rule", 
      "special_derivatives"
    ]
  }, 
  {
    "related_video_readable_ids": [
      "introduction-to-l-hopital-s-rule", 
      "l-hopital-s-rule-example-1", 
      "l-hopital-s-rule-example-2", 
      "l-hopital-s-rule-example-3"
    ], 
    "v_position": 61, 
    "path": "/math/calculus/derivative_applications/lhopital_rule/e/lhopitals_rule/", 
    "id": "lhopitals_rule", 
    "display_name": "L'H\u00f4pital's rule", 
    "title": "L'H\u00f4pital's rule", 
    "live": true, 
    "description": "", 
<<<<<<< HEAD
    "basepoints": 15.0, 
    "h_position": 63, 
=======
    "h_position": -24, 
>>>>>>> f6e656cb
    "slug": "lhopitals_rule", 
    "kind": "Exercise", 
    "name": "lhopitals_rule", 
    "seconds_per_fast_problem": 8.0, 
    "prerequisites": [
      "power_rule", 
      "special_derivatives"
    ]
  }
]<|MERGE_RESOLUTION|>--- conflicted
+++ resolved
@@ -10,12 +10,8 @@
     "title": "Limits 1", 
     "live": true, 
     "description": "", 
-<<<<<<< HEAD
     "basepoints": 15.0, 
-    "h_position": 56, 
-=======
-    "h_position": -25, 
->>>>>>> f6e656cb
+    "h_position": -25, 
     "slug": "limits_1", 
     "kind": "Exercise", 
     "name": "limits_1", 
@@ -36,12 +32,8 @@
     "title": "Limits 1", 
     "live": true, 
     "description": "", 
-<<<<<<< HEAD
     "basepoints": 15.0, 
-    "h_position": 56, 
-=======
-    "h_position": -25, 
->>>>>>> f6e656cb
+    "h_position": -25, 
     "slug": "limits_1", 
     "kind": "Exercise", 
     "name": "limits_1", 
@@ -65,12 +57,8 @@
     "title": "Limits 2", 
     "live": true, 
     "description": "", 
-<<<<<<< HEAD
     "basepoints": 14.0, 
-    "h_position": 57, 
-=======
-    "h_position": -25, 
->>>>>>> f6e656cb
+    "h_position": -25, 
     "slug": "limits_2", 
     "kind": "Exercise", 
     "name": "limits_2", 
@@ -92,12 +80,8 @@
     "title": "Derivatives 1", 
     "live": true, 
     "description": "", 
-<<<<<<< HEAD
     "basepoints": 18.0, 
-    "h_position": 61, 
-=======
-    "h_position": -25, 
->>>>>>> f6e656cb
+    "h_position": -25, 
     "slug": "derivatives_1", 
     "kind": "Exercise", 
     "name": "derivatives_1", 
@@ -119,12 +103,8 @@
     "title": "Derivative intuition", 
     "live": true, 
     "description": "", 
-<<<<<<< HEAD
     "basepoints": 25.0, 
-    "h_position": 60, 
-=======
-    "h_position": -25, 
->>>>>>> f6e656cb
+    "h_position": -25, 
     "slug": "derivative_intuition", 
     "kind": "Exercise", 
     "name": "derivative_intuition", 
@@ -144,12 +124,8 @@
     "title": "Power rule", 
     "live": true, 
     "description": "", 
-<<<<<<< HEAD
     "basepoints": 18.0, 
-    "h_position": 62, 
-=======
     "h_position": -26, 
->>>>>>> f6e656cb
     "slug": "power_rule", 
     "kind": "Exercise", 
     "name": "power_rule", 
@@ -169,12 +145,8 @@
     "title": "Special derivatives", 
     "live": true, 
     "description": "", 
-<<<<<<< HEAD
     "basepoints": 12.0, 
-    "h_position": 62, 
-=======
     "h_position": -24, 
->>>>>>> f6e656cb
     "slug": "special_derivatives", 
     "kind": "Exercise", 
     "name": "special_derivatives", 
@@ -195,12 +167,8 @@
     "title": "Chain rule 1", 
     "live": true, 
     "description": "", 
-<<<<<<< HEAD
     "basepoints": 18.0, 
-    "h_position": 63, 
-=======
     "h_position": -27, 
->>>>>>> f6e656cb
     "slug": "chain_rule_1", 
     "kind": "Exercise", 
     "name": "chain_rule_1", 
@@ -221,12 +189,8 @@
     "title": "Special derivatives", 
     "live": true, 
     "description": "", 
-<<<<<<< HEAD
     "basepoints": 12.0, 
-    "h_position": 62, 
-=======
     "h_position": -24, 
->>>>>>> f6e656cb
     "slug": "special_derivatives", 
     "kind": "Exercise", 
     "name": "special_derivatives", 
@@ -247,12 +211,8 @@
     "title": "Product rule", 
     "live": true, 
     "description": "", 
-<<<<<<< HEAD
     "basepoints": 19.0, 
-    "h_position": 63, 
-=======
     "h_position": -26, 
->>>>>>> f6e656cb
     "slug": "product_rule", 
     "kind": "Exercise", 
     "name": "product_rule", 
@@ -274,12 +234,8 @@
     "title": "Quotient rule", 
     "live": true, 
     "description": null, 
-<<<<<<< HEAD
     "basepoints": 20.0, 
-    "h_position": 63, 
-=======
-    "h_position": -25, 
->>>>>>> f6e656cb
+    "h_position": -25, 
     "slug": "quotient_rule", 
     "kind": "Exercise", 
     "name": "quotient_rule", 
@@ -303,12 +259,8 @@
     "title": "L'H\u00f4pital's rule", 
     "live": true, 
     "description": "", 
-<<<<<<< HEAD
     "basepoints": 15.0, 
-    "h_position": 63, 
-=======
     "h_position": -24, 
->>>>>>> f6e656cb
     "slug": "lhopitals_rule", 
     "kind": "Exercise", 
     "name": "lhopitals_rule", 
