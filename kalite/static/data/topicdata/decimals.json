--- conflicted
+++ resolved
@@ -12,12 +12,8 @@
     "title": "Money and decimal place value intuition", 
     "live": true, 
     "description": "", 
-<<<<<<< HEAD
     "basepoints": 21.0, 
-    "h_position": 14, 
-=======
     "h_position": 2, 
->>>>>>> f6e656cb
     "slug": "understanding_decimals_place_value", 
     "kind": "Exercise", 
     "name": "understanding_decimals_place_value", 
@@ -37,12 +33,8 @@
     "title": "Decimals on the number line 1", 
     "live": true, 
     "description": "", 
-<<<<<<< HEAD
     "basepoints": 13.0, 
-    "h_position": 8, 
-=======
     "h_position": 1, 
->>>>>>> f6e656cb
     "slug": "decimals_on_the_number_line_1", 
     "kind": "Exercise", 
     "name": "decimals_on_the_number_line_1", 
@@ -63,12 +55,8 @@
     "title": "Decimals on the number line 2", 
     "live": true, 
     "description": "", 
-<<<<<<< HEAD
     "basepoints": 12.0, 
-    "h_position": 9, 
-=======
     "h_position": 1, 
->>>>>>> f6e656cb
     "slug": "decimals_on_the_number_line_2", 
     "kind": "Exercise", 
     "name": "decimals_on_the_number_line_2", 
@@ -90,12 +78,8 @@
     "title": "Adding decimals 0.5", 
     "live": true, 
     "description": "", 
-<<<<<<< HEAD
     "basepoints": 16.0, 
-    "h_position": 10, 
-=======
     "h_position": 1, 
->>>>>>> f6e656cb
     "slug": "adding_decimals_0.5", 
     "kind": "Exercise", 
     "name": "adding_decimals_0.5", 
@@ -117,12 +101,8 @@
     "title": "Adding decimals 1", 
     "live": true, 
     "description": "", 
-<<<<<<< HEAD
     "basepoints": 19.0, 
-    "h_position": 11, 
-=======
     "h_position": 2, 
->>>>>>> f6e656cb
     "slug": "adding_decimals", 
     "kind": "Exercise", 
     "name": "adding_decimals", 
@@ -145,12 +125,8 @@
     "title": "Adding decimals 2", 
     "live": true, 
     "description": "", 
-<<<<<<< HEAD
     "basepoints": 20.0, 
-    "h_position": 12, 
-=======
     "h_position": 2, 
->>>>>>> f6e656cb
     "slug": "adding_decimals_2", 
     "kind": "Exercise", 
     "name": "adding_decimals_2", 
@@ -164,23 +140,15 @@
       "subtracting-decimals", 
       "subtracting-decimals--old"
     ], 
-<<<<<<< HEAD
-    "v_position": 7, 
-=======
     "v_position": 13, 
->>>>>>> f6e656cb
     "path": "/math/arithmetic/decimals/adding_decimals/e/subtracting_decimals_0.5/", 
     "id": "subtracting_decimals_0.5", 
     "display_name": "Subtracting decimals 0.5", 
     "title": "Subtracting decimals 0.5", 
     "live": true, 
     "description": "", 
-<<<<<<< HEAD
     "basepoints": 19.0, 
-    "h_position": 13, 
-=======
     "h_position": 4, 
->>>>>>> f6e656cb
     "slug": "subtracting_decimals_0.5", 
     "kind": "Exercise", 
     "name": "subtracting_decimals_0.5", 
@@ -201,12 +169,8 @@
     "title": "Subtracting decimals", 
     "live": true, 
     "description": "", 
-<<<<<<< HEAD
     "basepoints": 19.0, 
-    "h_position": 14, 
-=======
     "h_position": 3, 
->>>>>>> f6e656cb
     "slug": "subtracting_decimals", 
     "kind": "Exercise", 
     "name": "subtracting_decimals", 
@@ -227,12 +191,8 @@
     "title": "Adding and subtracting decimals word problems", 
     "live": true, 
     "description": "", 
-<<<<<<< HEAD
     "basepoints": 24.0, 
-    "h_position": 15, 
-=======
     "h_position": 3, 
->>>>>>> f6e656cb
     "slug": "adding_and_subtracting_decimals_word_problems", 
     "kind": "Exercise", 
     "name": "adding_and_subtracting_decimals_word_problems", 
@@ -254,12 +214,8 @@
     "title": "Multiplying decimals", 
     "live": true, 
     "description": "", 
-<<<<<<< HEAD
     "basepoints": 22.0, 
-    "h_position": 13, 
-=======
     "h_position": 0, 
->>>>>>> f6e656cb
     "slug": "multiplying_decimals", 
     "kind": "Exercise", 
     "name": "multiplying_decimals", 
@@ -281,12 +237,8 @@
     "title": "Dividing completely", 
     "live": true, 
     "description": "", 
-<<<<<<< HEAD
     "basepoints": 17.0, 
-    "h_position": 12, 
-=======
     "h_position": -2, 
->>>>>>> f6e656cb
     "slug": "dividing_decimals_0.5", 
     "kind": "Exercise", 
     "name": "dividing_decimals_0.5", 
@@ -308,12 +260,8 @@
     "title": "Dividing decimals 1", 
     "live": true, 
     "description": "", 
-<<<<<<< HEAD
     "basepoints": 14.0, 
-    "h_position": 13, 
-=======
     "h_position": -1, 
->>>>>>> f6e656cb
     "slug": "dividing_decimals_1", 
     "kind": "Exercise", 
     "name": "dividing_decimals_1", 
@@ -329,23 +277,15 @@
       "dividing-decimals", 
       "dividing-decimal"
     ], 
-<<<<<<< HEAD
-    "v_position": 0, 
-=======
     "v_position": 14, 
->>>>>>> f6e656cb
     "path": "/math/arithmetic/decimals/dividing_decimals/e/dividing_decimals_2/", 
     "id": "dividing_decimals_2", 
     "display_name": "Dividing decimals 2", 
     "title": "Dividing decimals 2", 
     "live": true, 
     "description": "", 
-<<<<<<< HEAD
     "basepoints": 17.0, 
-    "h_position": 14, 
-=======
     "h_position": -2, 
->>>>>>> f6e656cb
     "slug": "dividing_decimals_2", 
     "kind": "Exercise", 
     "name": "dividing_decimals_2", 
@@ -366,12 +306,8 @@
     "title": "Dividing decimals", 
     "live": true, 
     "description": "", 
-<<<<<<< HEAD
     "basepoints": 21.0, 
-    "h_position": 15, 
-=======
     "h_position": -1, 
->>>>>>> f6e656cb
     "slug": "dividing_decimals", 
     "kind": "Exercise", 
     "name": "dividing_decimals", 
@@ -387,23 +323,15 @@
       "converting-fractions-to-decimals--ex2", 
       "converting-fractions-to-decimals"
     ], 
-<<<<<<< HEAD
-    "v_position": 1, 
-=======
     "v_position": 17, 
->>>>>>> f6e656cb
     "path": "/math/arithmetic/decimals/decimal_to_fraction/e/converting_fractions_to_decimals/", 
     "id": "converting_fractions_to_decimals", 
     "display_name": "Converting fractions to decimals", 
     "title": "Converting fractions to decimals", 
     "live": true, 
     "description": "Convert a fraction to decimal rounded to the nearest thousandth.\n", 
-<<<<<<< HEAD
     "basepoints": 20.0, 
-    "h_position": 20, 
-=======
     "h_position": -1, 
->>>>>>> f6e656cb
     "slug": "converting_fractions_to_decimals", 
     "kind": "Exercise", 
     "name": "converting_fractions_to_decimals", 
@@ -426,12 +354,8 @@
     "title": "Converting decimals to fractions 1", 
     "live": true, 
     "description": "", 
-<<<<<<< HEAD
     "basepoints": 13.0, 
-    "h_position": 24, 
-=======
     "h_position": -4, 
->>>>>>> f6e656cb
     "slug": "converting_decimals_to_fractions_1", 
     "kind": "Exercise", 
     "name": "converting_decimals_to_fractions_1", 
@@ -453,12 +377,8 @@
     "title": "Converting decimals to fractions 2", 
     "live": true, 
     "description": "Convert a decimal to an equivalent fraction. Convert a decimal to an equivalent mixed number. Reduce to lowest terms.\n", 
-<<<<<<< HEAD
     "basepoints": 16.0, 
-    "h_position": 25, 
-=======
     "h_position": -4, 
->>>>>>> f6e656cb
     "slug": "converting_decimals_to_fractions_2", 
     "kind": "Exercise", 
     "name": "converting_decimals_to_fractions_2", 
@@ -480,12 +400,8 @@
     "title": "Converting decimals to percents", 
     "live": true, 
     "description": "", 
-<<<<<<< HEAD
     "basepoints": 13.0, 
-    "h_position": 27, 
-=======
     "h_position": -5, 
->>>>>>> f6e656cb
     "slug": "converting_decimals_to_percents", 
     "kind": "Exercise", 
     "name": "converting_decimals_to_percents", 
@@ -507,12 +423,8 @@
     "title": "Converting percents to decimals", 
     "live": true, 
     "description": "", 
-<<<<<<< HEAD
     "basepoints": 12.0, 
-    "h_position": 27, 
-=======
     "h_position": -4, 
->>>>>>> f6e656cb
     "slug": "converting_percents_to_decimals", 
     "kind": "Exercise", 
     "name": "converting_percents_to_decimals", 
@@ -534,12 +446,8 @@
     "title": "Discount tax and tip word problems", 
     "live": true, 
     "description": "", 
-<<<<<<< HEAD
     "basepoints": 21.0, 
-    "h_position": 28, 
-=======
     "h_position": -4, 
->>>>>>> f6e656cb
     "slug": "discount_tax_and_tip_word_problems", 
     "kind": "Exercise", 
     "name": "discount_tax_and_tip_word_problems", 
@@ -562,12 +470,8 @@
     "title": "Markup and commission word problems", 
     "live": true, 
     "description": "", 
-<<<<<<< HEAD
     "basepoints": 22.0, 
-    "h_position": 28, 
-=======
     "h_position": -3, 
->>>>>>> f6e656cb
     "slug": "markup_and_commission_word_problems", 
     "kind": "Exercise", 
     "name": "markup_and_commission_word_problems", 
@@ -588,12 +492,8 @@
     "title": "Rounding numbers", 
     "live": true, 
     "description": "", 
-<<<<<<< HEAD
     "basepoints": 15.0, 
-    "h_position": 15, 
-=======
     "h_position": 1, 
->>>>>>> f6e656cb
     "slug": "rounding_numbers", 
     "kind": "Exercise", 
     "name": "rounding_numbers", 
@@ -613,12 +513,8 @@
     "title": "Estimation with decimals", 
     "live": true, 
     "description": "", 
-<<<<<<< HEAD
     "basepoints": 18.0, 
-    "h_position": 16, 
-=======
     "h_position": 1, 
->>>>>>> f6e656cb
     "slug": "estimation_with_decimals", 
     "kind": "Exercise", 
     "name": "estimation_with_decimals", 
@@ -639,12 +535,8 @@
     "title": "Significant figures", 
     "live": true, 
     "description": "Determine how many significant figures a given number has.\n", 
-<<<<<<< HEAD
     "basepoints": 12.0, 
-    "h_position": 23, 
-=======
     "h_position": 0, 
->>>>>>> f6e656cb
     "slug": "significant_figures_1", 
     "kind": "Exercise", 
     "name": "significant_figures_1", 
@@ -666,12 +558,8 @@
     "title": "Understanding moving the decimal", 
     "live": true, 
     "description": "", 
-<<<<<<< HEAD
     "basepoints": 12.0, 
-    "h_position": 14, 
-=======
     "h_position": 0, 
->>>>>>> f6e656cb
     "slug": "understanding_moving_the_decimal", 
     "kind": "Exercise", 
     "name": "understanding_moving_the_decimal", 
