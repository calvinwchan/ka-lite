[
  {
    "related_video_readable_ids": [
      "angle-basics", 
      "measuring-angles-in-degrees", 
      "using-a-protractor", 
      "measuring-angles"
    ], 
    "v_position": 26, 
    "path": "/math/geometry/parallel-and-perpendicular-lines/Angle_basics/e/measuring_angles/", 
    "id": "measuring_angles", 
    "display_name": "Measuring angles", 
    "title": "Measuring angles", 
    "live": true, 
    "description": "", 
<<<<<<< HEAD
    "basepoints": 19.0, 
    "h_position": 26, 
=======
    "h_position": -24, 
>>>>>>> f6e656cb
    "slug": "measuring_angles", 
    "kind": "Exercise", 
    "name": "measuring_angles", 
    "seconds_per_fast_problem": 14.0, 
    "prerequisites": [
      "recognizing_rays_lines_and_line_segments"
    ]
  }, 
  {
    "related_video_readable_ids": [
      "acute-right-and-obtuse-angles"
    ], 
    "v_position": 26, 
    "path": "/math/geometry/parallel-and-perpendicular-lines/Angle_basics/e/angle_types/", 
    "id": "angle_types", 
    "display_name": "Angle types", 
    "title": "Angle types", 
    "live": true, 
    "description": "", 
<<<<<<< HEAD
    "basepoints": 12.0, 
    "h_position": 26, 
=======
    "h_position": -23, 
>>>>>>> f6e656cb
    "slug": "angle_types", 
    "kind": "Exercise", 
    "name": "angle_types", 
    "seconds_per_fast_problem": 5.0, 
    "prerequisites": [
      "recognizing_rays_lines_and_line_segments"
    ]
  }, 
  {
    "related_video_readable_ids": [
      "vertical--adjacent-and-linearly-paired-angles"
    ], 
    "v_position": 27, 
    "path": "/math/geometry/parallel-and-perpendicular-lines/Angle_basics/e/exploring_angle_pairs_1/", 
    "id": "exploring_angle_pairs_1", 
    "display_name": "Exploring angle pairs", 
    "title": "Exploring angle pairs", 
    "live": true, 
    "description": "Find vertical angles, adjacent angles, and linearly paired angles.\n", 
<<<<<<< HEAD
    "basepoints": 18.0, 
    "h_position": 27, 
=======
    "h_position": -24, 
>>>>>>> f6e656cb
    "slug": "exploring_angle_pairs_1", 
    "kind": "Exercise", 
    "name": "exploring_angle_pairs_1", 
    "seconds_per_fast_problem": 12.0, 
    "prerequisites": [
      "measuring_angles", 
      "angle_types"
    ]
  }, 
  {
    "related_video_readable_ids": [
      "angles-at-the-intersection-of-two-lines", 
      "proof-vertical-angles-are-equal"
    ], 
    "v_position": 28, 
    "path": "/math/geometry/parallel-and-perpendicular-lines/ang_intro/e/vertical_angles/", 
    "id": "vertical_angles", 
    "display_name": "Vertical angles", 
    "title": "Vertical angles", 
    "live": true, 
    "description": "", 
<<<<<<< HEAD
    "basepoints": 12.0, 
    "h_position": 28, 
=======
    "h_position": -24, 
>>>>>>> f6e656cb
    "slug": "vertical_angles", 
    "kind": "Exercise", 
    "name": "vertical_angles", 
    "seconds_per_fast_problem": 5.0, 
    "prerequisites": [
      "exploring_angle_pairs_1", 
      "complementary_and_supplementary_angles"
    ]
  }, 
  {
    "related_video_readable_ids": [
      "using-algebra-to-find-the-measures-of-vertical-angles", 
      "angles-at-the-intersection-of-two-lines"
    ], 
<<<<<<< HEAD
    "v_position": -17, 
=======
    "v_position": 33, 
>>>>>>> f6e656cb
    "path": "/math/geometry/parallel-and-perpendicular-lines/ang_intro/e/vertical_angles_2/", 
    "id": "vertical_angles_2", 
    "display_name": "Vertical angles 2", 
    "title": "Vertical angles 2", 
    "live": true, 
    "description": "", 
<<<<<<< HEAD
    "basepoints": 23.0, 
    "h_position": 34, 
=======
    "h_position": -22, 
>>>>>>> f6e656cb
    "slug": "vertical_angles_2", 
    "kind": "Exercise", 
    "name": "vertical_angles_2", 
    "seconds_per_fast_problem": 24.0, 
    "prerequisites": [
      "linear_equations_3", 
      "vertical_angles"
    ]
  }, 
  {
    "related_video_readable_ids": [
      "angles-formed-by-parallel-lines-and-transversals", 
      "figuring-out-angles-between-transversal-and-parallel-lines"
    ], 
    "v_position": 30, 
    "path": "/math/geometry/parallel-and-perpendicular-lines/ang_intro/e/congruent_angles/", 
    "id": "congruent_angles", 
    "display_name": "Congruent angles", 
    "title": "Congruent angles", 
    "live": true, 
    "description": "Determine which angles must be congruent when parallel lines are crossed by a transversal.\n", 
<<<<<<< HEAD
    "basepoints": 12.0, 
    "h_position": 31, 
=======
    "h_position": -27, 
>>>>>>> f6e656cb
    "slug": "congruent_angles", 
    "kind": "Exercise", 
    "name": "congruent_angles", 
    "seconds_per_fast_problem": 5.0, 
    "prerequisites": [
      "angle_addition_postulate", 
      "segment_addition"
    ]
  }, 
  {
    "related_video_readable_ids": [
      "angles-formed-by-parallel-lines-and-transversals", 
      "figuring-out-angles-between-transversal-and-parallel-lines"
    ], 
    "v_position": 30, 
    "path": "/math/geometry/parallel-and-perpendicular-lines/ang_intro/e/parallel_lines_1/", 
    "id": "parallel_lines_1", 
    "display_name": "Parallel lines 1", 
    "title": "Parallel lines 1", 
    "live": true, 
    "description": "", 
<<<<<<< HEAD
    "basepoints": 13.0, 
    "h_position": 31, 
=======
    "h_position": -25, 
>>>>>>> f6e656cb
    "slug": "parallel_lines_1", 
    "kind": "Exercise", 
    "name": "parallel_lines_1", 
    "seconds_per_fast_problem": 6.0, 
    "prerequisites": [
      "angle_addition_postulate", 
      "segment_addition"
    ]
  }, 
  {
    "related_video_readable_ids": [
      "using-algebra-to-find-measures-of-angles-formed-from-transversal", 
      "figuring-out-angles-between-transversal-and-parallel-lines", 
      "angles-formed-by-parallel-lines-and-transversals"
    ], 
    "v_position": 32, 
    "path": "/math/geometry/parallel-and-perpendicular-lines/ang_intro/e/parallel_lines_2/", 
    "id": "parallel_lines_2", 
    "display_name": "Parallel lines 2", 
    "title": "Parallel lines 2", 
    "live": true, 
    "description": "", 
<<<<<<< HEAD
    "basepoints": 23.0, 
    "h_position": 33, 
=======
    "h_position": -26, 
>>>>>>> f6e656cb
    "slug": "parallel_lines_2", 
    "kind": "Exercise", 
    "name": "parallel_lines_2", 
    "seconds_per_fast_problem": 26.0, 
    "prerequisites": [
      "congruent_angles", 
      "parallel_lines_1", 
      "linear_equations_3"
    ]
  }, 
  {
    "related_video_readable_ids": [], 
<<<<<<< HEAD
    "v_position": -15, 
=======
    "v_position": 34, 
>>>>>>> f6e656cb
    "path": "/math/geometry/parallel-and-perpendicular-lines/ang_intro/e/corresponding_angles_2/", 
    "id": "corresponding_angles_2", 
    "display_name": "Corresponding angles 2", 
    "title": "Corresponding angles 2", 
    "live": false, 
    "description": "", 
<<<<<<< HEAD
    "basepoints": 21.0, 
    "h_position": 67, 
=======
    "h_position": -20, 
>>>>>>> f6e656cb
    "slug": "corresponding_angles_2", 
    "kind": "Exercise", 
    "name": "corresponding_angles_2", 
    "seconds_per_fast_problem": 18.0, 
    "prerequisites": []
  }, 
  {
    "related_video_readable_ids": [], 
<<<<<<< HEAD
    "v_position": -12, 
=======
    "v_position": 34, 
>>>>>>> f6e656cb
    "path": "/math/geometry/parallel-and-perpendicular-lines/ang_intro/e/same_side_exterior_angles_2/", 
    "id": "same_side_exterior_angles_2", 
    "display_name": "Same side exterior angles 2", 
    "title": "Same side exterior angles 2", 
    "live": false, 
    "description": "", 
<<<<<<< HEAD
    "basepoints": 23.0, 
    "h_position": 67, 
=======
    "h_position": -17, 
>>>>>>> f6e656cb
    "slug": "same_side_exterior_angles_2", 
    "kind": "Exercise", 
    "name": "same_side_exterior_angles_2", 
    "seconds_per_fast_problem": 25.0, 
    "prerequisites": []
  }, 
  {
    "related_video_readable_ids": [], 
<<<<<<< HEAD
    "v_position": -13, 
=======
    "v_position": 34, 
>>>>>>> f6e656cb
    "path": "/math/geometry/parallel-and-perpendicular-lines/ang_intro/e/same_side_interior_angles_2/", 
    "id": "same_side_interior_angles_2", 
    "display_name": "Same side interior angles 2", 
    "title": "Same side interior angles 2", 
    "live": false, 
    "description": "", 
<<<<<<< HEAD
    "basepoints": 22.0, 
    "h_position": 67, 
=======
    "h_position": -18, 
>>>>>>> f6e656cb
    "slug": "same_side_interior_angles_2", 
    "kind": "Exercise", 
    "name": "same_side_interior_angles_2", 
    "seconds_per_fast_problem": 23.0, 
    "prerequisites": []
  }, 
  {
    "related_video_readable_ids": [], 
<<<<<<< HEAD
    "v_position": -16, 
=======
    "v_position": 34, 
>>>>>>> f6e656cb
    "path": "/math/geometry/parallel-and-perpendicular-lines/ang_intro/e/alternate_interior_angles_2/", 
    "id": "alternate_interior_angles_2", 
    "display_name": "Alternate interior angles 2", 
    "title": "Alternate interior angles 2", 
    "live": false, 
    "description": "", 
<<<<<<< HEAD
    "basepoints": 19.0, 
    "h_position": 67, 
=======
    "h_position": -21, 
>>>>>>> f6e656cb
    "slug": "alternate_interior_angles_2", 
    "kind": "Exercise", 
    "name": "alternate_interior_angles_2", 
    "seconds_per_fast_problem": 14.0, 
    "prerequisites": []
  }, 
  {
    "related_video_readable_ids": [], 
<<<<<<< HEAD
    "v_position": -14, 
=======
    "v_position": 34, 
>>>>>>> f6e656cb
    "path": "/math/geometry/parallel-and-perpendicular-lines/ang_intro/e/alternate_exterior_angles_2/", 
    "id": "alternate_exterior_angles_2", 
    "display_name": "Alternate exterior angles 2", 
    "title": "Alternate exterior angles 2", 
    "live": false, 
    "description": "", 
<<<<<<< HEAD
    "basepoints": 19.0, 
    "h_position": 67, 
=======
    "h_position": -19, 
>>>>>>> f6e656cb
    "slug": "alternate_exterior_angles_2", 
    "kind": "Exercise", 
    "name": "alternate_exterior_angles_2", 
    "seconds_per_fast_problem": 14.0, 
    "prerequisites": []
  }, 
  {
    "related_video_readable_ids": [
      "triangle-angle-example-1", 
      "triangle-angle-example-2", 
      "triangle-angle-example-3", 
      "finding-more-angles"
    ], 
    "v_position": 30, 
    "path": "/math/geometry/parallel-and-perpendicular-lines/triang_prop_tut/e/angles_1/", 
    "id": "angles_1", 
    "display_name": "Angles 1", 
    "title": "Angles 1", 
    "live": true, 
    "description": "", 
<<<<<<< HEAD
    "basepoints": 20.0, 
    "h_position": 31, 
=======
    "h_position": -23, 
>>>>>>> f6e656cb
    "slug": "angles_1", 
    "kind": "Exercise", 
    "name": "angles_1", 
    "seconds_per_fast_problem": 16.0, 
    "prerequisites": [
      "triangle_types"
    ]
  }, 
  {
    "related_video_readable_ids": [
      "finding-more-angles", 
      "triangle-angle-example-2", 
      "triangle-angle-example-1", 
      "proof---sum-of-measures-of-angles-in-a-triangle-are-180"
    ], 
    "v_position": 31, 
    "path": "/math/geometry/parallel-and-perpendicular-lines/triang_prop_tut/e/angles_2/", 
    "id": "angles_2", 
    "display_name": "Angles 2", 
    "title": "Angles 2", 
    "live": true, 
    "description": "", 
<<<<<<< HEAD
    "basepoints": 19.0, 
    "h_position": 32, 
=======
    "h_position": -23, 
>>>>>>> f6e656cb
    "slug": "angles_2", 
    "kind": "Exercise", 
    "name": "angles_2", 
    "seconds_per_fast_problem": 15.0, 
    "prerequisites": [
      "angles_1"
    ]
  }, 
  {
    "related_video_readable_ids": [
      "sum-of-interior-angles-of-a-polygon"
    ], 
    "v_position": 33, 
    "path": "/math/geometry/parallel-and-perpendicular-lines/triang_prop_tut/e/angles_of_a_polygon/", 
    "id": "angles_of_a_polygon", 
    "display_name": "Angles of a polygon", 
    "title": "Angles of a polygon", 
    "live": true, 
    "description": "", 
<<<<<<< HEAD
    "basepoints": 13.0, 
    "h_position": 34, 
=======
    "h_position": -18, 
>>>>>>> f6e656cb
    "slug": "angles_of_a_polygon", 
    "kind": "Exercise", 
    "name": "angles_of_a_polygon", 
    "seconds_per_fast_problem": 6.0, 
    "prerequisites": [
      "quadrilateral_types"
    ]
  }, 
  {
    "related_video_readable_ids": [
      "complementary-and-supplementary-angles"
    ], 
    "v_position": 27, 
    "path": "/math/geometry/parallel-and-perpendicular-lines/complementary-supplementary-angl/e/complementary_and_supplementary_angles/", 
    "id": "complementary_and_supplementary_angles", 
    "display_name": "Complementary and supplementary angles", 
    "title": "Complementary and supplementary angles", 
    "live": true, 
    "description": "", 
<<<<<<< HEAD
    "basepoints": 17.0, 
    "h_position": 27, 
=======
    "h_position": -23, 
>>>>>>> f6e656cb
    "slug": "complementary_and_supplementary_angles", 
    "kind": "Exercise", 
    "name": "complementary_and_supplementary_angles", 
    "seconds_per_fast_problem": 10.0, 
    "prerequisites": [
      "measuring_angles", 
      "angle_types"
    ]
  }, 
  {
    "related_video_readable_ids": [
      "example-using-algebra-to-find-measure-of-complementary-angles", 
      "example-using-algebra-to-find-measure-of-supplementary-angles", 
      "complementary-and-supplementary-angles"
    ], 
    "v_position": 29, 
    "path": "/math/geometry/parallel-and-perpendicular-lines/complementary-supplementary-angl/e/angle_addition_postulate/", 
    "id": "angle_addition_postulate", 
    "display_name": "Angle addition postulate", 
    "title": "Angle addition postulate", 
    "live": true, 
    "description": "", 
<<<<<<< HEAD
    "basepoints": 28.0, 
    "h_position": 29, 
=======
    "h_position": -24, 
>>>>>>> f6e656cb
    "slug": "angle_addition_postulate", 
    "kind": "Exercise", 
    "name": "angle_addition_postulate", 
    "seconds_per_fast_problem": 50.0, 
    "prerequisites": [
      "vertical_angles", 
      "linear_equations_3"
    ]
  }
]<|MERGE_RESOLUTION|>--- conflicted
+++ resolved
@@ -13,12 +13,8 @@
     "title": "Measuring angles", 
     "live": true, 
     "description": "", 
-<<<<<<< HEAD
     "basepoints": 19.0, 
-    "h_position": 26, 
-=======
     "h_position": -24, 
->>>>>>> f6e656cb
     "slug": "measuring_angles", 
     "kind": "Exercise", 
     "name": "measuring_angles", 
@@ -38,12 +34,8 @@
     "title": "Angle types", 
     "live": true, 
     "description": "", 
-<<<<<<< HEAD
     "basepoints": 12.0, 
-    "h_position": 26, 
-=======
     "h_position": -23, 
->>>>>>> f6e656cb
     "slug": "angle_types", 
     "kind": "Exercise", 
     "name": "angle_types", 
@@ -63,12 +55,8 @@
     "title": "Exploring angle pairs", 
     "live": true, 
     "description": "Find vertical angles, adjacent angles, and linearly paired angles.\n", 
-<<<<<<< HEAD
     "basepoints": 18.0, 
-    "h_position": 27, 
-=======
     "h_position": -24, 
->>>>>>> f6e656cb
     "slug": "exploring_angle_pairs_1", 
     "kind": "Exercise", 
     "name": "exploring_angle_pairs_1", 
@@ -90,12 +78,8 @@
     "title": "Vertical angles", 
     "live": true, 
     "description": "", 
-<<<<<<< HEAD
     "basepoints": 12.0, 
-    "h_position": 28, 
-=======
     "h_position": -24, 
->>>>>>> f6e656cb
     "slug": "vertical_angles", 
     "kind": "Exercise", 
     "name": "vertical_angles", 
@@ -110,23 +94,15 @@
       "using-algebra-to-find-the-measures-of-vertical-angles", 
       "angles-at-the-intersection-of-two-lines"
     ], 
-<<<<<<< HEAD
-    "v_position": -17, 
-=======
     "v_position": 33, 
->>>>>>> f6e656cb
     "path": "/math/geometry/parallel-and-perpendicular-lines/ang_intro/e/vertical_angles_2/", 
     "id": "vertical_angles_2", 
     "display_name": "Vertical angles 2", 
     "title": "Vertical angles 2", 
     "live": true, 
     "description": "", 
-<<<<<<< HEAD
     "basepoints": 23.0, 
-    "h_position": 34, 
-=======
     "h_position": -22, 
->>>>>>> f6e656cb
     "slug": "vertical_angles_2", 
     "kind": "Exercise", 
     "name": "vertical_angles_2", 
@@ -148,12 +124,8 @@
     "title": "Congruent angles", 
     "live": true, 
     "description": "Determine which angles must be congruent when parallel lines are crossed by a transversal.\n", 
-<<<<<<< HEAD
     "basepoints": 12.0, 
-    "h_position": 31, 
-=======
     "h_position": -27, 
->>>>>>> f6e656cb
     "slug": "congruent_angles", 
     "kind": "Exercise", 
     "name": "congruent_angles", 
@@ -175,12 +147,8 @@
     "title": "Parallel lines 1", 
     "live": true, 
     "description": "", 
-<<<<<<< HEAD
     "basepoints": 13.0, 
-    "h_position": 31, 
-=======
     "h_position": -25, 
->>>>>>> f6e656cb
     "slug": "parallel_lines_1", 
     "kind": "Exercise", 
     "name": "parallel_lines_1", 
@@ -203,12 +171,8 @@
     "title": "Parallel lines 2", 
     "live": true, 
     "description": "", 
-<<<<<<< HEAD
     "basepoints": 23.0, 
-    "h_position": 33, 
-=======
     "h_position": -26, 
->>>>>>> f6e656cb
     "slug": "parallel_lines_2", 
     "kind": "Exercise", 
     "name": "parallel_lines_2", 
@@ -221,23 +185,15 @@
   }, 
   {
     "related_video_readable_ids": [], 
-<<<<<<< HEAD
-    "v_position": -15, 
-=======
-    "v_position": 34, 
->>>>>>> f6e656cb
+    "v_position": 34, 
     "path": "/math/geometry/parallel-and-perpendicular-lines/ang_intro/e/corresponding_angles_2/", 
     "id": "corresponding_angles_2", 
     "display_name": "Corresponding angles 2", 
     "title": "Corresponding angles 2", 
     "live": false, 
     "description": "", 
-<<<<<<< HEAD
     "basepoints": 21.0, 
-    "h_position": 67, 
-=======
     "h_position": -20, 
->>>>>>> f6e656cb
     "slug": "corresponding_angles_2", 
     "kind": "Exercise", 
     "name": "corresponding_angles_2", 
@@ -246,23 +202,15 @@
   }, 
   {
     "related_video_readable_ids": [], 
-<<<<<<< HEAD
-    "v_position": -12, 
-=======
-    "v_position": 34, 
->>>>>>> f6e656cb
+    "v_position": 34, 
     "path": "/math/geometry/parallel-and-perpendicular-lines/ang_intro/e/same_side_exterior_angles_2/", 
     "id": "same_side_exterior_angles_2", 
     "display_name": "Same side exterior angles 2", 
     "title": "Same side exterior angles 2", 
     "live": false, 
     "description": "", 
-<<<<<<< HEAD
     "basepoints": 23.0, 
-    "h_position": 67, 
-=======
     "h_position": -17, 
->>>>>>> f6e656cb
     "slug": "same_side_exterior_angles_2", 
     "kind": "Exercise", 
     "name": "same_side_exterior_angles_2", 
@@ -271,23 +219,15 @@
   }, 
   {
     "related_video_readable_ids": [], 
-<<<<<<< HEAD
-    "v_position": -13, 
-=======
-    "v_position": 34, 
->>>>>>> f6e656cb
+    "v_position": 34, 
     "path": "/math/geometry/parallel-and-perpendicular-lines/ang_intro/e/same_side_interior_angles_2/", 
     "id": "same_side_interior_angles_2", 
     "display_name": "Same side interior angles 2", 
     "title": "Same side interior angles 2", 
     "live": false, 
     "description": "", 
-<<<<<<< HEAD
     "basepoints": 22.0, 
-    "h_position": 67, 
-=======
     "h_position": -18, 
->>>>>>> f6e656cb
     "slug": "same_side_interior_angles_2", 
     "kind": "Exercise", 
     "name": "same_side_interior_angles_2", 
@@ -296,23 +236,15 @@
   }, 
   {
     "related_video_readable_ids": [], 
-<<<<<<< HEAD
-    "v_position": -16, 
-=======
-    "v_position": 34, 
->>>>>>> f6e656cb
+    "v_position": 34, 
     "path": "/math/geometry/parallel-and-perpendicular-lines/ang_intro/e/alternate_interior_angles_2/", 
     "id": "alternate_interior_angles_2", 
     "display_name": "Alternate interior angles 2", 
     "title": "Alternate interior angles 2", 
     "live": false, 
     "description": "", 
-<<<<<<< HEAD
     "basepoints": 19.0, 
-    "h_position": 67, 
-=======
     "h_position": -21, 
->>>>>>> f6e656cb
     "slug": "alternate_interior_angles_2", 
     "kind": "Exercise", 
     "name": "alternate_interior_angles_2", 
@@ -321,23 +253,15 @@
   }, 
   {
     "related_video_readable_ids": [], 
-<<<<<<< HEAD
-    "v_position": -14, 
-=======
-    "v_position": 34, 
->>>>>>> f6e656cb
+    "v_position": 34, 
     "path": "/math/geometry/parallel-and-perpendicular-lines/ang_intro/e/alternate_exterior_angles_2/", 
     "id": "alternate_exterior_angles_2", 
     "display_name": "Alternate exterior angles 2", 
     "title": "Alternate exterior angles 2", 
     "live": false, 
     "description": "", 
-<<<<<<< HEAD
     "basepoints": 19.0, 
-    "h_position": 67, 
-=======
     "h_position": -19, 
->>>>>>> f6e656cb
     "slug": "alternate_exterior_angles_2", 
     "kind": "Exercise", 
     "name": "alternate_exterior_angles_2", 
@@ -358,12 +282,8 @@
     "title": "Angles 1", 
     "live": true, 
     "description": "", 
-<<<<<<< HEAD
     "basepoints": 20.0, 
-    "h_position": 31, 
-=======
     "h_position": -23, 
->>>>>>> f6e656cb
     "slug": "angles_1", 
     "kind": "Exercise", 
     "name": "angles_1", 
@@ -386,12 +306,8 @@
     "title": "Angles 2", 
     "live": true, 
     "description": "", 
-<<<<<<< HEAD
     "basepoints": 19.0, 
-    "h_position": 32, 
-=======
     "h_position": -23, 
->>>>>>> f6e656cb
     "slug": "angles_2", 
     "kind": "Exercise", 
     "name": "angles_2", 
@@ -411,12 +327,8 @@
     "title": "Angles of a polygon", 
     "live": true, 
     "description": "", 
-<<<<<<< HEAD
     "basepoints": 13.0, 
-    "h_position": 34, 
-=======
     "h_position": -18, 
->>>>>>> f6e656cb
     "slug": "angles_of_a_polygon", 
     "kind": "Exercise", 
     "name": "angles_of_a_polygon", 
@@ -436,12 +348,8 @@
     "title": "Complementary and supplementary angles", 
     "live": true, 
     "description": "", 
-<<<<<<< HEAD
     "basepoints": 17.0, 
-    "h_position": 27, 
-=======
     "h_position": -23, 
->>>>>>> f6e656cb
     "slug": "complementary_and_supplementary_angles", 
     "kind": "Exercise", 
     "name": "complementary_and_supplementary_angles", 
@@ -464,12 +372,8 @@
     "title": "Angle addition postulate", 
     "live": true, 
     "description": "", 
-<<<<<<< HEAD
     "basepoints": 28.0, 
-    "h_position": 29, 
-=======
     "h_position": -24, 
->>>>>>> f6e656cb
     "slug": "angle_addition_postulate", 
     "kind": "Exercise", 
     "name": "angle_addition_postulate", 
