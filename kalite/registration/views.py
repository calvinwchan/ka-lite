--- conflicted
+++ resolved
@@ -3,42 +3,25 @@
 
 """
 
-<<<<<<< HEAD
 import copy
 
 from django.contrib import messages
 from django.contrib.auth import logout
 from django.contrib.auth import views as auth_views
 from django.contrib.auth.models import User
-=======
-from django.shortcuts import redirect
-from django.shortcuts import render_to_response
-from django.template import RequestContext
-from django.contrib import messages
-from django.contrib.auth import logout
->>>>>>> 3fcbbd17
 from django.db import IntegrityError
 from django.http import HttpResponse
 from django.shortcuts import redirect
 from django.shortcuts import render_to_response
 from django.template import RequestContext
 from django.utils.translation import ugettext as _
-from django.http import HttpResponse
 
 from central.forms import OrganizationForm
 from central.models import Organization
-<<<<<<< HEAD
 from registration.backends import get_backend
 from securesync.models import Zone
 from utils.mailchimp import mailchimp_subscribe
 
-
-=======
-from securesync.models import Zone
-from registration.backends import get_backend
-from utils.mailchimp import mailchimp_subscribe
-
->>>>>>> 3fcbbd17
 
 def complete(request, *args, **kwargs):
     messages.success(request, "Congratulations! Your account is now active. To get started, "
@@ -239,21 +222,13 @@
                 zone.save()
                 org.zones.add(zone)
                 org.save()
-<<<<<<< HEAD
-            
-=======
-
->>>>>>> 3fcbbd17
+
                 # Finally, try and subscribe the user to the mailing list
                 # (silently)
                 if request.POST.has_key("email_subscribe") and request.POST["email_subscribe"]=="on":
                     pass #return HttpResponse(mailchimp_subscribe(form.cleaned_data['email']))
-<<<<<<< HEAD
-            
-=======
         
                 # send a response            
->>>>>>> 3fcbbd17
                 if success_url is None:
                     to, args, kwargs = backend.post_registration_redirect(request, new_user)
                     return redirect(to, *args, **kwargs)
