--- conflicted
+++ resolved
@@ -6,14 +6,9 @@
 import copy
 
 from django.contrib import messages
-<<<<<<< HEAD
-from django.contrib.auth import logout, REDIRECT_FIELD_NAME
-from django.contrib.auth import views as auth_views
+from django.contrib.auth import logout as auth_logout, views as auth_views, REDIRECT_FIELD_NAME
+from django.contrib.auth.models import User
 from django.core.urlresolvers import reverse
-=======
-from django.contrib.auth import logout as auth_logout, views as auth_views
-from django.contrib.auth.models import User
->>>>>>> 17cb8eb0
 from django.db import IntegrityError, transaction
 from django.http import HttpResponse
 from django.shortcuts import redirect
@@ -27,21 +22,14 @@
 from contact.views import contact_subscribe
 from registration.backends import get_backend
 from securesync.models import Zone
-<<<<<<< HEAD
-from utils.decorators import central_server_only
-=======
->>>>>>> 17cb8eb0
 from utils.mailchimp import mailchimp_subscribe
 
 
-@central_server_only
 def complete(request, *args, **kwargs):
     messages.success(request, "Congratulations! Your account is now active. To get started, "
         + "login to the central server below, to administer organizations and zones.")
     return redirect("auth_login")
 
-
-@central_server_only
 def activate(request, backend,
              template_name='registration/activate.html',
              success_url=None, extra_context=None, **kwargs):
@@ -81,7 +69,7 @@
         acivation. This is optional; if not specified, this will be
         obtained by calling the backend's
         ``post_activation_redirect()`` method.
-
+    
     ``template_name``
         A custom template to use. This is optional; if not specified,
         this will default to ``registration/activate.html``.
@@ -90,17 +78,17 @@
         Any keyword arguments captured from the URL, such as an
         activation key, which will be passed to the backend's
         ``activate()`` method.
-
+    
     **Context:**
-
+    
     The context will be populated from the keyword arguments captured
     in the URL, and any extra variables supplied in the
     ``extra_context`` argument (see above).
-
+    
     **Template:**
-
+    
     registration/activate.html or ``template_name`` keyword argument.
-
+    
     """
     backend = get_backend(backend)
     account = backend.activate(request, **kwargs)
@@ -122,7 +110,7 @@
                               kwargs,
                               context_instance=context)
 
-@central_server_only
+
 @transaction.commit_on_success
 def register(request, backend, success_url=None, form_class=None,
              disallowed_url='registration_disallowed',
@@ -157,11 +145,11 @@
        the ``HttpRequest`` and the new ``User``, to determine the URL
        to redirect the user to. To override this, see the list of
        optional arguments for this view (below).
-
+    
     **Required arguments**
-
+    
     None.
-
+    
     **Optional arguments**
 
     ``backend``
@@ -173,11 +161,11 @@
         passed to ``django.shortcuts.redirect``. If not supplied, this
         will be whatever URL corresponds to the named URL pattern
         ``registration_disallowed``.
-
+    
     ``form_class``
         The form class to use for registration. If not supplied, this
         will be retrieved from the registration backend.
-
+    
     ``extra_context``
         A dictionary of variables to add to the template context. Any
         callable object in this dictionary will be called to produce
@@ -188,24 +176,24 @@
         value which can legally be passed to
         ``django.shortcuts.redirect``. If not supplied, this will be
         retrieved from the registration backend.
-
+    
     ``template_name``
         A custom template to use. If not supplied, this will default
         to ``registration/registration_form.html``.
-
+    
     **Context:**
-
+    
     ``form``
         The registration form.
-
+    
     Any extra variables supplied in the ``extra_context`` argument
     (see above).
-
+    
     **Template:**
-
+    
     registration/registration_form.html or ``template_name`` keyword
     argument.
-
+    
     """
     backend = get_backend(backend)
     if not backend.registration_allowed(request):
@@ -278,15 +266,21 @@
     )
 
 
-<<<<<<< HEAD
-
-@central_server_only
 def login_view(request, *args, **kwargs):
     """Force lowercase of the username.
-
+    
     Since we don't want things to change to the user (if something fails),
     we should try the new way first, then fall back to the old way"""
-
+    if request.method=="POST":
+        users = User.objects.filter(username__iexact=request.POST["username"])
+        nusers = users.count()
+
+        # Coerce
+        if nusers == 1 and users[0].username != request.POST["username"]:
+            request.POST = copy.deepcopy(request.POST)
+            request.POST['username'] = request.POST['username'].lower()
+
+    # Add redirection context, for smoother navigation
     extra_context = {
         "redirect": {
             "name": REDIRECT_FIELD_NAME,
@@ -295,35 +289,9 @@
     }
     kwargs["extra_context"] = extra_context
 
-    template_response = auth_views.login(request, *args, **kwargs)
-
-    # Return the logged in version, or failed to login using lcased version
-    return template_response
-
-
-@central_server_only
-def logout_view(request):
-    logout(request)
-    return redirect("landing_page")
-=======
-def login_view(request, *args, **kwargs):
-    """Force lowercase of the username.
-    
-    Since we don't want things to change to the user (if something fails),
-    we should try the new way first, then fall back to the old way"""
-    if request.method=="POST":
-        users = User.objects.filter(username__iexact=request.POST["username"])
-        nusers = users.count()
-    
-        # Coerce
-        if nusers == 1 and users[0].username != request.POST["username"]:
-            request.POST = copy.deepcopy(request.POST)
-            request.POST['username'] = request.POST['username'].lower()
-    
     return auth_views.login(request, *args, **kwargs)
 
     
 def logout_view(request):
     auth_logout(request)
-    return redirect("homepage")
->>>>>>> 17cb8eb0
+    return redirect("homepage")