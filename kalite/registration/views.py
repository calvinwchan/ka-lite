"""
Views which allow users to create and activate accounts.

"""
<<<<<<< HEAD
import copy

from django.contrib import messages
from django.contrib.auth import logout
from django.contrib.auth import views as auth_views
from django.contrib.auth.models import User
=======
from django.contrib import messages
from django.contrib.auth import logout
>>>>>>> 30422d73
from django.db import IntegrityError, transaction
from django.http import HttpResponse
from django.shortcuts import redirect
from django.shortcuts import render_to_response
from django.template import RequestContext
from django.utils.translation import ugettext as _

<<<<<<< HEAD
from central.forms import OrganizationForm
from central.models import Organization
from registration.backends import get_backend
from securesync.models import Zone
=======
import settings
from central.forms import OrganizationForm
from central.models import Organization
from contact.views import contact_subscribe
from registration.backends import get_backend
>>>>>>> 30422d73
from utils.mailchimp import mailchimp_subscribe
from securesync.models import Zone


def complete(request, *args, **kwargs):
    messages.success(request, "Congratulations! Your account is now active. To get started, "
        + "login to the central server below, to administer organizations and zones.")
    return redirect("auth_login")

def activate(request, backend,
             template_name='registration/activate.html',
             success_url=None, extra_context=None, **kwargs):
    """
    Activate a user's account.

    The actual activation of the account will be delegated to the
    backend specified by the ``backend`` keyword argument (see below);
    the backend's ``activate()`` method will be called, passing any
    keyword arguments captured from the URL, and will be assumed to
    return a ``User`` if activation was successful, or a value which
    evaluates to ``False`` in boolean context if not.

    Upon successful activation, the backend's
    ``post_activation_redirect()`` method will be called, passing the
    ``HttpRequest`` and the activated ``User`` to determine the URL to
    redirect the user to. To override this, pass the argument
    ``success_url`` (see below).

    On unsuccessful activation, will render the template
    ``registration/activate.html`` to display an error message; to
    override thise, pass the argument ``template_name`` (see below).

    **Arguments**

    ``backend``
        The dotted Python import path to the backend class to
        use. Required.

    ``extra_context``
        A dictionary of variables to add to the template context. Any
        callable object in this dictionary will be called to produce
        the end result which appears in the context. Optional.

    ``success_url``
        The name of a URL pattern to redirect to on successful
        acivation. This is optional; if not specified, this will be
        obtained by calling the backend's
        ``post_activation_redirect()`` method.
    
    ``template_name``
        A custom template to use. This is optional; if not specified,
        this will default to ``registration/activate.html``.

    ``\*\*kwargs``
        Any keyword arguments captured from the URL, such as an
        activation key, which will be passed to the backend's
        ``activate()`` method.
    
    **Context:**
    
    The context will be populated from the keyword arguments captured
    in the URL, and any extra variables supplied in the
    ``extra_context`` argument (see above).
    
    **Template:**
    
    registration/activate.html or ``template_name`` keyword argument.
    
    """
    backend = get_backend(backend)
    account = backend.activate(request, **kwargs)

    if account:
        if success_url is None:
            to, args, kwargs = backend.post_activation_redirect(request, account)
            return redirect(to, *args, **kwargs)
        else:
            return redirect(success_url)

    if extra_context is None:
        extra_context = {}
    context = RequestContext(request)
    for key, value in extra_context.items():
        context[key] = callable(value) and value() or value

    return render_to_response(template_name,
                              kwargs,
                              context_instance=context)


@transaction.commit_on_success
def register(request, backend, success_url=None, form_class=None,
             disallowed_url='registration_disallowed',
             template_name='registration/registration_form.html',
             extra_context=None):
    """
    Allow a new user to register an account.

    The actual registration of the account will be delegated to the
    backend specified by the ``backend`` keyword argument (see below);
    it will be used as follows:

    1. The backend's ``registration_allowed()`` method will be called,
       passing the ``HttpRequest``, to determine whether registration
       of an account is to be allowed; if not, a redirect is issued to
       the view corresponding to the named URL pattern
       ``registration_disallowed``. To override this, see the list of
       optional arguments for this view (below).

    2. The form to use for account registration will be obtained by
       calling the backend's ``get_form_class()`` method, passing the
       ``HttpRequest``. To override this, see the list of optional
       arguments for this view (below).

    3. If valid, the form's ``cleaned_data`` will be passed (as
       keyword arguments, and along with the ``HttpRequest``) to the
       backend's ``register()`` method, which should return the new
       ``User`` object.

    4. Upon successful registration, the backend's
       ``post_registration_redirect()`` method will be called, passing
       the ``HttpRequest`` and the new ``User``, to determine the URL
       to redirect the user to. To override this, see the list of
       optional arguments for this view (below).
    
    **Required arguments**
    
    None.
    
    **Optional arguments**

    ``backend``
        The dotted Python import path to the backend class to use.

    ``disallowed_url``
        URL to redirect to if registration is not permitted for the
        current ``HttpRequest``. Must be a value which can legally be
        passed to ``django.shortcuts.redirect``. If not supplied, this
        will be whatever URL corresponds to the named URL pattern
        ``registration_disallowed``.
    
    ``form_class``
        The form class to use for registration. If not supplied, this
        will be retrieved from the registration backend.
    
    ``extra_context``
        A dictionary of variables to add to the template context. Any
        callable object in this dictionary will be called to produce
        the end result which appears in the context.

    ``success_url``
        URL to redirect to after successful registration. Must be a
        value which can legally be passed to
        ``django.shortcuts.redirect``. If not supplied, this will be
        retrieved from the registration backend.
    
    ``template_name``
        A custom template to use. If not supplied, this will default
        to ``registration/registration_form.html``.
    
    **Context:**
    
    ``form``
        The registration form.
    
    Any extra variables supplied in the ``extra_context`` argument
    (see above).
    
    **Template:**
    
    registration/registration_form.html or ``template_name`` keyword
    argument.
    
    """
    backend = get_backend(backend)
    if not backend.registration_allowed(request):
        return redirect(disallowed_url)
    if form_class is None:
        form_class = backend.get_form_class(request)

    do_subscribe = request.REQUEST.get("email_subscribe") == "on"

    if request.method == 'POST':
        form = form_class(data=request.POST, files=request.FILES)
        org_form = OrganizationForm(data=request.POST, instance=Organization())

        # Could register
        if form.is_valid() and org_form.is_valid():
            assert form.cleaned_data.get("username") == form.cleaned_data.get("email"), "Should be set equal in the call to clean()"
            # TODO (bcipolli): should do all this in one transaction,
            #   so that if any one part fails, it all rolls back.
<<<<<<< HEAD
=======
            #   For now, unlikely to happen, and consequence is only
            #   a user without an org/zone
>>>>>>> 30422d73
            try:
                # Create the user
                new_user = backend.register(request, **form.cleaned_data)

                # Add an org.  Must create org before adding user.
                org_form.instance.owner = new_user
                org_form.save()
                org = org_form.instance
                org.users.add(new_user)

                # Now add a zone, and link to the org
                zone = Zone(name=org_form.instance.name + " Default Zone")
                zone.save()
                org.zones.add(zone)
<<<<<<< HEAD
                org.save()
=======
>>>>>>> 30422d73

                # Finally, try and subscribe the user to the mailing list
                # (silently; don't return anything to the user)
                if do_subscribe:
                    contact_subscribe(request, form.cleaned_data['email'])  # no "return"
                org.save()

                if success_url is None:
                    to, args, kwargs = backend.post_registration_redirect(request, new_user)
                    return redirect(to, *args, **kwargs)
                else:
                    return redirect(success_url)

<<<<<<< HEAD
            except IntegrityError as e:
=======
            except IntegrityError, e:
>>>>>>> 30422d73
                if e.message=='column username is not unique':
                    form._errors['__all__'] = _("An account with this email address has already been created.  Please login at the link above.")
                else:
                    raise e

    # Request method was GET        
    else:
        form = form_class()
        org_form = OrganizationForm()

    if extra_context is None:
        extra_context = {}
    context = RequestContext(request)
    for key, value in extra_context.items():
        context[key] = callable(value) and value() or value

    return render_to_response(
        template_name,
        {
            'form': form,
            "org_form" : org_form,
            "subscribe": do_subscribe,
        },
        context_instance=context,
    )


def login_view(request, *args, **kwargs):
    """Force lowercase of the username.
    
    Since we don't want things to change to the user (if something fails),
    we should try the new way first, then fall back to the old way"""
    if request.method=="POST":
        users = User.objects.filter(username__iexact=request.POST["username"])
        nusers = users.count()
    
        # Coerce
        if nusers == 1 and users[0].username != request.POST["username"]:
            request.POST = copy.deepcopy(request.POST)
            request.POST['username'] = request.POST['username'].lower()
    
    return auth_views.login(request, *args, **kwargs)

    
def logout_view(request):
    logout(request)
    return redirect("homepage")<|MERGE_RESOLUTION|>--- conflicted
+++ resolved
@@ -2,17 +2,12 @@
 Views which allow users to create and activate accounts.
 
 """
-<<<<<<< HEAD
 import copy
 
 from django.contrib import messages
 from django.contrib.auth import logout
 from django.contrib.auth import views as auth_views
 from django.contrib.auth.models import User
-=======
-from django.contrib import messages
-from django.contrib.auth import logout
->>>>>>> 30422d73
 from django.db import IntegrityError, transaction
 from django.http import HttpResponse
 from django.shortcuts import redirect
@@ -20,18 +15,11 @@
 from django.template import RequestContext
 from django.utils.translation import ugettext as _
 
-<<<<<<< HEAD
-from central.forms import OrganizationForm
-from central.models import Organization
-from registration.backends import get_backend
-from securesync.models import Zone
-=======
 import settings
 from central.forms import OrganizationForm
 from central.models import Organization
 from contact.views import contact_subscribe
 from registration.backends import get_backend
->>>>>>> 30422d73
 from utils.mailchimp import mailchimp_subscribe
 from securesync.models import Zone
 
@@ -223,11 +211,8 @@
             assert form.cleaned_data.get("username") == form.cleaned_data.get("email"), "Should be set equal in the call to clean()"
             # TODO (bcipolli): should do all this in one transaction,
             #   so that if any one part fails, it all rolls back.
-<<<<<<< HEAD
-=======
             #   For now, unlikely to happen, and consequence is only
             #   a user without an org/zone
->>>>>>> 30422d73
             try:
                 # Create the user
                 new_user = backend.register(request, **form.cleaned_data)
@@ -242,16 +227,12 @@
                 zone = Zone(name=org_form.instance.name + " Default Zone")
                 zone.save()
                 org.zones.add(zone)
-<<<<<<< HEAD
                 org.save()
-=======
->>>>>>> 30422d73
 
                 # Finally, try and subscribe the user to the mailing list
                 # (silently; don't return anything to the user)
                 if do_subscribe:
                     contact_subscribe(request, form.cleaned_data['email'])  # no "return"
-                org.save()
 
                 if success_url is None:
                     to, args, kwargs = backend.post_registration_redirect(request, new_user)
@@ -259,11 +240,7 @@
                 else:
                     return redirect(success_url)
 
-<<<<<<< HEAD
             except IntegrityError as e:
-=======
-            except IntegrityError, e:
->>>>>>> 30422d73
                 if e.message=='column username is not unique':
                     form._errors['__all__'] = _("An account with this email address has already been created.  Please login at the link above.")
                 else:
