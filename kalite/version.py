--- conflicted
+++ resolved
@@ -22,10 +22,15 @@
             "coaches": [],
             "admins": [],
         },
-
-    },
-
-<<<<<<< HEAD
+        "bugs_fixed": {
+            "all": ["Mark registration process result immediately", ],
+            "students": [],
+            "coaches": [],
+            "admins": ["Fix Export CSV", "Validate username during installation for Windows"],
+        },
+
+    },
+
     "0.12.10": {
         "release_date": "2014/12/20",
         "git_commit": "b880fe4",
@@ -62,8 +67,6 @@
 
     },
 
-=======
->>>>>>> 721d7061
     "0.12.8": {
         "release_date": "2014/10/27",
         "git_commit": "b973ba1",
