"""
"""
import copy
import re

from django import forms
from django.conf import settings
from django.contrib.auth.models import User
from django.core.exceptions import ValidationError
from django.db.models import Q
from django.utils.translation import ugettext_lazy as _

from .models import FacilityUser, Facility, FacilityGroup
from securesync.devices.models import Zone
from fle_utils.django_utils import verify_raw_password
from kalite.i18n import get_installed_language_packs, get_language_name, get_default_language


class FacilityUserForm(forms.ModelForm):
    """This form is used for 1) signing up, 2) creating users, and 3) editing users.

    The views contain manual logic for processing passwords (hashing them, etc), so we use
    custom fields here for the "password" and "confirm password" fields.
    """
    password_first   = forms.CharField(widget=forms.PasswordInput, label=_("Password"))
    password_recheck = forms.CharField(widget=forms.PasswordInput, label=_("Confirm password"))
    default_language = forms.ChoiceField(label=_("Default Language"))
    warned           = forms.BooleanField(widget=forms.HiddenInput, required=False, initial=False)

    def __init__(self, facility, admin_access=False, *args, **kwargs):
        super(FacilityUserForm, self).__init__(*args, **kwargs)

        self.admin_access = admin_access
        self.fields["default_language"].choices = [(lang_code, get_language_name(lang_code)) for lang_code in get_installed_language_packs()]

        # Select the initial default language,
        #   but only if we're not in the process of updating it to something else.
        if not self.fields["default_language"].initial and "default_language" not in self.changed_data:
            self.fields["default_language"].initial = (self.instance and self.instance.default_language) or get_default_language()

        # Passwords only required on new, not on edit
        self.fields["password_first"].required = self.instance.pk == ""
        self.fields["password_recheck"].required = self.instance.pk == ""

        # Across POST and GET requests
        self.fields["zone_fallback"].initial = facility.get_zone()
        self.fields["facility"].initial = facility
        self.fields["facility"].queryset = Facility.objects.by_zone(facility.get_zone())
        self.fields["group"].queryset = FacilityGroup.objects.filter(facility=facility)

    class Meta:
        model = FacilityUser
        # Note: must preserve order
        fields = ("facility", "group", "username", "first_name", "last_name", "password_first", "password_recheck", "default_language", "is_teacher", "zone_fallback", "warned")
        widgets = {
            "is_teacher": forms.HiddenInput(),
            "zone_fallback": forms.HiddenInput(),
            "warned": forms.HiddenInput(),
        }


    def set_field_error(self, message, field_name=forms.forms.NON_FIELD_ERRORS):
        self._errors[field_name] = self.error_class(ValidationError(message).messages)
        if field_name in self.cleaned_data:
            del self.cleaned_data[field_name]


    def has_errors(self):
        return bool(self._errors)


    def clean(self):
        facility = self.cleaned_data.get('facility')
        username = self.cleaned_data.get('username', '')
        zone = self.cleaned_data.get('zone_fallback')

        ## check if given username is unique on both facility users and admins, whatever the casing
        #
        # Change: don't allow (only through the form) the same username either in the same facility,
        #   or even in the same zone.
        # Change: Use 'all_objects' instead of 'objects' in order to return soft deleted users as well.
        users_with_same_username = FacilityUser.all_objects.filter(username__iexact=username, facility=facility) \
            or FacilityUser.all_objects.filter(username__iexact=username) \
                .filter(Q(signed_by__devicezone__zone=zone) | Q(zone_fallback=zone))  # within the same zone
        username_taken = users_with_same_username.count() > 0
        username_changed = not self.instance or self.instance.username != username
        if username_taken and username_changed:
            error_message = _("A user with this username already exists. Please choose a new username and try again.")
            self.set_field_error(field_name='username', message=error_message)

        elif User.objects.filter(username__iexact=username).count() > 0:
            # Admin (django) user exists with the same name; we don't want overlap there!
            self.set_field_error(field_name='username', message=_("The specified username is unavailable. Please choose a new username and try again."))

        ## Check password
        password_first = self.cleaned_data.get('password_first', "")
        password_recheck = self.cleaned_data.get('password_recheck', "")
        # If they have put anything in the new password field, it must match the password check field
        if password_first != password_recheck:
            self.set_field_error(field_name='password_recheck', message=_("The passwords didn't match. Please re-enter the passwords."))

        # Next, enforce length if they submitted a password
        if password_first:
            try:
                verify_raw_password(password_first)
            except ValidationError as ve:
<<<<<<< HEAD
                self.set_field_error(field_name='password_first', message=ve.message)
=======
                # MUST: The ValidationError constructor sets the error message into a list with
                # `self.messages = [message]` so we get the first message from the list.  It
                # should have assigned the value to `self.message = message` too but maybe on
                # newer Django versions this is fixed.
                message = ''
                if hasattr(ve, 'messages') and isinstance(ve.messages, list) and ve.messages:
                    message = ve.messages[0]
                self.set_field_error(field_name='password_first', message=message)
>>>>>>> d7ae0452
        elif (self.instance and not self.instance.password) or password_first or password_recheck:
            # Only perform check on a new user or a password change
            if password_first != password_recheck:
                self.set_field_error(field_name='password_recheck', message=_("The passwords didn't match. Please re-enter the passwords."))

<<<<<<< HEAD

        ## Warn the user during sign up or adding user if a user with this first and last name already exists in the faiclity
=======
        ## Warn the user during sign up or adding user if a user with this first and last name already exists in the facility
>>>>>>> d7ae0452
        if not self.cleaned_data.get("warned", False) and (self.cleaned_data["first_name"] or self.cleaned_data["last_name"]):
            users_with_same_name = FacilityUser.objects.filter(first_name__iexact=self.cleaned_data["first_name"], last_name__iexact=self.cleaned_data["last_name"]) \
                .filter(Q(signed_by__devicezone__zone=zone) | Q(zone_fallback=zone))  # within the same facility
            if users_with_same_name and (not self.instance or self.instance not in users_with_same_name):
                self.data = copy.deepcopy(self.data)
                self.data["warned"] = self.cleaned_data["warned"] = True
                msg = "%s %s" % (_("%(num_users)d user(s) with first name '%(f_name)s' and last name '%(l_name)s' already exist(s).") % {
                    "num_users": users_with_same_name.count(),
                    "f_name": self.cleaned_data["first_name"],
                    "l_name": self.cleaned_data["last_name"],
                }, _("If you are sure you want to create this user, you may re-submit the form to complete the process."))
                self.set_field_error(message=msg)  # general error, not associated with a field.

        if self.has_errors():
            return self.cleaned_data
        else:
            return super(FacilityUserForm, self).clean()


class FacilityForm(forms.ModelForm):

    class Meta:
        model = Facility
        fields = ("name", "description", "address", "address_normalized", "latitude", "longitude", "zoom", "contact_name", "contact_phone", "contact_email", "user_count", "zone_fallback", )
        widgets = {
            "zone_fallback": forms.HiddenInput(),
        }

    def clean_user_count(self):
        user_count = self.cleaned_data['user_count']

        if user_count is not None and user_count < 1:
            raise ValidationError(_("User count should should be at least one."), code='invalid_user_count')

        return user_count

class FacilityGroupForm(forms.ModelForm):

    def __init__(self, facility, *args, **kwargs):
        super(FacilityGroupForm, self).__init__(*args, **kwargs)

        # Across POST and GET requests
        self.fields["zone_fallback"].initial = facility.get_zone()
        self.fields["facility"].initial = facility
        self.fields["facility"].queryset = Facility.objects.by_zone(facility.get_zone())

    class Meta:
        model = FacilityGroup
        fields = ("name", "description", "facility", "zone_fallback", )
        widgets = {
            "facility": forms.HiddenInput(),
            "zone_fallback": forms.HiddenInput(),
        }

    def clean_name(self):
        name = self.cleaned_data.get("name", "")
        ungrouped = re.compile("[uU]+ngrouped")

        if ungrouped.match(name):
            raise forms.ValidationError(_("This group name is reserved. Please choose one without 'ungrouped' in the name."))

        return name


class LoginForm(forms.ModelForm):
    password = forms.CharField(label=_("Password"), widget=forms.PasswordInput)
    callback_url = forms.CharField(widget=forms.HiddenInput, required=False)

    class Meta:
        model = FacilityUser
        fields = ("facility", "username", "password")

    def __init__(self, request=None, *args, **kwargs):
        self.user_cache = None
        super(LoginForm, self).__init__(*args, **kwargs)
        self.fields['facility'].queryset = Facility.objects.all()
        if self.fields["facility"].queryset.count() < 2:
            self.fields["facility"].widget = forms.HiddenInput()

    def clean(self):
        # Don't call super; this isn't a proper where the model (FacilityUser) is being fully completed.

        username = self.cleaned_data.get('username', "")
        facility = self.cleaned_data.get('facility', "")
        password = self.cleaned_data.get('password', "")

        # Coerce
        users = FacilityUser.objects.filter(username__iexact=username, facility=facility)
        if users.count() == 1 and users[0].username != username:
            username = users[0].username
            self.cleaned_data['username'] = username

        try:
            self.user_cache = FacilityUser.objects.get(username=username, facility=facility)
        except FacilityUser.DoesNotExist as e:
            if self.fields["facility"].queryset.count() > 1:
                error_message = _("Username was not found for this facility. Did you type your username correctly, and choose the right facility?")
            else:
                error_message = _("Username was not found. Did you type your username correctly?")
            raise forms.ValidationError(error_message)

        if not self.user_cache.check_password(password):
            self.user_cache = None
            if password and "password" not in self._errors:
                self._errors["password"] = self.error_class([_("The passwords do not match. Please try again.")])

        return self.cleaned_data

    def get_user(self):
        return self.user_cache<|MERGE_RESOLUTION|>--- conflicted
+++ resolved
@@ -104,9 +104,6 @@
             try:
                 verify_raw_password(password_first)
             except ValidationError as ve:
-<<<<<<< HEAD
-                self.set_field_error(field_name='password_first', message=ve.message)
-=======
                 # MUST: The ValidationError constructor sets the error message into a list with
                 # `self.messages = [message]` so we get the first message from the list.  It
                 # should have assigned the value to `self.message = message` too but maybe on
@@ -115,18 +112,12 @@
                 if hasattr(ve, 'messages') and isinstance(ve.messages, list) and ve.messages:
                     message = ve.messages[0]
                 self.set_field_error(field_name='password_first', message=message)
->>>>>>> d7ae0452
         elif (self.instance and not self.instance.password) or password_first or password_recheck:
             # Only perform check on a new user or a password change
             if password_first != password_recheck:
                 self.set_field_error(field_name='password_recheck', message=_("The passwords didn't match. Please re-enter the passwords."))
 
-<<<<<<< HEAD
-
-        ## Warn the user during sign up or adding user if a user with this first and last name already exists in the faiclity
-=======
         ## Warn the user during sign up or adding user if a user with this first and last name already exists in the facility
->>>>>>> d7ae0452
         if not self.cleaned_data.get("warned", False) and (self.cleaned_data["first_name"] or self.cleaned_data["last_name"]):
             users_with_same_name = FacilityUser.objects.filter(first_name__iexact=self.cleaned_data["first_name"], last_name__iexact=self.cleaned_data["last_name"]) \
                 .filter(Q(signed_by__devicezone__zone=zone) | Q(zone_fallback=zone))  # within the same facility
