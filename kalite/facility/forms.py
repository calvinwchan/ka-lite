"""
"""
import copy
import re

from django import forms
from django.conf import settings
from django.contrib.auth.models import User
from django.core.exceptions import ValidationError
from django.db.models import Q
from django.utils.translation import ugettext_lazy as _

from .models import FacilityUser, Facility, FacilityGroup
from securesync.devices.models import Zone
from fle_utils.django_utils import verify_raw_password
from kalite.i18n import get_installed_language_packs, get_language_name, get_default_language


class FacilityUserForm(forms.ModelForm):
    """This form is used for 1) signing up, 2) creating users, and 3) editing users.

    The views contain manual logic for processing passwords (hashing them, etc), so we use
    custom fields here for the "password" and "confirm password" fields.
    """
    password_first   = forms.CharField(widget=forms.PasswordInput, label=_("Password"))
    password_recheck = forms.CharField(widget=forms.PasswordInput, label=_("Confirm password"))
    default_language = forms.ChoiceField(label=_("Default Language"))
    warned           = forms.BooleanField(widget=forms.HiddenInput, required=False, initial=False)

    def __init__(self, facility, admin_access=False, *args, **kwargs):
        super(FacilityUserForm, self).__init__(*args, **kwargs)

        self.admin_access = admin_access
        self.fields["default_language"].choices = [(lang_code, get_language_name(lang_code)) for lang_code in get_installed_language_packs()]

        # Select the initial default language,
        #   but only if we're not in the process of updating it to something else.
        if not self.fields["default_language"].initial and "default_language" not in self.changed_data:
            self.fields["default_language"].initial = (self.instance and self.instance.default_language) or get_default_language()

        # Passwords only required on new, not on edit
        self.fields["password_first"].required = self.instance.pk == ""
        self.fields["password_recheck"].required = self.instance.pk == ""

        # Across POST and GET requests
        self.fields["zone_fallback"].initial = facility.get_zone()
        self.fields["facility"].initial = facility
        self.fields["facility"].queryset = Facility.objects.by_zone(facility.get_zone())
        self.fields["group"].queryset = FacilityGroup.objects.filter(facility=facility)

    class Meta:
        model = FacilityUser
        # Note: must preserve order
        fields = ("facility", "group", "username", "first_name", "last_name", "password_first", "password_recheck", "default_language", "is_teacher", "zone_fallback", "warned")
        widgets = {
            "is_teacher": forms.HiddenInput(),
            "zone_fallback": forms.HiddenInput(),
            "warned": forms.HiddenInput(),
        }


    def set_field_error(self, message, field_name=forms.forms.NON_FIELD_ERRORS):
        self._errors[field_name] = self.error_class(ValidationError(message).messages)
        if field_name in self.cleaned_data:
            del self.cleaned_data[field_name]


    def has_errors(self):
        return bool(self._errors)


    def clean(self):
        facility = self.cleaned_data.get('facility')
        username = self.cleaned_data.get('username', '')
        zone = self.cleaned_data.get('zone_fallback')

        ## check if given username is unique on both facility users and admins, whatever the casing
        #
        # Change: don't allow (only through the form) the same username either in the same facility,
        #   or even in the same zone.
        # Change: Use 'all_objects' instead of 'objects' in order to return soft deleted users as well.
        users_with_same_username = FacilityUser.all_objects.filter(username__iexact=username, facility=facility) \
            or FacilityUser.all_objects.filter(username__iexact=username) \
                .filter(Q(signed_by__devicezone__zone=zone) | Q(zone_fallback=zone))  # within the same zone
        username_taken = users_with_same_username.count() > 0
        username_changed = not self.instance or self.instance.username != username
        if username_taken and username_changed:
            error_message = _("A user with this username already exists. Please choose a new username and try again.")
            self.set_field_error(field_name='username', message=error_message)

        elif User.objects.filter(username__iexact=username).count() > 0:
            # Admin (django) user exists with the same name; we don't want overlap there!
            self.set_field_error(field_name='username', message=_("The specified username is unavailable. Please choose a new username and try again."))

        ## Check password
        password_first = self.cleaned_data.get('password_first', "")
        password_recheck = self.cleaned_data.get('password_recheck', "")
        # If they have put anything in the new password field, it must match the password check field
        if password_first != password_recheck:
            self.set_field_error(field_name='password_recheck', message=_("The passwords didn't match. Please re-enter the passwords."))

        # Next, enforce length if they submitted a password
        if password_first:
            try:
                verify_raw_password(password_first)
            except ValidationError as ve:
                message = ve.message
                # MUST: The ValidationError constructor sets the error message into a list with
                # `self.messages = [message]` so we get the first message from the list.  It
                # should have assigned the value to `self.message = message` too but maybe on
                # newer Django versions this is fixed.
                if hasattr(ve, 'messages') and isinstance(ve.messages, list) and ve.messages:
                    message = ve.messages[0]
                self.set_field_error(field_name='password_first', message=message)
        elif (self.instance and not self.instance.password) or password_first or password_recheck:
            # Only perform check on a new user or a password change
            if password_first != password_recheck:
                self.set_field_error(field_name='password_recheck', message=_("The passwords didn't match. Please re-enter the passwords."))

<<<<<<< HEAD
        ## Warn the user during sign up or adding user if a user with this first and last name already exists in the faiclity
=======

        ## Warn the user during sign up or adding user if a user with this first and last name already exists in the facility
>>>>>>> ab4ac30e
        if not self.cleaned_data.get("warned", False) and (self.cleaned_data["first_name"] or self.cleaned_data["last_name"]):
            users_with_same_name = FacilityUser.objects.filter(first_name__iexact=self.cleaned_data["first_name"], last_name__iexact=self.cleaned_data["last_name"]) \
                .filter(Q(signed_by__devicezone__zone=zone) | Q(zone_fallback=zone))  # within the same facility
            if users_with_same_name and (not self.instance or self.instance not in users_with_same_name):
                self.data = copy.deepcopy(self.data)
                self.data["warned"] = self.cleaned_data["warned"] = True
                msg = "%s %s" % (_("%(num_users)d user(s) with first name '%(f_name)s' and last name '%(l_name)s' already exist(s).") % {
                    "num_users": users_with_same_name.count(),
                    "f_name": self.cleaned_data["first_name"],
                    "l_name": self.cleaned_data["last_name"],
                }, _("If you are sure you want to create this user, you may re-submit the form to complete the process."))
                self.set_field_error(message=msg)  # general error, not associated with a field.

        if self.has_errors():
            return self.cleaned_data
        else:
            return super(FacilityUserForm, self).clean()


class FacilityForm(forms.ModelForm):

    class Meta:
        model = Facility
        fields = ("name", "description", "address", "address_normalized", "latitude", "longitude", "zoom", "contact_name", "contact_phone", "contact_email", "user_count", "zone_fallback", )
        widgets = {
            "zone_fallback": forms.HiddenInput(),
        }

    def clean_user_count(self):
        user_count = self.cleaned_data['user_count']

        if user_count is not None and user_count < 1:
            raise ValidationError(_("User count should should be at least one."), code='invalid_user_count')

        return user_count

class FacilityGroupForm(forms.ModelForm):

    def __init__(self, facility, *args, **kwargs):
        super(FacilityGroupForm, self).__init__(*args, **kwargs)

        # Across POST and GET requests
        self.fields["zone_fallback"].initial = facility.get_zone()
        self.fields["facility"].initial = facility
        self.fields["facility"].queryset = Facility.objects.by_zone(facility.get_zone())

    class Meta:
        model = FacilityGroup
        fields = ("name", "description", "facility", "zone_fallback", )
        widgets = {
            "facility": forms.HiddenInput(),
            "zone_fallback": forms.HiddenInput(),
        }

    def clean_name(self):
        name = self.cleaned_data.get("name", "")
        ungrouped = re.compile("[uU]+ngrouped")

        if ungrouped.match(name):
            raise forms.ValidationError(_("This group name is reserved. Please choose one without 'ungrouped' in the name."))

        return name


class LoginForm(forms.ModelForm):
    password = forms.CharField(label=_("Password"), widget=forms.PasswordInput)
    callback_url = forms.CharField(widget=forms.HiddenInput, required=False)

    class Meta:
        model = FacilityUser
        fields = ("facility", "username", "password")

    def __init__(self, request=None, *args, **kwargs):
        self.user_cache = None
        super(LoginForm, self).__init__(*args, **kwargs)
        self.fields['facility'].queryset = Facility.objects.all()
        if self.fields["facility"].queryset.count() < 2:
            self.fields["facility"].widget = forms.HiddenInput()

    def clean(self):
        # Don't call super; this isn't a proper where the model (FacilityUser) is being fully completed.

        username = self.cleaned_data.get('username', "")
        facility = self.cleaned_data.get('facility', "")
        password = self.cleaned_data.get('password', "")

        # Coerce
        users = FacilityUser.objects.filter(username__iexact=username, facility=facility)
        if users.count() == 1 and users[0].username != username:
            username = users[0].username
            self.cleaned_data['username'] = username

        try:
            self.user_cache = FacilityUser.objects.get(username=username, facility=facility)
        except FacilityUser.DoesNotExist as e:
            if self.fields["facility"].queryset.count() > 1:
                error_message = _("Username was not found for this facility. Did you type your username correctly, and choose the right facility?")
            else:
                error_message = _("Username was not found. Did you type your username correctly?")
            raise forms.ValidationError(error_message)

        if not self.user_cache.check_password(password):
            self.user_cache = None
            if password and "password" not in self._errors:
                self._errors["password"] = self.error_class([_("The passwords do not match. Please try again.")])

        return self.cleaned_data

    def get_user(self):
        return self.user_cache<|MERGE_RESOLUTION|>--- conflicted
+++ resolved
@@ -117,12 +117,8 @@
             if password_first != password_recheck:
                 self.set_field_error(field_name='password_recheck', message=_("The passwords didn't match. Please re-enter the passwords."))
 
-<<<<<<< HEAD
-        ## Warn the user during sign up or adding user if a user with this first and last name already exists in the faiclity
-=======
 
         ## Warn the user during sign up or adding user if a user with this first and last name already exists in the facility
->>>>>>> ab4ac30e
         if not self.cleaned_data.get("warned", False) and (self.cleaned_data["first_name"] or self.cleaned_data["last_name"]):
             users_with_same_name = FacilityUser.objects.filter(first_name__iexact=self.cleaned_data["first_name"], last_name__iexact=self.cleaned_data["last_name"]) \
                 .filter(Q(signed_by__devicezone__zone=zone) | Q(zone_fallback=zone))  # within the same facility
