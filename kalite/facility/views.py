"""
"""
import urlparse
from annoying.decorators import render_to
from annoying.functions import get_object_or_None

from django.conf import settings
from django.contrib import messages
from django.contrib.auth import authenticate, login as auth_login, logout as auth_logout
from django.contrib.auth.decorators import login_required
from django.contrib.auth.models import User
from django.core.exceptions import PermissionDenied, ValidationError
from django.core.paginator import Paginator, EmptyPage, PageNotAnInteger
from django.core.urlresolvers import reverse
from django.db import models
from django.http import HttpResponse, HttpResponseNotFound, HttpResponseRedirect, HttpResponseServerError
from django.shortcuts import get_object_or_404
from django.utils.html import strip_tags
from django.utils.translation import ugettext as _

from .decorators import facility_required, facility_from_request
from .forms import FacilityUserForm, LoginForm, FacilityForm, FacilityGroupForm
from .middleware import refresh_session_facility_info
from .models import Facility, FacilityGroup, FacilityUser
from chronograph import force_job
<<<<<<< HEAD
from config.models import Settings
from fle_utils.internet import set_query_params
from kalite.settings import package_selected, LOG as logging
=======
>>>>>>> 1de8da1a
from main.models import UserLog
from securesync.devices.views import *
from shared.decorators import require_admin
from testing.asserts import central_server_only, distributed_server_only


@require_admin
@distributed_server_only
@render_to("facility/facility_admin.html")
def facility_admin(request):
    facilities = Facility.objects.all()
    context = {"facilities": facilities}
    return context


@require_admin
@distributed_server_only
@render_to("facility/facility_edit.html")
def facility_edit(request, id=None):
    if id != "new":
        facil = get_object_or_404(Facility, pk=id)
    else:
        facil = None
    if request.method == "POST":
        form = FacilityForm(data=request.POST, instance=facil)
        if form.is_valid():
            form.save()
            # Translators: Do not change the text of '%(facility_name)s' because it is a variable, but you can change its position.
            messages.success(request, _("The facility '%(facility_name)s' has been successfully saved!") % {"facility_name": form.instance.name})
            return HttpResponseRedirect(request.next or reverse("facility_admin"))
    else:
        form = FacilityForm(instance=facil)
    return {
        "form": form
    }


@distributed_server_only
@require_admin
def add_facility_teacher(request):
    return edit_facility_user(request, id="new", is_teacher=True)


@distributed_server_only
def add_facility_student(request):
    return edit_facility_user(request, id="new", is_teacher=False)


@distributed_server_only
@facility_required
@render_to("facility/facility_user.html")
def edit_facility_user(request, facility, is_teacher=None, id=None):
    """Different codepaths for the following:
    * Django admin/teacher creates user, teacher
    * Student creates self

    Each has its own message and redirect.
    """

    title = ""
    user = get_object_or_404(FacilityUser, id=id) if id != "new" else None
    import pdb; pdb.set_trace()
    # Check permissions
    if user and not request.is_admin and user != request.session.get("facility_user"):
        # Editing a user, user being edited is not self, and logged in user is not admin
        raise PermissionDenied()
    elif package_selected("UserRestricted") and not request.is_admin:
        # Users cannot create/edit their own data when UserRestricted
        raise PermissionDenied(_("Please contact a teacher or administrator to receive login information to this installation."))

    # Data submitted to create the user.
    if request.method == "POST":  # now, teachers and students can belong to a group, so all use the same form.

        form = FacilityUserForm(facility, data=request.POST, instance=user)
        if form.is_valid():
            if form.cleaned_data["password_first"]:
                form.instance.set_password(form.cleaned_data["password_first"])
            form.save()

            if getattr(request.session.get("facility_user"), "id", None) == form.instance.id:
                # Edited: own account; refresh the facility_user setting
                request.session["facility_user"] = form.instance
                messages.success(request, _("You successfully updated your user settings."))
                return HttpResponseRedirect(request.next or reverse("account_management"))

            elif id != "new":
                # Edited: by admin; someone else's ID
                messages.success(request, _("User changes saved for user '%s'") % form.instance.get_name())
                if request.next:
                    return HttpResponseRedirect(request.next)

            elif request.is_admin:
                # Created: by admin
                messages.success(request, _("You successfully created user '%s'") % form.instance.get_name())
                return HttpResponseRedirect(request.META.get("PATH_INFO", request.next or reverse("homepage")))  # allow them to add more of the same thing.

            else:
                # Created: by self
                messages.success(request, _("You successfully registered."))
                return HttpResponseRedirect(request.next or "%s?facility=%s" % (reverse("login"), form.data["facility"]))

    # For GET requests
    elif user:
        form = FacilityUserForm(facility=facility, instance=user)
        title = _("Edit user") + " " + user.username

    else:
        assert is_teacher is not None, "Must call this function with is_teacher set."
        form = FacilityUserForm(facility, initial={
            "group": request.GET.get("group", None),
            "is_teacher": is_teacher,
        })

    if not title:
        if not request.is_admin:
            title = _("Sign up for an account")
        elif is_teacher:
            title = _("Add a new teacher")
        else:
            title = _("Add a new student")

    return {
        "title": title,
        "user_id": id,
        "form": form,
        "facility": facility,
        "singlefacility": request.session["facility_count"] == 1,
        "num_groups": form.fields["group"].choices.queryset.count(),
        "teacher": is_teacher,
        "cur_url": request.path,
    }


@require_admin
@render_to("facility/add_facility.html")
def add_facility(request):
    if request.method == "POST":
        form = FacilityForm(data=request.POST)
        if form.is_valid():
            form.save()
            return HttpResponseRedirect(reverse("add_facility_student") + "?facility=" + form.instance.pk)
    else:
        form = FacilityForm()
    return {
        "form": form
    }


@require_admin
@facility_required
@render_to("facility/add_group.html")
def add_group(request, facility):
    groups = FacilityGroup.objects.all()
    if request.method == 'POST' and request.is_admin:
        form = FacilityGroupForm(data=request.POST)
        if form.is_valid():
            form.instance.facility = facility
            form.save()

            redir_url = request.GET.get("prev") or reverse("add_facility_student")
            redir_url = set_query_params(redir_url, {"facility": facility.pk, "group": form.instance.pk})
            return HttpResponseRedirect(redir_url)

    elif request.method == 'POST' and not request.is_admin:
        messages.error(request, _("This mission is too important for me to allow you to jeopardize it."))
        return HttpResponseRedirect(reverse("login"))
    else:
        form = FacilityGroupForm()
    return {
        "form": form,
        "facility": facility,
        "groups": groups,
        "singlefacility": request.session["facility_count"] == 1,
    }


@distributed_server_only
@facility_from_request
@render_to("facility/login.html")
def login(request, facility):
    facility_id = facility and facility.id or None
    facilities = list(Facility.objects.all())

    # Fix for #1211: refresh cached facility info when it's free and relevant
    refresh_session_facility_info(request, facility_count=len(facilities))

    if request.method == 'POST':
        # log out any Django user or facility user
        logout(request)

        username = request.POST.get("username", "")
        password = request.POST.get("password", "")

        # first try logging in as a Django user
        user = authenticate(username=username, password=password)
        if user:
            auth_login(request, user)
            return HttpResponseRedirect(request.next or reverse("easy_admin"))

        # try logging in as a facility user
        form = LoginForm(data=request.POST, request=request, initial={"facility": facility_id})
        if form.is_valid():
            user = form.get_user()

            try:
                UserLog.begin_user_activity(user, activity_type="login", language=request.language)  # Success! Log the event (ignoring validation failures)
            except ValidationError as e:
                logging.error("Failed to begin_user_activity upon login: %s" % e)

            request.session["facility_user"] = user
            messages.success(request, _("You've been logged in! We hope you enjoy your time with KA Lite ") +
                                        _("-- be sure to log out when you finish."))

            # Send them back from whence they came
            landing_page = form.cleaned_data["callback_url"]
            if not landing_page:
                # Just going back to the homepage?  We can do better than that.
                landing_page = reverse("coach_reports") if form.get_user().is_teacher else None
                landing_page = landing_page or (reverse("account_management") if not package_selected("RPi") else reverse("homepage"))

            return HttpResponseRedirect(form.non_field_errors() or request.next or landing_page)

        else:
            messages.error(
                request,
                _("There was an error logging you in. Please correct any errors listed below, and try again."),
            )

    else:  # render the unbound login form
        referer = urlparse.urlparse(request.META["HTTP_REFERER"]).path if request.META.get("HTTP_REFERER") else None
        # never use the homepage as the referer
        if referer in [reverse("homepage"), reverse("add_facility_student")]:
            referer = None
        form = LoginForm(initial={"facility": facility_id, "callback_url": referer})

    return {
        "form": form,
        "facilities": facilities,
        "sign_up_url": reverse("add_facility_student"),
    }


@distributed_server_only
def logout(request):
    if "facility_user" in request.session:
        # Logout, ignore any errors.
        try:
            UserLog.end_user_activity(request.session["facility_user"], activity_type="login")
        except ValidationError as e:
            logging.error("Failed to end_user_activity upon logout: %s" % e)
        del request.session["facility_user"]

    auth_logout(request)
    next = request.GET.get("next", reverse("homepage"))
    if next[0] != "/":
        next = "/"
    return HttpResponseRedirect(next)


@require_admin
@facility_required
@render_to("facility/current_users.html")
def user_list(request, facility):

    # Use default group
    group_id = request.REQUEST.get("group_id")
    if not group_id:
        groups = FacilityGroup.objects \
            .annotate(models.Count("facilityuser")) \
            .filter(facilityuser__count__gt=0)
        ngroups = groups.count()
        ngroups += int(FacilityUser.objects.filter(group__isnull=True).count() > 0)
        if ngroups == 1:
            group_id = groups[0].id if groups.count() else "Ungrouped"

    context = user_management_context(
        request=request,
        facility_id=facility.id,
        group_id=group_id,
        page=request.REQUEST.get("page","1"),
    )
    context.update({
        "singlefacility": Facility.objects.count() == 1,
    })
    return context


def user_management_context(request, facility_id, group_id, page=1, per_page=25):
    facility = get_object_or_None(Facility, id=facility_id)
    groups = FacilityGroup.objects \
        .filter(facility=facility) \
        .order_by("name")

    # This could be moved into a function shared across files, if necessary.
    #   For now, moving into function, as outside if function it looks more
    #   general-purpose than it's being used / tested now.
    def get_users_from_group(group_id, facility=None):
        if _(group_id) == _("Ungrouped"):
            return list(FacilityUser.objects \
                .filter(facility=facility, group__isnull=True) \
                .order_by("last_name", "first_name", "username"))
        elif not group_id:
            return []
        else:
            return list(get_object_or_404(FacilityGroup, pk=group_id) \
                .facilityuser_set \
                .order_by("last_name", "first_name", "username"))

    user_list = get_users_from_group(group_id, facility=facility)

    # Get the user list from the group
    if not user_list:
        users = []
    else:
        paginator = Paginator(user_list, per_page)
        try:
            users = paginator.page(page)
        except PageNotAnInteger:
            users = paginator.page(1)
        except EmptyPage:
            users = paginator.page(paginator.num_pages)

    if users:
        if users.has_previous():
            prevGETParam = request.GET.copy()
            prevGETParam["page"] = users.previous_page_number()
            previous_page_url = "?" + prevGETParam.urlencode()
        else:
            previous_page_url = ""
        if users.has_next():
            nextGETParam = request.GET.copy()
            nextGETParam["page"] = users.next_page_number()
            next_page_url = "?" + nextGETParam.urlencode()
        else:
            next_page_url = ""
    context = {
        "facility": facility,
        "users": users,
        "groups": groups,
        "group_id": group_id,
        "facility_id": facility_id,
        "ungrouped": _("Ungrouped"),
    }
    if users:
        context["pageurls"] = {"next_page": next_page_url, "prev_page": previous_page_url}
    return context<|MERGE_RESOLUTION|>--- conflicted
+++ resolved
@@ -23,12 +23,8 @@
 from .middleware import refresh_session_facility_info
 from .models import Facility, FacilityGroup, FacilityUser
 from chronograph import force_job
-<<<<<<< HEAD
-from config.models import Settings
 from fle_utils.internet import set_query_params
 from kalite.settings import package_selected, LOG as logging
-=======
->>>>>>> 1de8da1a
 from main.models import UserLog
 from securesync.devices.views import *
 from shared.decorators import require_admin
