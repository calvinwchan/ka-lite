"""
"""

from annoying.functions import get_object_or_None

<<<<<<< HEAD
=======
from django.conf import settings
>>>>>>> bc2453ef
from django.core.exceptions import PermissionDenied
from django.shortcuts import get_object_or_404
from django.utils import simplejson
from django.utils.translation import ugettext as _

from .models import Facility, FacilityGroup, FacilityUser
from fle_utils.internet import api_response_causes_reload, JsonResponseMessageSuccess
from kalite.shared.decorators import require_authorized_admin


log = settings.LOG


@require_authorized_admin
@api_response_causes_reload
def move_to_group(request):
    users = simplejson.loads(request.body or "{}").get("users", [])
    group_id = simplejson.loads(request.body or "{}").get("group", "")
    group_update = get_object_or_None(FacilityGroup, id=group_id)
    users_to_move = FacilityUser.objects.filter(id__in=users)
    for user in users_to_move:  # can't do update for syncedmodel
        user.group = group_update
        user.save()
    if group_update:
        group_name = group_update.name
    else:
        group_name = group_id
    return JsonResponseMessageSuccess(_("Moved %(num_users)d users to group %(group_name)s successfully.") % {
        "num_users": users_to_move.count(),
        "group_name": group_name,
    })


@require_authorized_admin
@api_response_causes_reload
def delete_users(request):
    users = simplejson.loads(request.body or "{}").get("users", [])
    users_to_delete = FacilityUser.objects.filter(id__in=users)
    count = users_to_delete.count()
    users_to_delete.soft_delete()
    return JsonResponseMessageSuccess(_("Deleted %(num_users)d users successfully.") % {"num_users": count})


@require_authorized_admin
@api_response_causes_reload
def facility_delete(request, facility_id=None):
    if not request.is_django_user:
        raise PermissionDenied("Teachers cannot delete facilities.")

    if request.method != 'POST':
        return JsonResponseMessageError(_("Method is not allowed."))

    facility_id = facility_id or simplejson.loads(request.body or "{}").get("facility_id")
    fac = get_object_or_404(Facility, id=facility_id)

    fac.soft_delete()
    return JsonResponseMessageSuccess(_("Deleted facility %(facility_name)s successfully.") % {"facility_name": fac.name})


@require_authorized_admin
@api_response_causes_reload
def group_delete(request, group_id=None):
    groups = [group_id] if group_id else simplejson.loads(request.body or "{}").get("groups", [])
    groups_to_delete = FacilityGroup.objects.filter(id__in=groups)
    count = groups_to_delete.count()
    groups_to_delete.soft_delete()
    return JsonResponseMessageSuccess(_("Deleted %(num_groups)d group(s) successfully.") % {"num_groups": count})<|MERGE_RESOLUTION|>--- conflicted
+++ resolved
@@ -3,10 +3,7 @@
 
 from annoying.functions import get_object_or_None
 
-<<<<<<< HEAD
-=======
 from django.conf import settings
->>>>>>> bc2453ef
 from django.core.exceptions import PermissionDenied
 from django.shortcuts import get_object_or_404
 from django.utils import simplejson
