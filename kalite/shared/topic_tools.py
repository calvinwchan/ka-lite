--- conflicted
+++ resolved
@@ -306,13 +306,8 @@
 
     # Find related videos
     related_videos = {}
-<<<<<<< HEAD
     for slug in exercise["related_video_slugs"]:
         video_nodes = get_node_cache("Video").get(get_slug2id_map().get(slug, ""), [])
-=======
-    for slug in exercise["related_video_readable_ids"]:
-        video_nodes = get_node_cache("Video").get(get_slug2id_map.get(slug, ""), [])
->>>>>>> 4ae11c6b
 
         # Make sure the IDs are recognized, and are available.
         if video_nodes and (not limit_to_available or video_nodes[0].get("available", False)):
