--- conflicted
+++ resolved
@@ -31,11 +31,6 @@
     admin.site.register(UserLogSummary, UserLogSummaryAdmin)
 
 class AttemptLogAdmin(admin.ModelAdmin):
-<<<<<<< HEAD
-    list_display = ("exercise_id", "user", "language", "answer_given", "context_type", "context_id", "correct")
-    list_filter = ("exercise_id", "user", "language", "context_type", "context_id" )
-admin.site.register(AttemptLog, AttemptLogAdmin)
-=======
     list_display = ("exercise_id", "user", "language", "answer_given", "context_type", "context_id", "correct",)
     list_filter = ("exercise_id", "user", "language", "context_type", "context_id" )
 admin.site.register(AttemptLog, AttemptLogAdmin)
@@ -46,5 +41,4 @@
                     "time_spent", "content_kind", "progress",)
     list_filter = ("start_timestamp", "progress_timestamp", "completion_timestamp", "content_kind",
                    "time_spent", "progress", "user",)
-admin.site.register(ContentLog, ContentLogAdmin)
->>>>>>> 721d7061
+admin.site.register(ContentLog, ContentLogAdmin)