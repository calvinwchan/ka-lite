from django.http import HttpResponseRedirect
from django.conf.urls.defaults import patterns, include, url
from django.contrib import admin

<<<<<<< HEAD

import kalite
=======
>>>>>>> 3fcbbd17
import securesync.urls
from kalite import settings


admin.autodiscover()

urlpatterns = patterns('',
    url(r'^admin/', include(admin.site.urls)),
    url(r'^images/(.+)$', lambda request, path: HttpResponseRedirect('/static/images/' + path)),
    url(r'^securesync/', include(securesync.urls)),
)

urlpatterns += patterns('',
    url(r'^%s(?P<path>.*)$' % settings.CONTENT_URL[1:], 'django.views.static.serve', {
        'document_root': settings.CONTENT_ROOT,
    }),
<<<<<<< HEAD
    url(r'^%s(?P<path>.*)$' % settings.MEDIA_URL[1:], 'django.views.static.serve', {
        'document_root': settings.MEDIA_ROOT,
    }),
    url(r'^%s(?P<path>.*)$' % settings.STATIC_URL[1:], 'django.views.static.serve', {
=======
    url(r'^' + settings.MEDIA_URL[1:] + '(?P<path>.*)$', 'django.views.static.serve', {
        'document_root': settings.MEDIA_URL,
    }),
    url(r'^' + settings.STATIC_URL[1:] + '(?P<path>.*)$', 'django.views.static.serve', {
>>>>>>> 3fcbbd17
        'document_root': settings.STATIC_ROOT,
    }),
)

# Javascript translations
urlpatterns += patterns('',
    (r'^jsi18n/$', 'django.views.i18n.javascript_catalog', {'packages': ('ka-lite.locale')}, 'i18n_javascript_catalog'),
)

urlpatterns += patterns('main.views',
    url(r'^exercisedashboard/$', 'exercise_dashboard', {}, 'exercise_dashboard'),
    url(r'^coachreports/$', 'coach_reports', {}, 'coach_reports'),
    url(r'^easyadmin/$', 'easy_admin', {}, 'easy_admin'),
    url(r'^stats/$', 'summary_stats', {}, 'summary_stats'),
    url(r'^$', 'homepage', {}, 'homepage'),
    url(r'^update/$', 'update', {}, 'update'),
    url(r'^userlist/$', 'user_list', {}, 'user_list'),
    url(r'^api/', include('main.api_urls')),
<<<<<<< HEAD
)

if "loadtesting" in settings.INSTALLED_APPS:
    urlpatterns += patterns('main.views',
        url(r'^loadtesting/', include('loadtesting.urls')),
    )
    
urlpatterns += patterns('main.views',
=======
    url(r'^loadtesting/', include('loadtesting.urls')),

>>>>>>> 3fcbbd17
    # the following pattern is a catch-all, so keep it last:
    url(r'^(?P<splat>.+)/$', 'splat_handler', {}, 'splat_handler'),
)

handler404 = 'main.views.handler_404'
handler500 = 'main.views.handler_500'<|MERGE_RESOLUTION|>--- conflicted
+++ resolved
@@ -2,13 +2,8 @@
 from django.conf.urls.defaults import patterns, include, url
 from django.contrib import admin
 
-<<<<<<< HEAD
-
-import kalite
-=======
->>>>>>> 3fcbbd17
 import securesync.urls
-from kalite import settings
+import settings
 
 
 admin.autodiscover()
@@ -23,17 +18,10 @@
     url(r'^%s(?P<path>.*)$' % settings.CONTENT_URL[1:], 'django.views.static.serve', {
         'document_root': settings.CONTENT_ROOT,
     }),
-<<<<<<< HEAD
     url(r'^%s(?P<path>.*)$' % settings.MEDIA_URL[1:], 'django.views.static.serve', {
         'document_root': settings.MEDIA_ROOT,
     }),
     url(r'^%s(?P<path>.*)$' % settings.STATIC_URL[1:], 'django.views.static.serve', {
-=======
-    url(r'^' + settings.MEDIA_URL[1:] + '(?P<path>.*)$', 'django.views.static.serve', {
-        'document_root': settings.MEDIA_URL,
-    }),
-    url(r'^' + settings.STATIC_URL[1:] + '(?P<path>.*)$', 'django.views.static.serve', {
->>>>>>> 3fcbbd17
         'document_root': settings.STATIC_ROOT,
     }),
 )
@@ -52,7 +40,6 @@
     url(r'^update/$', 'update', {}, 'update'),
     url(r'^userlist/$', 'user_list', {}, 'user_list'),
     url(r'^api/', include('main.api_urls')),
-<<<<<<< HEAD
 )
 
 if "loadtesting" in settings.INSTALLED_APPS:
@@ -61,10 +48,6 @@
     )
     
 urlpatterns += patterns('main.views',
-=======
-    url(r'^loadtesting/', include('loadtesting.urls')),
-
->>>>>>> 3fcbbd17
     # the following pattern is a catch-all, so keep it last:
     url(r'^(?P<splat>.+)/$', 'splat_handler', {}, 'splat_handler'),
 )
