--- conflicted
+++ resolved
@@ -16,12 +16,6 @@
 from securesync.models import FacilityGroup
 from utils.jobs import force_job, job_status
 from utils.videos import delete_downloaded_files
-<<<<<<< HEAD
-from models import FacilityUser, VideoLog, ExerciseLog, VideoFile
-from securesync.models import FacilityGroup
-from config.models import Settings
-=======
->>>>>>> 7d543692
 from utils.decorators import require_admin
 from utils.general import break_into_chunks
 from utils.internet import JsonResponse
@@ -79,18 +73,6 @@
 
 @student_log_api(logged_out_message=_("Exercise progress not saved."))
 def save_exercise_log(request):
-<<<<<<< HEAD
-    if "facility_user" not in request.session:
-        return JsonResponse({})
-    data = simplejson.loads(request.raw_post_data or "{}")
-    exerciselog = ExerciseLog()
-    exerciselog.user = request.session["facility_user"]
-    exerciselog.exercise_id = data.get("exercise_id", "")
-    old_exerciselog = exerciselog.get_existing_instance() or ExerciseLog()
-    exerciselog.attempts = old_exerciselog.attempts + 1
-    exerciselog.streak_progress = data.get("streak_progress", None)
-    exerciselog.points = data.get("points", None)
-=======
     """
     Receives an exercise_id and relevant data,
     saves it to the currently authorized user.
@@ -109,7 +91,6 @@
     exerciselog.attempts += 1
     exerciselog.streak_progress = data["streak_progress"]
     exerciselog.points = data["points"]
->>>>>>> 7d543692
 
     try:
         exerciselog.full_clean()
@@ -194,10 +175,7 @@
         "struggling": exerciselog.struggling,
     }
 
-<<<<<<< HEAD
-=======
-
->>>>>>> 7d543692
+
 @require_admin
 def start_video_download(request):
     youtube_ids = OrderedSet(simplejson.loads(request.raw_post_data or "{}").get("youtube_ids", []))
