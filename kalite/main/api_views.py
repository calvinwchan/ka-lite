--- conflicted
+++ resolved
@@ -15,17 +15,10 @@
 from config.models import Settings
 from main import topicdata  # must import this way to cache across processes
 from securesync.models import FacilityGroup
-from utils.jobs import force_job, job_status
-<<<<<<< HEAD
-from utils.decorators import require_admin
-=======
-from utils.videos import delete_downloaded_files
-from securesync.models import FacilityGroup
-from config.models import Settings
 from utils.decorators import api_handle_error_with_json, require_admin
->>>>>>> 6a4a2224
 from utils.general import break_into_chunks
 from utils.internet import JsonResponse
+from utils.jobs import force_job, job_status
 from utils.mplayer_launcher import play_video_in_new_thread
 from utils.orderedset import OrderedSet
 from utils.videos import delete_downloaded_files
@@ -68,7 +61,6 @@
             additional_seconds_watched=data["seconds_watched"],
             points=data["points"],
         )
-
     except ValidationError as e:
         return JsonResponse({"error": "Could not save VideoLog: %s" % e}, status=500)
 
@@ -376,34 +368,6 @@
 def get_topic_tree(request):
     return JsonResponse(get_annotated_topic_tree())
 
-<<<<<<< HEAD
-def launch_mplayer(request):
-    """ Launch an mplayer instance in a new thread, to play the video requested via the API. """
-    youtube_id = request.REQUEST.get("youtube_id")
-    if youtube_id:
-        facility_user = request.session.get("facility_user")
-        callback = None
-        if facility_user:
-            callback = partial(
-                _update_video_log_with_points,
-                youtube_id=youtube_id,
-                facility_user=facility_user,
-            )
-        play_video_in_new_thread(youtube_id, callback=callback)
-    return JsonResponse({})
-
-def _update_video_log_with_points(seconds_watched, video_length, youtube_id, facility_user):
-    """ Handle the callback from the mplayer thread, saving the VideoLog. """
-    try: # while it's unlikely that these calls would fail, it wouldn't be worth killing mplayer over
-        new_points = (float(seconds_watched) / video_length) * POINTS_PER_VIDEO
-        video_log_data = VideoLog.update_video_log(facility_user, youtube_id, seconds_watched, new_points=new_points)
-    except:
-        video_log_data = {
-            "points": 0,
-            "complete": False,
-        }
-    return video_log_data
-=======
 @api_handle_error_with_json
 def launch_mplayer(request):
     """Launch an mplayer instance in a new thread, to play the video requested via the API. """
@@ -434,5 +398,4 @@
         youtube_id=youtube_id,
         additional_seconds_watched=seconds_watched,
         total_points=new_points,
-    )
->>>>>>> 6a4a2224
+    )