--- conflicted
+++ resolved
@@ -16,17 +16,13 @@
 from main import topicdata
 from securesync.models import FacilityGroup
 from updates.models import UpdateProgressLog
-from utils.decorators import require_admin
+from utils.decorators import api_handle_error_with_json, require_admin
 from utils.django_utils import call_command_async
 from utils.general import break_into_chunks
 from utils.internet import JsonResponse
 from utils.jobs import force_job, job_status
 from utils.orderedset import OrderedSet
-<<<<<<< HEAD
 from utils.videos import delete_downloaded_files
-=======
-from utils.decorators import api_handle_error_with_json
->>>>>>> e8cd8b26
 
 
 class student_log_api(object):
@@ -207,6 +203,7 @@
     return JsonResponse({})
 
 
+@api_handle_error_with_json
 def check_video_download(request):
     youtube_ids = simplejson.loads(request.raw_post_data or "{}").get("youtube_ids", [])
     percentages = {}
@@ -241,7 +238,6 @@
 
 
 @require_admin
-<<<<<<< HEAD
 def cancel_video_download(request):
 
     # clear all download in progress flags, to make sure new downloads will go through
@@ -258,8 +254,132 @@
     return JsonResponse({})
 
 
-
-# Functions below here focused on topic tree (used for dynatree js code)
+"""
+Subtitles
+"""
+@require_admin
+@api_handle_error_with_json
+def start_subtitle_download(request):
+    new_only = simplejson.loads(request.raw_post_data or "{}").get("new_only", False)
+    language = simplejson.loads(request.raw_post_data or "{}").get("language", "")
+    language_list = topicdata.LANGUAGE_LIST
+    current_language = Settings.get("subtitle_language")
+    new_only = new_only and (current_language == language)
+    if language in language_list:
+        Settings.set("subtitle_language", language)
+    else:
+        return JsonResponse({"error": "This language is not currently supported - please update the language list"}, status=500)
+    if new_only:
+        videofiles = VideoFile.objects.filter(Q(percent_complete=100) | Q(flagged_for_download=True), subtitles_downloaded=False)
+    else:
+        videofiles = VideoFile.objects.filter(Q(percent_complete=100) | Q(flagged_for_download=True))
+    for videofile in videofiles:
+        videofile.cancel_download = False
+        if videofile.subtitle_download_in_progress:
+            continue
+        videofile.flagged_for_subtitle_download = True
+        if not new_only:
+            videofile.subtitles_downloaded = False
+        videofile.save()
+    force_job("subtitledownload", "Download Subtitles")
+    return JsonResponse({})
+
+@require_admin
+@api_handle_error_with_json
+def check_subtitle_download(request):
+    videofiles = VideoFile.objects.filter(flagged_for_subtitle_download=True)
+    return JsonResponse(videofiles.count())
+
+@require_admin
+@api_handle_error_with_json
+def get_subtitle_download_list(request):
+    videofiles = VideoFile.objects.filter(flagged_for_subtitle_download=True).values("youtube_id")
+    video_ids = [video["youtube_id"] for video in videofiles]
+    return JsonResponse(video_ids)
+
+@require_admin
+@api_handle_error_with_json
+def cancel_subtitle_download(request):
+    # unflag all subtitle downloads
+    VideoFile.objects.filter(flagged_for_subtitle_download=True).update(cancel_download=True, flagged_for_subtitle_download=False)
+
+    force_job("subtitledownload", stop=True)
+    return JsonResponse({})
+
+
+"""
+Software updates
+"""
+
+@require_admin
+def start_update_kalite(request):
+    data = json.loads(request.raw_post_data)
+
+    if request.META.get("CONTENT_TYPE", "") == "application/json" and "url" in data:
+        # Got a download url
+        call_command_async("update", url=data["url"])
+
+    elif request.META.get("CONTENT_TYPE", "") == "application/zip":
+        # Streamed a file; save and call
+        fp, tempfile = tempfile.mkstmp()
+        with fp:
+            write(request.content)
+        call_command_async("update", zip_file=tempfile)
+
+    return JsonResponse({})
+
+@require_admin
+def check_update_kalite(request):
+    videofiles = VideoFile.objects.filter(flagged_for_subtitle_download=True)
+    return JsonResponse(videofiles.count())
+
+@require_admin
+def get_update_kalite_list(request):
+    videofiles = VideoFile.objects.filter(flagged_for_subtitle_download=True).values("youtube_id")
+    video_ids = [video["youtube_id"] for video in videofiles]
+    return JsonResponse(video_ids)
+
+@require_admin
+def cancel_update_kalite(request):
+    # unflag all subtitle downloads
+    VideoFile.objects.filter(flagged_for_subtitle_download=True).update(cancel_download=True, flagged_for_subtitle_download=False)
+
+    force_job("subtitledownload", stop=True)
+    return JsonResponse({})
+
+
+# Functions below here focused on users
+
+@require_admin
+@api_handle_error_with_json
+def remove_from_group(request):
+    """
+    API endpoint for removing users from group
+    (from user management page)
+    """
+    users = simplejson.loads(request.raw_post_data or "{}").get("users", "")
+    users_to_remove = FacilityUser.objects.filter(username__in=users)
+    users_to_remove.update(group=None)
+    return JsonResponse({})
+
+@require_admin
+@api_handle_error_with_json
+def move_to_group(request):
+    users = simplejson.loads(request.raw_post_data or "{}").get("users", [])
+    group = simplejson.loads(request.raw_post_data or "{}").get("group", "")
+    group_update = FacilityGroup.objects.get(pk=group)
+    users_to_move = FacilityUser.objects.filter(username__in=users)
+    users_to_move.update(group=group_update)
+    return JsonResponse({})
+
+@require_admin
+@api_handle_error_with_json
+def delete_users(request):
+    users = simplejson.loads(request.raw_post_data or "{}").get("users", [])
+    users_to_delete = FacilityUser.objects.filter(username__in=users)
+    users_to_delete.delete()
+    return JsonResponse({})
+
 def annotate_topic_tree(node, level=0, statusdict=None):
     if not statusdict:
         statusdict = {}
@@ -307,211 +427,6 @@
         }
     return None
 
-
-@require_admin
-def get_annotated_topic_tree(request):
-    statusdict = dict(VideoFile.objects.values_list("youtube_id", "percent_complete"))
-    att = annotate_topic_tree(topicdata.TOPICS, statusdict=statusdict)
-    return JsonResponse(att)
-=======
-@api_handle_error_with_json
-def check_video_download(request):
-    youtube_ids = simplejson.loads(request.raw_post_data or "{}").get("youtube_ids", [])
-    percentages = {}
-    percentages["downloading"] = job_status("videodownload")
-    for id in youtube_ids:
-        videofile = get_object_or_None(VideoFile, youtube_id=id) or VideoFile(youtube_id=id)
-        percentages[id] = videofile.percent_complete
-    return JsonResponse(percentages)
-
-@require_admin
-@api_handle_error_with_json
-def get_video_download_list(request):
-    videofiles = VideoFile.objects.filter(flagged_for_download=True).values("youtube_id")
-    video_ids = [video["youtube_id"] for video in videofiles]
-    return JsonResponse(video_ids)
->>>>>>> e8cd8b26
-
-
-"""
-Subtitles
-"""
-@require_admin
-@api_handle_error_with_json
-def start_subtitle_download(request):
-    new_only = simplejson.loads(request.raw_post_data or "{}").get("new_only", False)
-    language = simplejson.loads(request.raw_post_data or "{}").get("language", "")
-    language_list = topicdata.LANGUAGE_LIST
-    current_language = Settings.get("subtitle_language")
-    new_only = new_only and (current_language == language)
-    if language in language_list:
-        Settings.set("subtitle_language", language)
-    else:
-        return JsonResponse({"error": "This language is not currently supported - please update the language list"}, status=500)
-    if new_only:
-        videofiles = VideoFile.objects.filter(Q(percent_complete=100) | Q(flagged_for_download=True), subtitles_downloaded=False)
-    else:
-        videofiles = VideoFile.objects.filter(Q(percent_complete=100) | Q(flagged_for_download=True))
-    for videofile in videofiles:
-        videofile.cancel_download = False
-        if videofile.subtitle_download_in_progress:
-            continue
-        videofile.flagged_for_subtitle_download = True
-        if not new_only:
-            videofile.subtitles_downloaded = False
-        videofile.save()
-    force_job("subtitledownload", "Download Subtitles")
-    return JsonResponse({})
-
-@require_admin
-@api_handle_error_with_json
-def check_subtitle_download(request):
-    videofiles = VideoFile.objects.filter(flagged_for_subtitle_download=True)
-    return JsonResponse(videofiles.count())
-
-@require_admin
-@api_handle_error_with_json
-def get_subtitle_download_list(request):
-    videofiles = VideoFile.objects.filter(flagged_for_subtitle_download=True).values("youtube_id")
-    video_ids = [video["youtube_id"] for video in videofiles]
-    return JsonResponse(video_ids)
-
-@require_admin
-<<<<<<< HEAD
-def cancel_subtitle_download(request):
-    # unflag all subtitle downloads
-    VideoFile.objects.filter(flagged_for_subtitle_download=True).update(cancel_download=True, flagged_for_subtitle_download=False)
-=======
-@api_handle_error_with_json
-def cancel_downloads(request):
->>>>>>> e8cd8b26
-
-    force_job("subtitledownload", stop=True)
-    return JsonResponse({})
-
-
-"""
-Software updates
-"""
-
-@require_admin
-def start_update_kalite(request):
-    data = json.loads(request.raw_post_data)
-
-    if request.META.get("CONTENT_TYPE", "") == "application/json" and "url" in data:
-        # Got a download url
-        call_command_async("update", url=data["url"])
-
-    elif request.META.get("CONTENT_TYPE", "") == "application/zip":
-        # Streamed a file; save and call
-        fp, tempfile = tempfile.mkstmp()
-        with fp:
-            write(request.content)
-        call_command_async("update", zip_file=tempfile)
-
-    return JsonResponse({})
-
-@require_admin
-def check_update_kalite(request):
-    videofiles = VideoFile.objects.filter(flagged_for_subtitle_download=True)
-    return JsonResponse(videofiles.count())
-
-@require_admin
-def get_update_kalite_list(request):
-    videofiles = VideoFile.objects.filter(flagged_for_subtitle_download=True).values("youtube_id")
-    video_ids = [video["youtube_id"] for video in videofiles]
-    return JsonResponse(video_ids)
-
-@require_admin
-def cancel_update_kalite(request):
-    # unflag all subtitle downloads
-    VideoFile.objects.filter(flagged_for_subtitle_download=True).update(cancel_download=True, flagged_for_subtitle_download=False)
-
-    force_job("subtitledownload", stop=True)
-    return JsonResponse({})
-
-
-# Functions below here focused on users
-
-@require_admin
-@api_handle_error_with_json
-def remove_from_group(request):
-    """
-    API endpoint for removing users from group
-    (from user management page)
-    """
-    users = simplejson.loads(request.raw_post_data or "{}").get("users", "")
-    users_to_remove = FacilityUser.objects.filter(username__in=users)
-    users_to_remove.update(group=None)
-    return JsonResponse({})
-
-@require_admin
-@api_handle_error_with_json
-def move_to_group(request):
-    users = simplejson.loads(request.raw_post_data or "{}").get("users", [])
-    group = simplejson.loads(request.raw_post_data or "{}").get("group", "")
-    group_update = FacilityGroup.objects.get(pk=group)
-    users_to_move = FacilityUser.objects.filter(username__in=users)
-    users_to_move.update(group=group_update)
-    return JsonResponse({})
-
-@require_admin
-@api_handle_error_with_json
-def delete_users(request):
-    users = simplejson.loads(request.raw_post_data or "{}").get("users", [])
-    users_to_delete = FacilityUser.objects.filter(username__in=users)
-    users_to_delete.delete()
-    return JsonResponse({})
-<<<<<<< HEAD
-=======
-
-def annotate_topic_tree(node, level=0, statusdict=None):
-    if not statusdict:
-        statusdict = {}
-    if node["kind"] == "Topic":
-        if "Video" not in node["contains"]:
-            return None
-        children = []
-        unstarted = True
-        complete = True
-        for child_node in node["children"]:
-            child = annotate_topic_tree(child_node, level=level+1, statusdict=statusdict)
-            if child:
-                if child["addClass"] == "unstarted":
-                    complete = False
-                if child["addClass"] == "partial":
-                    complete = False
-                    unstarted = False
-                if child["addClass"] == "complete":
-                    unstarted = False
-                children.append(child)
-        return {
-            "title": node["title"],
-            "tooltip": re.sub(r'<[^>]*?>', '', node["description"] or ""),
-            "isFolder": True,
-            "key": node["slug"],
-            "children": children,
-            "addClass": complete and "complete" or unstarted and "unstarted" or "partial",
-            "expand": level < 1,
-        }
-    if node["kind"] == "Video":
-        #statusdict contains an item for each video registered in the database
-        # will be {} (empty dict) if there are no videos downloaded yet
-        percent = statusdict.get(node["youtube_id"], 0)
-        if not percent:
-            status = "unstarted"
-        elif percent == 100:
-            status = "complete"
-        else:
-            status = "partial"
-        return {
-            "title": node["title"],
-            "tooltip": re.sub(r'<[^>]*?>', '', node["description"] or ""),
-            "key": node["youtube_id"],
-            "addClass": status,
-        }
-    return None
-
 #@require_admin
 def get_annotated_topic_tree():
     statusdict = dict(VideoFile.objects.values_list("youtube_id", "percent_complete"))
@@ -520,5 +435,4 @@
 @require_admin
 @api_handle_error_with_json
 def get_topic_tree(request):
-    return JsonResponse(get_annotated_topic_tree())
->>>>>>> e8cd8b26
+    return JsonResponse(get_annotated_topic_tree())