import json
import re
from annoying.functions import get_object_or_None

from django.core.exceptions import ValidationError
from django.db.models import Q
from django.http import HttpResponse
from django.utils import simplejson
from django.utils.translation import ugettext as _

import settings
from .api_forms import ExerciseLogForm, VideoLogForm
from .models import FacilityUser, VideoLog, ExerciseLog, VideoFile
from config.models import Settings
from main import topicdata
from securesync.models import FacilityGroup
<<<<<<< HEAD
from shared.caching import invalidate_all_pages_related_to_video
=======
>>>>>>> 42b27876
from utils.jobs import force_job, job_status
from utils.videos import delete_downloaded_files
from utils.decorators import require_admin
from utils.general import break_into_chunks
from utils.internet import JsonResponse
from utils.orderedset import OrderedSet
from utils.decorators import api_handle_error_with_json


class student_log_api(object):
    def __init__(self, logged_out_message):
        self.logged_out_message = logged_out_message
    
    def __call__(self, handler):
        @api_handle_error_with_json
        def wrapper_fn(request, *args, **kwargs):
            # TODO(bcipolli): send user info in the post data,
            #   allowing cross-checking of user information
            #   and better error reporting
            if "facility_user" not in request.session:
                return JsonResponse({"warning": self.logged_out_message + "  " + _("You must be logged in as a facility user to view/save progress.")}, status=500)
            else:
                return handler(request)
        return wrapper_fn


@student_log_api(logged_out_message=_("Video progress not saved."))
def save_video_log(request):
    """
    Receives a youtube_id and relevant data,
    saves it to the currently authorized user.
    """

    # Form does all the data validation, including the youtube_id
    form = VideoLogForm(data=simplejson.loads(request.raw_post_data))
    if not form.is_valid():
        raise ValidationError(form.errors)
    data = form.data

    # More robust extraction of previous object
<<<<<<< HEAD
    videolog = get_object_or_None(VideoLog, user=request.session["facility_user"], youtube_id=data["youtube_id"])
    videolog = videolog or VideoLog(user=request.session["facility_user"], youtube_id=data["youtube_id"])

=======
    videolog = VideoLog.get_or_initialize(user=request.session["facility_user"], youtube_id=data["youtube_id"])
>>>>>>> 42b27876
    videolog.total_seconds_watched  += data["seconds_watched"]
    videolog.points = max(videolog.points, data["points"])  # videolog.points cannot be None

    try:
        videolog.full_clean()
        videolog.save()
    except ValidationError as e:
        return JsonResponse({"error": "Could not save VideoLog: %s" % e}, status=500)

    return JsonResponse({
        "points": videolog.points,
        "complete": videolog.complete,
<<<<<<< HEAD
        "messages": {} if not settings.DEBUG else { "success": "Video data saved." },
=======
        "messages": {},
>>>>>>> 42b27876
    })


@student_log_api(logged_out_message=_("Exercise progress not saved."))
def save_exercise_log(request):
    """
    Receives an exercise_id and relevant data,
    saves it to the currently authorized user.
    """

    # Form does all data validation, including of the exercise_id
    form = ExerciseLogForm(data=simplejson.loads(request.raw_post_data))
    if not form.is_valid():
        raise Exception(form.errors)
    data = form.data

    # More robust extraction of previous object
<<<<<<< HEAD
    exerciselog = get_object_or_None(ExerciseLog, user=request.session["facility_user"], exercise_id=data["exercise_id"])
    exerciselog = exerciselog or ExerciseLog(user=request.session["facility_user"], exercise_id=data["exercise_id"])
=======
    exerciselog = ExerciseLog.get_or_initialize(user=request.session["facility_user"], exercise_id=data["exercise_id"])
>>>>>>> 42b27876
    previously_complete = exerciselog.complete

    exerciselog.attempts += 1
    exerciselog.streak_progress = data["streak_progress"]
    exerciselog.points = data["points"]

    try:
        exerciselog.full_clean()
        exerciselog.save()
    except ValidationError as e:
        return JsonResponse({"error": "Could not save ExerciseLog: %s" % e}, status=500)

    # Special message if you've just completed.
    #   NOTE: it's important to check this AFTER calling save() above.
    if not previously_complete and exerciselog.complete:
<<<<<<< HEAD
        return JsonResponse({"success": _("You've mastered this exercise!")})
    
    # Return no message in release mode; "data saved" message in debug mode.
    return JsonResponse({} if not settings.DEBUG else {"success": "data saved."})
=======
        return JsonResponse({"success": _("You have mastered this exercise!")})
    
    # Return no message in release mode; "data saved" message in debug mode.
    return JsonResponse({})
>>>>>>> 42b27876


@student_log_api(logged_out_message=_("Progress not loaded."))
def get_video_logs(request):
    """
    Given a list of youtube_ids, retrieve a list of video logs for this user.
    """

    data = simplejson.loads(request.raw_post_data or "[]")
    if not isinstance(data, list):
        return JsonResponse({"error": "Could not load VideoLog objects: Unrecognized input data format." % e}, status=500)

    user = request.session["facility_user"]
    responses = []
    for youtube_id in data:
        response = _get_video_log_dict(request, user, youtube_id)
        if response:
            responses.append(response)
    return JsonResponse(responses)


def _get_video_log_dict(request, user, youtube_id):
    if not youtube_id:
        return {}
    try:
        videolog = VideoLog.objects.filter(user=user, youtube_id=youtube_id).latest("counter")
    except VideoLog.DoesNotExist:
        return {}
    return {
        "youtube_id": youtube_id,
        "total_seconds_watched": videolog.total_seconds_watched,
        "complete": videolog.complete,
        "points": videolog.points,
    }


@student_log_api(logged_out_message=_("Progress not loaded."))
def get_exercise_logs(request):
    """
    Given a list of exercise_ids, retrieve a list of video logs for this user.
    """

    data = simplejson.loads(request.raw_post_data or "[]")
    if not isinstance(data, list):
        return JsonResponse({"error": "Could not load ExerciseLog objects: Unrecognized input data format." % e}, status=500)

    user = request.session["facility_user"]
    responses = []
    for exercise_id in data:
        response = _get_exercise_log_dict(request, user, exercise_id)
        if response:
            responses.append(response)
    return JsonResponse(responses)


def _get_exercise_log_dict(request, user, exercise_id):
    if not exercise_id:
        return {}
    try:
        exerciselog = ExerciseLog.objects.get(user=user, exercise_id=exercise_id)
    except ExerciseLog.DoesNotExist:
        return {}
    return {
        "exercise_id": exercise_id,
        "streak_progress": exerciselog.streak_progress,
        "complete": exerciselog.complete,
        "points": exerciselog.points,
        "struggling": exerciselog.struggling,
    }


@require_admin
@api_handle_error_with_json
def start_video_download(request):
    youtube_ids = OrderedSet(simplejson.loads(request.raw_post_data or "{}").get("youtube_ids", []))

    video_files_to_create = [id for id in youtube_ids if not get_object_or_None(VideoFile, youtube_id=id)]
    video_files_to_update = youtube_ids - OrderedSet(video_files_to_create)

    VideoFile.objects.bulk_create([VideoFile(youtube_id=id, flagged_for_download=True) for id in video_files_to_create])

    for chunk in break_into_chunks(youtube_ids):
        video_files_needing_model_update = VideoFile.objects.filter(download_in_progress=False, youtube_id__in=chunk).exclude(percent_complete=100)
        video_files_needing_model_update.update(percent_complete=0, cancel_download=False, flagged_for_download=True)

    force_job("videodownload", "Download Videos")
    return JsonResponse({})

@require_admin
@api_handle_error_with_json
def delete_videos(request):
    youtube_ids = simplejson.loads(request.raw_post_data or "{}").get("youtube_ids", [])
    for id in youtube_ids:
        # Delete the file on disk
        delete_downloaded_files(id)

        # Delete the file in the database
        videofile = get_object_or_None(VideoFile, youtube_id=id)
        if videofile:
            videofile.cancel_download = True
            videofile.flagged_for_download = False
            videofile.flagged_for_subtitle_download = False
            videofile.save()

        # Refresh the cache
        invalidate_all_pages_related_to_video(video_id=id)

    return JsonResponse({})

@require_admin
@api_handle_error_with_json
def check_video_download(request):
    youtube_ids = simplejson.loads(request.raw_post_data or "{}").get("youtube_ids", [])
    percentages = {}
    percentages["downloading"] = job_status("videodownload")
    for id in youtube_ids:
        videofile = get_object_or_None(VideoFile, youtube_id=id) or VideoFile(youtube_id=id)
        percentages[id] = videofile.percent_complete
    return JsonResponse(percentages)

@require_admin
@api_handle_error_with_json
def get_video_download_list(request):
    videofiles = VideoFile.objects.filter(flagged_for_download=True).values("youtube_id")
    video_ids = [video["youtube_id"] for video in videofiles]
    return JsonResponse(video_ids)

@require_admin
@api_handle_error_with_json
def start_subtitle_download(request):
    new_only = simplejson.loads(request.raw_post_data or "{}").get("new_only", False)
    language = simplejson.loads(request.raw_post_data or "{}").get("language", "")
    language_list = topicdata.LANGUAGE_LIST
    current_language = Settings.get("subtitle_language")
    new_only = new_only and (current_language == language)
    if language in language_list:
        Settings.set("subtitle_language", language)
    else:
        return JsonResponse({"error": "This language is not currently supported - please update the language list"}, status=500)
    if new_only:
        videofiles = VideoFile.objects.filter(Q(percent_complete=100) | Q(flagged_for_download=True), subtitles_downloaded=False)
    else:
        videofiles = VideoFile.objects.filter(Q(percent_complete=100) | Q(flagged_for_download=True))
    for videofile in videofiles:
        videofile.cancel_download = False
        if videofile.subtitle_download_in_progress:
            continue
        videofile.flagged_for_subtitle_download = True
        if not new_only:
            videofile.subtitles_downloaded = False
        videofile.save()
    force_job("subtitledownload", "Download Subtitles")
    return JsonResponse({})

@require_admin
@api_handle_error_with_json
def check_subtitle_download(request):
    videofiles = VideoFile.objects.filter(flagged_for_subtitle_download=True)
    return JsonResponse(videofiles.count())

@require_admin
@api_handle_error_with_json
def get_subtitle_download_list(request):
    videofiles = VideoFile.objects.filter(flagged_for_subtitle_download=True).values("youtube_id")
    video_ids = [video["youtube_id"] for video in videofiles]
    return JsonResponse(video_ids)

@require_admin
@api_handle_error_with_json
def cancel_downloads(request):

    # clear all download in progress flags, to make sure new downloads will go through
    VideoFile.objects.all().update(download_in_progress=False)

    # unflag all video downloads
    VideoFile.objects.filter(flagged_for_download=True).update(cancel_download=True, flagged_for_download=False)

    # unflag all subtitle downloads
    VideoFile.objects.filter(flagged_for_subtitle_download=True).update(cancel_download=True, flagged_for_subtitle_download=False)

    force_job("videodownload", stop=True)
    force_job("subtitledownload", stop=True)

    return JsonResponse({})


@require_admin
@api_handle_error_with_json
def remove_from_group(request):
    users = simplejson.loads(request.raw_post_data or "{}").get("users", "")
    users_to_remove = FacilityUser.objects.filter(username__in=users)
    users_to_remove.update(group=None)
    return JsonResponse({})

@require_admin
@api_handle_error_with_json
def move_to_group(request):
    users = simplejson.loads(request.raw_post_data or "{}").get("users", [])
    group = simplejson.loads(request.raw_post_data or "{}").get("group", "")
    group_update = FacilityGroup.objects.get(pk=group)
    users_to_move = FacilityUser.objects.filter(username__in=users)
    users_to_move.update(group=group_update)
    return JsonResponse({})

@require_admin
@api_handle_error_with_json
def delete_users(request):
    users = simplejson.loads(request.raw_post_data or "{}").get("users", [])
    users_to_delete = FacilityUser.objects.filter(username__in=users)
    users_to_delete.delete()
    return JsonResponse({})

def annotate_topic_tree(node, level=0, statusdict=None):
    if not statusdict:
        statusdict = {}
    if node["kind"] == "Topic":
        if "Video" not in node["contains"]:
            return None
        children = []
        unstarted = True
        complete = True
        for child_node in node["children"]:
            child = annotate_topic_tree(child_node, level=level+1, statusdict=statusdict)
            if child:
                if child["addClass"] == "unstarted":
                    complete = False
                if child["addClass"] == "partial":
                    complete = False
                    unstarted = False
                if child["addClass"] == "complete":
                    unstarted = False
                children.append(child)
        return {
            "title": node["title"],
            "tooltip": re.sub(r'<[^>]*?>', '', node["description"] or ""),
            "isFolder": True,
            "key": node["slug"],
            "children": children,
            "addClass": complete and "complete" or unstarted and "unstarted" or "partial",
            "expand": level < 1,
        }
    if node["kind"] == "Video":
        #statusdict contains an item for each video registered in the database
        # will be {} (empty dict) if there are no videos downloaded yet
        percent = statusdict.get(node["youtube_id"], 0)
        if not percent:
            status = "unstarted"
        elif percent == 100:
            status = "complete"
        else:
            status = "partial"
        return {
            "title": node["title"],
            "tooltip": re.sub(r'<[^>]*?>', '', node["description"] or ""),
            "key": node["youtube_id"],
            "addClass": status,
        }
    return None

#@require_admin
def get_annotated_topic_tree():
    statusdict = dict(VideoFile.objects.values_list("youtube_id", "percent_complete"))
    return annotate_topic_tree(topicdata.TOPICS, statusdict=statusdict)

@require_admin
@api_handle_error_with_json
def get_topic_tree(request):
    return JsonResponse(get_annotated_topic_tree())<|MERGE_RESOLUTION|>--- conflicted
+++ resolved
@@ -14,10 +14,7 @@
 from config.models import Settings
 from main import topicdata
 from securesync.models import FacilityGroup
-<<<<<<< HEAD
 from shared.caching import invalidate_all_pages_related_to_video
-=======
->>>>>>> 42b27876
 from utils.jobs import force_job, job_status
 from utils.videos import delete_downloaded_files
 from utils.decorators import require_admin
@@ -58,13 +55,7 @@
     data = form.data
 
     # More robust extraction of previous object
-<<<<<<< HEAD
-    videolog = get_object_or_None(VideoLog, user=request.session["facility_user"], youtube_id=data["youtube_id"])
-    videolog = videolog or VideoLog(user=request.session["facility_user"], youtube_id=data["youtube_id"])
-
-=======
     videolog = VideoLog.get_or_initialize(user=request.session["facility_user"], youtube_id=data["youtube_id"])
->>>>>>> 42b27876
     videolog.total_seconds_watched  += data["seconds_watched"]
     videolog.points = max(videolog.points, data["points"])  # videolog.points cannot be None
 
@@ -77,11 +68,7 @@
     return JsonResponse({
         "points": videolog.points,
         "complete": videolog.complete,
-<<<<<<< HEAD
-        "messages": {} if not settings.DEBUG else { "success": "Video data saved." },
-=======
         "messages": {},
->>>>>>> 42b27876
     })
 
 
@@ -99,12 +86,7 @@
     data = form.data
 
     # More robust extraction of previous object
-<<<<<<< HEAD
-    exerciselog = get_object_or_None(ExerciseLog, user=request.session["facility_user"], exercise_id=data["exercise_id"])
-    exerciselog = exerciselog or ExerciseLog(user=request.session["facility_user"], exercise_id=data["exercise_id"])
-=======
     exerciselog = ExerciseLog.get_or_initialize(user=request.session["facility_user"], exercise_id=data["exercise_id"])
->>>>>>> 42b27876
     previously_complete = exerciselog.complete
 
     exerciselog.attempts += 1
@@ -120,17 +102,10 @@
     # Special message if you've just completed.
     #   NOTE: it's important to check this AFTER calling save() above.
     if not previously_complete and exerciselog.complete:
-<<<<<<< HEAD
-        return JsonResponse({"success": _("You've mastered this exercise!")})
-    
-    # Return no message in release mode; "data saved" message in debug mode.
-    return JsonResponse({} if not settings.DEBUG else {"success": "data saved."})
-=======
         return JsonResponse({"success": _("You have mastered this exercise!")})
     
     # Return no message in release mode; "data saved" message in debug mode.
     return JsonResponse({})
->>>>>>> 42b27876
 
 
 @student_log_api(logged_out_message=_("Progress not loaded."))
