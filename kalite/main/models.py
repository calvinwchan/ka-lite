import uuid
from datetime import datetime
from annoying.functions import get_object_or_None
from dateutil import relativedelta

from django.contrib.auth.decorators import login_required
from django.core.exceptions import ValidationError
from django.db import models, transaction
from django.db.models import Sum

import settings
from securesync import engine
from securesync.models import SyncedModel, FacilityUser, Device
from settings import LOG as logging
from utils.general import datediff, isnumeric


class VideoLog(SyncedModel):
    POINTS_PER_VIDEO = 750

    user = models.ForeignKey(FacilityUser, blank=True, null=True, db_index=True)
    youtube_id = models.CharField(max_length=20, db_index=True)
    total_seconds_watched = models.IntegerField(default=0)
    points = models.IntegerField(default=0)
    complete = models.BooleanField(default=False)
    completion_timestamp = models.DateTimeField(blank=True, null=True)
    completion_counter = models.IntegerField(blank=True, null=True)

<<<<<<< HEAD
    class Meta:  # needed to clear out the app_name property from SyncedClass.Meta
=======
    def __unicode__(self):
        return u"user=%s, youtube_id=%s, seconds=%d, points=%d%s" % (self.user, self.youtube_id, self.total_seconds_watched, self.points, " (completed)" if self.complete else "")

    class Meta:
>>>>>>> d8fe9b3e
        pass

    def save(self, *args, **kwargs):
        if not kwargs.get("imported", False):
            self.full_clean()

            # Compute learner status
            already_complete = self.complete
            self.complete = (self.points >= VideoLog.POINTS_PER_VIDEO)
            if not already_complete and self.complete:
                self.completion_timestamp = datetime.now()
                self.completion_counter = Device.get_own_device().get_counter()

            # Tell logins that they are still active (ignoring validation failures).
            #   TODO(bcipolli): Could log video information in the future.
            try:
                UserLog.update_user_activity(self.user, activity_type="login", update_datetime=(self.completion_timestamp or datetime.now()))
            except ValidationError as e:
                logging.debug("Failed to update userlog during video: %s" % e)

        super(VideoLog, self).save(*args, **kwargs)

    def get_uuid(self, *args, **kwargs):
        assert self.user is not None and self.user.id is not None, "User ID required for get_uuid"
        assert self.youtube_id is not None, "Youtube ID required for get_uuid"

        namespace = uuid.UUID(self.user.id)
        return uuid.uuid5(namespace, self.youtube_id.encode("utf-8")).hex

    @staticmethod
    def get_points_for_user(user):
        return VideoLog.objects.filter(user=user).aggregate(Sum("points")).get("points__sum", 0) or 0
        
    @classmethod
    def update_video_log(cls, facility_user, youtube_id, additional_seconds_watched, points=0, new_points=0):
        assert facility_user and youtube_id, "Updating a video log requires both a facility user and a YouTube ID"
        
        # retrieve the previous video log for this user for this video, or make one if there isn't already one
        videolog = cls.get_or_initialize(user=facility_user, youtube_id=youtube_id)
        
        # combine the previously watched counts with the new counts
        videolog.total_seconds_watched += additional_seconds_watched
        videolog.points = min(max(points, videolog.points + new_points), cls.POINTS_PER_VIDEO)
        
        # write the video log to the database, overwriting any old video log with the same ID
        # (and since the ID is computed from the user ID and YouTube ID, this will behave sanely)
        videolog.full_clean()
        videolog.save()

        return videolog


class ExerciseLog(SyncedModel):
    user = models.ForeignKey(FacilityUser, blank=True, null=True, db_index=True)
    exercise_id = models.CharField(max_length=100, db_index=True)
    streak_progress = models.IntegerField(default=0)
    attempts = models.IntegerField(default=0)
    points = models.IntegerField(default=0)
    complete = models.BooleanField(default=False)
    struggling = models.BooleanField(default=False)
    attempts_before_completion = models.IntegerField(blank=True, null=True)
    completion_timestamp = models.DateTimeField(blank=True, null=True)
    completion_counter = models.IntegerField(blank=True, null=True)

<<<<<<< HEAD
    class Meta:  # needed to clear out the app_name property from SyncedClass.Meta
=======
    def __unicode__(self):
        return u"user=%s, exercise_id=%s, points=%d%s" % (self.user, self.exercise_id, self.points, " (completed)" if self.complete else "")

    class Meta:
>>>>>>> d8fe9b3e
        pass

    def save(self, *args, **kwargs):
        if not kwargs.get("imported", False):
            self.full_clean()

            # Compute learner status
            if self.attempts > 20 and not self.complete:
                self.struggling = True
            already_complete = self.complete
            self.complete = (self.streak_progress >= 100)
            if not already_complete and self.complete:
                self.struggling = False
                self.completion_timestamp = datetime.now()
                self.completion_counter = Device.get_own_device().get_counter()
                self.attempts_before_completion = self.attempts

            # Tell logins that they are still active (ignoring validation failures).
            #   TODO(bcipolli): Could log exercise information in the future.
            try:
                UserLog.update_user_activity(self.user, activity_type="login", update_datetime=(self.completion_timestamp or datetime.now()))
            except ValidationError as e:
                logging.debug("Failed to update userlog during exercise: %s" % e)
        super(ExerciseLog, self).save(*args, **kwargs)

    def get_uuid(self, *args, **kwargs):
        assert self.user is not None and self.user.id is not None, "User ID required for get_uuid"
        assert self.exercise_id is not None, "Exercise ID required for get_uuid"

        namespace = uuid.UUID(self.user.id)
        return uuid.uuid5(namespace, self.exercise_id.encode("utf-8")).hex

    @staticmethod
    def get_points_for_user(user):
        return ExerciseLog.objects.filter(user=user).aggregate(Sum("points")).get("points__sum", 0) or 0


class UserLogSummary(SyncedModel):
    """Like UserLogs, but summarized over a longer period of time.
    Also sync'd across devices.  Unique per user, device, activity_type, and time period."""
    minversion = "0.9.4"

    device = models.ForeignKey(Device, blank=False, null=False)
    user = models.ForeignKey(FacilityUser, blank=False, null=False, db_index=True)
    activity_type = models.IntegerField(blank=False, null=False)
    start_datetime = models.DateTimeField(blank=False, null=False)
    end_datetime = models.DateTimeField(blank=True, null=True)
    count = models.IntegerField(default=0, blank=False, null=False)
    total_seconds = models.IntegerField(default=0, blank=False, null=False)

    class Meta:  # needed to clear out the app_name property from SyncedClass.Meta
        pass

    def __unicode__(self):
        self.full_clean()  # make sure everything that has to be there, is there.
        return u"%d seconds over %d logins for %s/%s/%d, period %s to %s" % (self.total_seconds, self.count, self.device.name, self.user.username, self.activity_type, self.start_datetime, self.end_datetime)


    @classmethod
    def get_period_start_datetime(cls, log_time, summary_freq):
        """Periods can be: days, weeks, months, years.
        Days referenced from midnight on the current computer's clock.
        Weeks referenced from Monday morning @ 00:00:00am.
        Months and years follow from the above."""

        summary_freq_qty    = summary_freq[0]
        summary_freq_period = summary_freq[1].lower()
        base_time = log_time.replace(microsecond=0, second=0, minute=0, hour=0)

        if summary_freq_period in ["day", "days"]:
            assert summary_freq_qty == 1, "Days only supports 1"
            return base_time

        elif summary_freq_period in ["week", "weeks"]:
            assert summary_freq_qty == 1, "Weeks only supports 1"
            raise NotImplementedError("Still working to implement weeks.")

        elif summary_freq_period in ["month", "months"]:
            assert summary_freq_qty in [1,2,3,4,6], "Months only supports [1,2,3,4,6]"
            # Integer math makes this equation work as desired
            return base_time.replace(day=1, month=log_time.month / summary_freq_qty * summary_freq_qty)

        elif summary_freq_period in ["year", "years"]:
            assert summary_freq_qty in [1,2,3,4,6], "Years only supports 1"
            return base_time.replace(day=1, month=1)

        else:
            raise NotImplementedError("Unrecognized summary frequency period: %s" % summary_freq_period)


    @classmethod
    def get_period_end_datetime(cls, log_time, summary_freq):
        start_datetime = cls.get_period_start_datetime(log_time, summary_freq)
        summary_freq_qty    = summary_freq[0]
        summary_freq_period = summary_freq[1].lower()

        if summary_freq_period in ["day", "days"]:
            return start_datetime + relativedelta.relativedelta(days=summary_freq_qty) - relativedelta.relativedelta(seconds=1)

        elif summary_freq_period in ["week", "weeks"]:
            return start_datetime + relativedelta.relativedelta(days=7*summary_freq_qty) - relativedelta.relativedelta(seconds=1)

        elif summary_freq_period in ["month", "months"]:
            return start_datetime + relativedelta.relativedelta(months=summary_freq_qty) - relativedelta.relativedelta(seconds=1)

        elif summary_freq_period in ["year", "years"]:
            return start_datetime + relativedelta.relativedelta(years=summary_freq_qty) - relativedelta.relativedelta(seconds=1)

        else:
            raise NotImplementedError("Unrecognized summary frequency period: %s" % summary_freq_period)


    @classmethod
    def add_log_to_summary(cls, user_log, device=None):
        """Adds total_time to the appropriate user/device/activity's summary log."""

        assert user_log.end_datetime, "all log items must have an end_datetime to be saved here."
        assert user_log.total_seconds >= 0, "all log items must have a non-negative total_seconds to be saved here."
        device = device or Device.get_own_device()  # Must be done here, or install fails

        # Check for an existing object
        log_summary = cls.objects.filter(
            device=device,
            user=user_log.user,
            activity_type=user_log.activity_type,
            start_datetime__lte=user_log.end_datetime,
            end_datetime__gte=user_log.end_datetime,
        )
        assert log_summary.count() <= 1, "There should never be multiple summaries in the same time period/device/user/type combo"

        # Get (or create) the log item
        log_summary = log_summary[0] if log_summary.count() else cls(
            device=device,
            user=user_log.user,
            activity_type=user_log.activity_type,
            start_datetime=cls.get_period_start_datetime(user_log.end_datetime, settings.USER_LOG_SUMMARY_FREQUENCY),
            end_datetime=cls.get_period_end_datetime(user_log.end_datetime, settings.USER_LOG_SUMMARY_FREQUENCY),
            total_seconds=0,
            count=0,
        )

        logging.debug("Adding %d seconds for %s/%s/%d, period %s to %s" % (user_log.total_seconds, device.name, user_log.user.username, user_log.activity_type, log_summary.start_datetime, log_summary.end_datetime))

        # Add the latest info
        log_summary.total_seconds += user_log.total_seconds
        log_summary.count += 1
        log_summary.save()


class UserLog(models.Model):  # Not sync'd, only summaries are
    """Detailed instances of user behavior.
    Currently not sync'd (only used for local detail reports).
    """

    # Currently, all activity is used just to update logged-in-time.
    KNOWN_TYPES={"login": 1, "coachreport": 2}
    minversion = "0.9.4"

    user = models.ForeignKey(FacilityUser, blank=False, null=False, db_index=True)
    activity_type = models.IntegerField(blank=False, null=False)
    start_datetime = models.DateTimeField(blank=False, null=False)
    last_active_datetime = models.DateTimeField(blank=False, null=False)
    end_datetime = models.DateTimeField(blank=True, null=True)
    total_seconds = models.IntegerField(blank=True, null=True)

    @staticmethod
    def is_enabled():
        return settings.USER_LOG_MAX_RECORDS_PER_USER != 0


    @transaction.commit_on_success
    def save(self, *args, **kwargs):
        """When this model is saved, check if the activity is ended.
        If so, compute total_seconds and update the corresponding summary log."""

        # Do nothing if the max # of records is zero
        # (i.e. this functionality is disabled)
        if not self.is_enabled():
            return

        if not self.start_datetime:
            raise ValidationError("start_datetime cannot be None")
        if self.last_active_datetime and self.start_datetime > self.last_active_datetime:
            raise ValidationError("UserLog date consistency check for start_datetime and last_active_datetime")

        if not self.end_datetime:
            # Conflict_resolution
            related_open_logs = UserLog.objects \
                .filter(user=self.user, activity_type=self.activity_type, end_datetime__isnull=True) \
                .exclude(pk=self.pk)
            for log in related_open_logs:
                log.end_datetime = datetime.now()
                log.save()

        elif not self.total_seconds:
            # Compute total_seconds, save to summary
            #   Note: only supports setting end_datetime once!
            self.full_clean()

            # The top computation is more lenient: user activity is just time logged in, literally.
            # The bottom computation is more strict: user activity is from start until the last "action"
            #   recorded--in the current case, that means from login until the last moment an exercise or
            #   video log was updated.
            #self.total_seconds = datediff(self.end_datetime, self.start_datetime, units="seconds")
            self.total_seconds = 0 if not self.last_active_datetime else datediff(self.last_active_datetime, self.start_datetime, units="seconds")

            # Confirm the result (output info first for easier debugging)
            logging.debug("%s: total time (%d): %d seconds" % (self.user.username, self.activity_type, self.total_seconds))
            if self.total_seconds < 0:
                raise ValidationError("Total learning time should always be non-negative.")

            # Save only completed log items to the UserLogSummary
            UserLogSummary.add_log_to_summary(self)

        # This is inefficient only if something goes awry.  Otherwise,
        #   this will really only do something on ADD.
        #   AND, if you're using recommended config (USER_LOG_MAX_RECORDS_PER_USER == 1),
        #   this will be very efficient.
        if settings.USER_LOG_MAX_RECORDS_PER_USER:  # Works for None, out of the box
            current_models = UserLog.objects.filter(user=self.user, activity_type=self.activity_type)
            if current_models.count() > settings.USER_LOG_MAX_RECORDS_PER_USER:
                # Unfortunately, could not do an aggregate delete when doing a
                #   slice in query
                to_discard = current_models \
                    .order_by("start_datetime")[0:current_models.count() - settings.USER_LOG_MAX_RECORDS_PER_USER]
                UserLog.objects.filter(pk__in=to_discard).delete()

        # Do it here, for efficiency of the above delete.
        super(UserLog, self).save(*args, **kwargs)


    def __unicode__(self):
        if self.end_datetime:
            return u"%s: logged in @ %s; for %s seconds"%(self.user.username,self.start_datetime, self.total_seconds)
        else:
            return u"%s: logged in @ %s; last active @ %s"%(self.user.username, self.start_datetime, self.last_active_datetime)


    @classmethod
    def get_activity_int(cls, activity_type):
        """Helper function converts from string or int to the underlying int"""

        if type(activity_type).__name__ in ["str", "unicode"]:
            if activity_type in cls.KNOWN_TYPES:
                return cls.KNOWN_TYPES[activity_type]
            else:
                raise Exception("Unrecognized activity type: %s" % activity_type)

        elif isnumeric(activity_type):
            return int(activity_type)

        else:
            raise Exception("Cannot convert requested activity_type to int")

    @classmethod
    def get_latest_open_log_or_None(cls, *args, **kwargs):
        assert not args
        assert "end_datetime" not in kwargs

        logs = cls.objects \
            .filter(end_datetime__isnull=True, **kwargs) \
            .order_by("-last_active_datetime")
        return None if not logs else logs[0]

    @classmethod
    def begin_user_activity(cls, user, activity_type="login", start_datetime=None):
        """Helper function to create a user activity log entry."""

        # Do nothing if the max # of records is zero
        # (i.e. this functionality is disabled)
        if not cls.is_enabled():
            return

        if not user:
            raise ValidationError("A valid user must always be specified.")
        if not start_datetime:  # must be done outside the function header (else becomes static)
            start_datetime = datetime.now()
        activity_type = cls.get_activity_int(activity_type)

        cur_log = cls.get_latest_open_log_or_None(user=user, activity_type=activity_type)
        if cur_log:
            # Seems we're logging in without logging out of the previous.
            #   Best thing to do is simulate a login
            #   at the previous last update time.
            #
            # Note: this can be a recursive call
            logging.warn("%s: had to END activity on a begin(%d) @ %s" % (user.username, activity_type, start_datetime))
            cls.end_user_activity(user=user, activity_type=activity_type, end_datetime=cur_log.last_active_datetime)
            cur_log = None

        # Create a new entry
        logging.debug("%s: BEGIN activity(%d) @ %s"%(user.username, activity_type, start_datetime))
        cur_log = cls(user=user, activity_type=activity_type, start_datetime=start_datetime, last_active_datetime=start_datetime)
        cur_log.save()

        return cur_log


    @classmethod
    def update_user_activity(cls, user, activity_type="login", update_datetime=None):
        """Helper function to update an existing user activity log entry."""

        # Do nothing if the max # of records is zero
        # (i.e. this functionality is disabled)
        if not cls.is_enabled():
            return

        if not user:
            raise ValidationError("A valid user must always be specified.")
        if not update_datetime:  # must be done outside the function header (else becomes static)
            update_datetime = datetime.now()
        activity_type = cls.get_activity_int(activity_type)

        cur_log = cls.get_latest_open_log_or_None(user=user, activity_type=activity_type)
        if cur_log:
            # How could you start after you updated??
            if cur_log.start_datetime > update_datetime:
                raise ValidationError("Update time must always be later than the login time.")
        else:
            # No unstopped starts.  Start should have been called first!
<<<<<<< HEAD
            logging.warn("%s: Had to create a user log entry on an UPDATE(%d)! @ %s"%(user.username,activity_type,update_datetime))
            cur_log = cls.begin_user_activity(user=user, activity_type=activity_type, start_datetime=update_datetime)

        logging.debug("%s: UPDATE activity (%d) @ %s"%(user.username, activity_type, update_datetime))
=======
            logging.warn("%s: Had to create a user log entry on an UPDATE(%d)! @ %s"%(user.username, activity_type, update_datetime))
            cur_log = cls.begin_user_activity(user=user, activity_type=activity_type, start_datetime=update_datetime)

        logging.debug("%s: UPDATE activity (%d) @ %s"%(user.username,activity_type,update_datetime))
>>>>>>> d8fe9b3e
        cur_log.last_active_datetime = update_datetime
        cur_log.save()
        return cur_log


    @classmethod
    def end_user_activity(cls, user, activity_type="login", end_datetime=None):
        """Helper function to complete an existing user activity log entry."""

        # Do nothing if the max # of records is zero
        # (i.e. this functionality is disabled)
        if not cls.is_enabled():
            return

        if not user:
            raise ValidationError("A valid user must always be specified.")
        if not end_datetime:  # must be done outside the function header (else becomes static)
            end_datetime = datetime.now()
        activity_type = cls.get_activity_int(activity_type)

        cur_log = cls.get_latest_open_log_or_None(user=user, activity_type=activity_type)
        if cur_log:
            # How could you start after you ended??
            if cur_log.start_datetime > end_datetime:
                raise ValidationError("Update time must always be later than the login time.")
        else:
            # No unstopped starts.  Start should have been called first!
<<<<<<< HEAD
            logging.warn("%s: Had to BEGIN a user log entry, but ENDING(%d)! @ %s"%(user.username, activity_type, end_datetime))
=======
            logging.warn("%s: Had to create a user log entry, but STOPPING('%d')! @ %s"%(user.username, activity_type, end_datetime))
>>>>>>> d8fe9b3e
            cur_log = cls.begin_user_activity(user=user, activity_type=activity_type, start_datetime=end_datetime)

        logging.debug("%s: Logging LOGOUT activity @ %s"%(user.username, end_datetime))
        cur_log.end_datetime = end_datetime
        cur_log.save()  # total-seconds will be computed here.
        return cur_log


class VideoFile(models.Model):
    youtube_id = models.CharField(max_length=20, primary_key=True)
    flagged_for_download = models.BooleanField(default=False)
    flagged_for_subtitle_download = models.BooleanField(default=False)
    download_in_progress = models.BooleanField(default=False)
    subtitle_download_in_progress = models.BooleanField(default=False)
    priority = models.IntegerField(default=0)
    percent_complete = models.IntegerField(default=0)
    subtitles_downloaded = models.BooleanField(default=False)
    cancel_download = models.BooleanField(default=False)

    class Meta:
        ordering = ["priority", "youtube_id"]


class LanguagePack(models.Model):
    lang_id = models.CharField(max_length=5, primary_key=True)
    lang_version = models.CharField(max_length=5)
    software_version = models.CharField(max_length=12)
    lang_name = models.CharField(max_length=30)


engine.add_syncing_models([VideoLog, ExerciseLog, UserLogSummary])<|MERGE_RESOLUTION|>--- conflicted
+++ resolved
@@ -26,15 +26,11 @@
     completion_timestamp = models.DateTimeField(blank=True, null=True)
     completion_counter = models.IntegerField(blank=True, null=True)
 
-<<<<<<< HEAD
     class Meta:  # needed to clear out the app_name property from SyncedClass.Meta
-=======
+        pass
+
     def __unicode__(self):
         return u"user=%s, youtube_id=%s, seconds=%d, points=%d%s" % (self.user, self.youtube_id, self.total_seconds_watched, self.points, " (completed)" if self.complete else "")
-
-    class Meta:
->>>>>>> d8fe9b3e
-        pass
 
     def save(self, *args, **kwargs):
         if not kwargs.get("imported", False):
@@ -98,15 +94,11 @@
     completion_timestamp = models.DateTimeField(blank=True, null=True)
     completion_counter = models.IntegerField(blank=True, null=True)
 
-<<<<<<< HEAD
     class Meta:  # needed to clear out the app_name property from SyncedClass.Meta
-=======
+        pass
+
     def __unicode__(self):
         return u"user=%s, exercise_id=%s, points=%d%s" % (self.user, self.exercise_id, self.points, " (completed)" if self.complete else "")
-
-    class Meta:
->>>>>>> d8fe9b3e
-        pass
 
     def save(self, *args, **kwargs):
         if not kwargs.get("imported", False):
@@ -426,17 +418,10 @@
                 raise ValidationError("Update time must always be later than the login time.")
         else:
             # No unstopped starts.  Start should have been called first!
-<<<<<<< HEAD
-            logging.warn("%s: Had to create a user log entry on an UPDATE(%d)! @ %s"%(user.username,activity_type,update_datetime))
-            cur_log = cls.begin_user_activity(user=user, activity_type=activity_type, start_datetime=update_datetime)
-
-        logging.debug("%s: UPDATE activity (%d) @ %s"%(user.username, activity_type, update_datetime))
-=======
             logging.warn("%s: Had to create a user log entry on an UPDATE(%d)! @ %s"%(user.username, activity_type, update_datetime))
             cur_log = cls.begin_user_activity(user=user, activity_type=activity_type, start_datetime=update_datetime)
 
-        logging.debug("%s: UPDATE activity (%d) @ %s"%(user.username,activity_type,update_datetime))
->>>>>>> d8fe9b3e
+        logging.debug("%s: UPDATE activity (%d) @ %s"%(user.username, activity_type, update_datetime))
         cur_log.last_active_datetime = update_datetime
         cur_log.save()
         return cur_log
@@ -464,11 +449,7 @@
                 raise ValidationError("Update time must always be later than the login time.")
         else:
             # No unstopped starts.  Start should have been called first!
-<<<<<<< HEAD
             logging.warn("%s: Had to BEGIN a user log entry, but ENDING(%d)! @ %s"%(user.username, activity_type, end_datetime))
-=======
-            logging.warn("%s: Had to create a user log entry, but STOPPING('%d')! @ %s"%(user.username, activity_type, end_datetime))
->>>>>>> d8fe9b3e
             cur_log = cls.begin_user_activity(user=user, activity_type=activity_type, start_datetime=end_datetime)
 
         logging.debug("%s: Logging LOGOUT activity @ %s"%(user.username, end_datetime))
