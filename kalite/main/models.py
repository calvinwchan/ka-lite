--- conflicted
+++ resolved
@@ -14,7 +14,6 @@
 from settings import LOG as logging
 from utils.general import datediff, isnumeric
 
-POINTS_PER_VIDEO = 750
 
 class VideoLog(SyncedModel):
     POINTS_PER_VIDEO = 750
@@ -36,11 +35,7 @@
 
             # Compute learner status
             already_complete = self.complete
-<<<<<<< HEAD
-            self.complete = (self.points >= POINTS_PER_VIDEO)
-=======
             self.complete = (self.points >= VideoLog.POINTS_PER_VIDEO)
->>>>>>> 9c6ce53a
             if not already_complete and self.complete:
                 self.completion_timestamp = datetime.now()
                 self.completion_counter = Device.get_own_device().get_counter()
@@ -65,23 +60,6 @@
     def get_points_for_user(user):
         return VideoLog.objects.filter(user=user).aggregate(Sum("points")).get("points__sum", 0) or 0
         
-<<<<<<< HEAD
-    @staticmethod
-    def update_video_log(facility_user, youtube_id, seconds_watched, points=0, new_points=0):
-        
-        if not facility_user or not youtube_id:
-            raise Exception("Updating a video log requires both a facility user and a YouTube ID!")
-        
-        # start a replacement video log
-        videolog = VideoLog(user=facility_user, youtube_id=youtube_id)
-        
-        # get an old video log for this combination of user and youtube_id, or a dummy if there isn't one
-        old_videolog = videolog.get_existing_instance() or VideoLog()
-        
-        # combine the previously watched counts with the new counts
-        videolog.total_seconds_watched += seconds_watched
-        videolog.points = min(max((old_videolog.points or 0) + new_points, points), POINTS_PER_VIDEO)
-=======
     @classmethod
     def update_video_log(cls, facility_user, youtube_id, additional_seconds_watched, total_points=0):
         assert facility_user and youtube_id, "Updating a video log requires both a facility user and a YouTube ID"
@@ -92,23 +70,13 @@
         # combine the previously watched counts with the new counts
         videolog.total_seconds_watched += additional_seconds_watched
         videolog.points = min(max(videolog.points, total_points), cls.POINTS_PER_VIDEO)
->>>>>>> 9c6ce53a
         
         # write the video log to the database, overwriting any old video log with the same ID
         # (and since the ID is computed from the user ID and YouTube ID, this will behave sanely)
         videolog.full_clean()
         videolog.save()
-<<<<<<< HEAD
-        
-        return {
-            "points": videolog.points,
-            "complete": videolog.complete,
-        }
-
-=======
 
         return videolog
->>>>>>> 9c6ce53a
 
 
 class ExerciseLog(SyncedModel):
