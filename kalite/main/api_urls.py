--- conflicted
+++ resolved
@@ -17,35 +17,8 @@
     url(r'^get_video_logs$', 'get_video_logs', {}, 'get_video_logs'),
     url(r'^get_exercise_logs$', 'get_exercise_logs', {}, 'get_exercise_logs'),
 
-<<<<<<< HEAD
-    # For user management
-    url(r'^remove_from_group$', 'remove_from_group', {}, 'remove_from_group'),
-    url(r'^move_to_group$', 'move_to_group', {}, 'move_to_group'),
-    url(r'^delete_users$', 'delete_users', {}, 'delete_users'),
-
-    # data used by the frontend search code
-    url(r'^flat_topic_tree(?P<topic_path>.*)', 'flat_topic_tree', {}, 'flat_topic_tree'),
-
-    url(r'^launch_mplayer$', 'launch_mplayer', {}, 'launch_mplayer'),
-
-    url(r'^status$', 'status', {}, 'status'),
-
-    #API endpoint for setting server time
-    url(r'^time_set/$', 'time_set', {}, 'time_set'),
-
-    # show pid for the running server (used bt stop to help kill the server)
-    url(r'^getpid$', 'getpid', {}, 'getpid'),
-
-)
-
-
-urlpatterns += patterns('updates.api_views',
-    url(r'^', include(updates.api_urls)),
-)
-=======
     # Data used by the client (browser) for doing search
     url(r'^flat_topic_tree/(?P<lang_code>.*)/?$', 'flat_topic_tree', {}, 'flat_topic_tree'),
->>>>>>> 4fabee56
 
     # For building a graphical knowledge map
     url(r'^knowledge_map/(?P<topic_id>.*)/?$', 'knowledge_map_json', {}, 'knowledge_map_json'),
