import re, json, sys, logging
from annoying.decorators import render_to
from annoying.functions import get_object_or_None

from django.http import HttpResponse, HttpResponseNotFound, HttpResponseRedirect, Http404, HttpResponseServerError
from django.shortcuts import render_to_response, get_object_or_404, redirect, get_list_or_404
from django.template import RequestContext
from django.template.loader import render_to_string
from django.core.management import call_command
from django.core.urlresolvers import reverse
from django.contrib import messages
from django.db.models import Sum
from django.contrib import messages
from django.core.paginator import Paginator, EmptyPage, PageNotAnInteger
from django.views.decorators.cache import cache_control
from django.views.decorators.cache import cache_page
from django.utils.safestring import mark_safe
from django.utils.translation import ugettext as _

import settings
import utils
from utils.topics import slug_key, title_key
from main import topicdata
from securesync.views import require_admin, facility_required
from config.models import Settings
from securesync.models import Facility, FacilityUser,FacilityGroup
from models import VideoLog, ExerciseLog, VideoFile
from config.models import Settings
from securesync.api_client import SyncClient
from utils.jobs import force_job
from utils.videos import video_connection_is_available
from utils.internet import am_i_online


def splat_handler(request, splat):
    slugs = filter(lambda x: x, splat.split("/"))
    current_node = topicdata.TOPICS
    seeking = "Topic" # search for topics, until we find videos or exercise
    for slug in slugs:
        # towards the end of the url, we switch from seeking a topic node
        #   to the particular type of node in the tree
        if slug == "v":
            seeking = "Video"
        elif slug == "e":
            seeking = "Exercise"
            
        # match each step in the topics hierarchy, with the url slug.
        else:
            children = [child for child in current_node['children'] if child['kind'] == seeking]
            if not children:
                # return HttpResponseNotFound("No children of type '%s' found for node '%s'!" %
                #     (seeking, current_node[title_key[current_node['kind']]]))
                raise Http404
            match = None
            prev = None
            next = None
            for child in children:
                if match:
                    next = child
                    break
                if child[slug_key[seeking]] == slug:
                    match = child
                else:
                    prev = child
            if not match:
                # return HttpResponseNotFound("Child with slug '%s' of type '%s' not found in node '%s'!" %
                #     (slug, seeking, current_node[title_key[current_node['kind']]]))
                raise Http404
            current_node = match
    if current_node["kind"] == "Topic":
        return topic_handler(request, current_node)
    elif current_node["kind"] == "Video":
        return video_handler(request, video=current_node, prev=prev, next=next)
    elif current_node["kind"] == "Exercise":
        return exercise_handler(request, current_node)
    else:
        # return HttpResponseNotFound("No valid item found at this address!")
        raise Http404


def check_setup_status(handler):
    def wrapper_fn(request, *args, **kwargs):
        client = SyncClient()
        if not request.is_admin and Facility.objects.count() == 0:
            messages.warning(request, mark_safe(
                "Please <a href='%s?next=%s'>login</a> with the account you created while running the installation script, \
                to complete the setup." % (reverse("login"), reverse("register_public_key"))))
        if request.is_admin:
            if not Settings.get("registered") and client.test_connection() == "success":
                messages.warning(request, mark_safe("Please <a href='%s'>follow the directions to register your device</a>, so that it can synchronize with the central server." % reverse("register_public_key")))
            elif Facility.objects.count() == 0:
                messages.warning(request, mark_safe("Please <a href='%s'>create a facility</a> now. Users will not be able to sign up for accounts until you have made a facility." % reverse("add_facility")))
        return handler(request, *args, **kwargs)
    return wrapper_fn
    

@cache_page(settings.CACHE_TIME)
@render_to("topic.html")
def topic_handler(request, topic):
    videos = filter(lambda node: node["kind"] == "Video", topic["children"])
    exercises = filter(lambda node: node["kind"] == "Exercise" and node["live"], topic["children"])
    topics = filter(lambda node: node["kind"] == "Topic" and not node["hide"] and "Video" in node["contains"], topic["children"])
    
    my_topics = []
    for t in topics:
        my_topics.append({ 'title': t['title'], 'path': t['path'] })
        
    context = {
        "topic": topic,
        "title": topic[title_key["Topic"]],
        "description": re.sub(r'<[^>]*?>', '', topic["description"] or ""),
        "videos": videos,
        "exercises": exercises,
        "topics": my_topics,
    }
    return context
    

@cache_page(settings.CACHE_TIME)
@render_to("video.html")
def video_handler(request, video, prev=None, next=None):
    if not VideoFile.objects.filter(pk=video['youtube_id']).exists():
        if request.is_admin:
            messages.warning(request, _("This video was not found! You can download it by going to the Update page."))
        elif request.is_logged_in:
            messages.warning(request, _("This video was not found! Please contact your teacher or an admin to have it downloaded."))
        elif not request.is_logged_in:
            messages.warning(request, _("This video was not found! You must login as an admin/teacher to download the video."))
    elif request.user.is_authenticated():
        messages.warning(request, _("Note: You're logged in as an admin (not as a student/teacher), so your video progress and points won't be saved."))
    elif not request.is_logged_in:
        messages.warning(request, _("Friendly reminder: You are not currently logged in, so your video progress and points won't be saved."))
    context = {
        "video": video,
        "title": video[title_key["Video"]],
        "prev": prev,
        "next": next,
    }
    return context
    

@cache_page(settings.CACHE_TIME)
@render_to("exercise.html")
def exercise_handler(request, exercise):
    related_videos = [topicdata.NODE_CACHE["Video"][key] for key in exercise["related_video_readable_ids"]]
    
    if request.user.is_authenticated():
        messages.warning(request, _("Note: You're logged in as an admin (not as a student/teacher), so your exercise progress and points won't be saved."))
    elif not request.is_logged_in:
        messages.warning(request, _("Friendly reminder: You are not currently logged in, so your exercise progress and points won't be saved."))

    context = {
        "exercise": exercise,
        "title": exercise[title_key["Exercise"]],
        "exercise_template": "exercises/" + exercise[slug_key["Exercise"]] + ".html",
        "related_videos": related_videos,
    }
    return context

@cache_page(settings.CACHE_TIME)
@render_to("knowledgemap.html")
def exercise_dashboard(request):
    paths = dict((key, val["path"]) for key, val in topicdata.NODE_CACHE["Exercise"].items())
    context = {
        "title": "Knowledge map",
        "exercise_paths": json.dumps(paths),
    }
    return context
    
@check_setup_status
@cache_page(settings.CACHE_TIME)
@render_to("homepage.html")
def homepage(request):
    topics = filter(lambda node: node["kind"] == "Topic" and not node["hide"], topicdata.TOPICS["children"])
    
    my_topics = []
    for t in topics:
        my_topics.append({ 'title': t['title'], 'path': t['path'] })

    context = {
        "title": "Home",
        "topics": my_topics,
        "registered": Settings.get("registered"),
    }
    return context
        
@require_admin
@render_to("admin_distributed.html")
def easy_admin(request):
    
    context = {
        "wiki_url" : settings.CENTRAL_WIKI_URL,
        "central_server_host" : settings.CENTRAL_SERVER_HOST,
        "am_i_online": am_i_online(settings.CENTRAL_WIKI_URL, allow_redirects=False), 
    }
    return context
    
@require_admin
@render_to("summary_stats.html")
def summary_stats(request):
    # TODO (bcipolli): allow specific stats to be requested (more efficient)
    
    context = {
        "video_stats" : get_stats(("total_video_views","total_video_time","total_video_points")),
        "exercise_stats": get_stats(("total_exercise_attempts","total_exercise_points","total_exercise_status")),
        "user_stats": get_stats(("total_users",)),
        "group_stats": get_stats(("total_groups",)),
    }
    return context
    
    
def get_stats(stat_names):
    """Given a list of stat names, return a dictionary of stat values.
    For efficiency purposes, best to request all related stats together.
    In low-memory conditions should group requests by common source (video, exercise, user, group), but otherwise separate
    
Available stats:
    video:    total_video_views, total_video_time, total_video_points
    exercise: total_exercise_attempts, total_exercise_points, total_exercise_status
    users:    total_users
    groups:   total_groups
    """
    
    val = {}
    for stat_name in stat_names:
    
        # Total time from videos
        if stat_name == "total_video_views":
            val[stat_name] = VideoLog.objects.count()

        # Total time from videos
        elif stat_name == "total_video_time":
            val[stat_name] = VideoLog.objects.aggregate(Sum("total_seconds_watched"))['total_seconds_watched__sum'] or 0

        elif stat_name == "total_video_points":
            val[stat_name] = VideoLog.objects.aggregate(Sum("points"))['points__sum'] or 0
        
        elif stat_name == "total_exercise_attempts":
            val[stat_name] = ExerciseLog.objects.aggregate(Sum("attempts"))['attempts__sum'] or 0
            
        elif stat_name == "total_exercise_points":
            val[stat_name] = ExerciseLog.objects.aggregate(Sum("points"))['points__sum'] or 0
            
        elif stat_name == "total_exercise_status":
            val[stat_name] = {
                "struggling": ExerciseLog.objects.aggregate(Sum("struggling"))['struggling__sum'] or 0,
                "completed": ExerciseLog.objects.aggregate(Sum("complete"))['complete__sum'] or 0,
            }
            val[stat_name]["inprog"] = ExerciseLog.objects.count() - sum([stat for stat in val[stat_name].values()])

        elif stat_name == "total_users":
            val[stat_name] = FacilityUser.objects.count()

        elif stat_name == "total_groups":
            val[stat_name] = FacilityGroup.objects.count()

        else:
            raise Exception("Unknown stat requested: %s" % stat_name)
        
    return val
    
@require_admin
@render_to("video_download.html")
def update(request):
    call_command("videoscan")
    force_job("videodownload", "Download Videos")
    force_job("subtitledownload", "Download Subtitles")
    language_lookup = topicdata.LANGUAGE_LOOKUP
    language_list = topicdata.LANGUAGE_LIST
    default_language = Settings.get("subtitle_language") or "en"
    if default_language not in language_list:
        language_list.append(default_language)
    languages = [{"id": key, "name": language_lookup[key]} for key in language_list]
    languages = sorted(languages, key=lambda k: k["name"])
    
    am_i_online = video_connection_is_available()
    if not am_i_online:
        messages.warning(request, _("No internet connection was detected.  You must be online to download videos or subtitles."))

    context = {
        "languages": languages,
        "default_language": default_language,
        "am_i_online": am_i_online,
    }
    return context

@require_admin
@facility_required
@render_to("coach_reports.html")
def coach_reports(request, facility):
    topics = topicdata.EXERCISE_TOPICS["topics"].values()
    topics = sorted(topics, key = lambda k: (k["y"], k["x"]))
    groups = FacilityGroup.objects.filter(facility=facility)
    paths = dict((key, val["path"]) for key, val in topicdata.NODE_CACHE["Exercise"].items())
    context = {
        "facility": facility,
        "groups": groups,
        "topics": topics,
        "exercise_paths": json.dumps(paths),
    }
    topic = request.GET.get("topic", "")
    group = request.GET.get("group", "")
    if group and topic and re.match("^[\w\-]+$", topic):
        exercises = json.loads(open("%stopicdata/%s.json" % (settings.DATA_PATH, topic)).read())
        exercises = sorted(exercises, key=lambda e: (e["h_position"], e["v_position"]))
        context["exercises"] = [{
            "display_name": ex["display_name"],
            "description": ex["description"],
            "short_display_name": ex["short_display_name"],
            "path": topicdata.NODE_CACHE["Exercise"][ex["name"]]["path"],
        } for ex in exercises]
        users = get_object_or_404(FacilityGroup, pk=group).facilityuser_set.order_by("first_name", "last_name")
        context["students"] = [{
            "first_name": user.first_name,
            "last_name": user.last_name,
            "username": user.username,
            "exercise_logs": [get_object_or_None(ExerciseLog, user=user, exercise_id=ex["name"]) for ex in exercises],
        } for user in users]
    return context

@require_admin
@facility_required
@render_to("current_users.html")
def user_list(request,facility):
    groups = FacilityGroup.objects.filter(facility=facility)
    group = request.GET.get("group", "")
    page = request.GET.get("page","")
    GETParam = request.GET.copy()
    if group:
        if group == "Ungrouped":
            user_list = FacilityUser.objects.filter(facility=facility,group__isnull=True)
        else:
            user_list = get_object_or_404(FacilityGroup, pk=group).facilityuser_set.order_by("first_name", "last_name")
        paginator = Paginator(user_list, 25)
        try:
            users = paginator.page(page)
        except PageNotAnInteger:
            users = paginator.page(1)
        except EmptyPage:
            users = paginator.page(paginator.num_pages)
    else:
        group = ''
        users = []
    if users:
        if users.has_previous():
            prevGETParam = GETParam.copy()
            prevGETParam["page"] = users.previous_page_number()
            previous_page_url = "?" + prevGETParam.urlencode()
        else:
            previous_page_url = ""
        if users.has_next():
            nextGETParam = GETParam.copy()
            nextGETParam["page"] = users.next_page_number()
            next_page_url = "?" + nextGETParam.urlencode()
        else:
            next_page_url = ""
    context = {
        "facility": facility,
        "users": users,
        "groups": groups,
    }
    if users:
        context["pageurls"] = {"next_page": next_page_url, "prev_page": previous_page_url}
    return context


def handler_404(request):
    return HttpResponseNotFound(render_to_string("404.html", {}, context_instance=RequestContext(request)))

def handler_500(request):
    errortype, value, tb = sys.exc_info()
    context = {
        "errortype": errortype.__name__,
        "value": str(value),
    }
<<<<<<< HEAD
    return HttpResponseServerError(render_to_string("500_distributed.html", context, context_instance=RequestContext(request)))
=======
    return HttpResponseServerError(render_to_string("500.html", context, context_instance=RequestContext(request)))
>>>>>>> ab5080a8
<|MERGE_RESOLUTION|>--- conflicted
+++ resolved
@@ -373,8 +373,4 @@
         "errortype": errortype.__name__,
         "value": str(value),
     }
-<<<<<<< HEAD
-    return HttpResponseServerError(render_to_string("500_distributed.html", context, context_instance=RequestContext(request)))
-=======
-    return HttpResponseServerError(render_to_string("500.html", context, context_instance=RequestContext(request)))
->>>>>>> ab5080a8
+    return HttpResponseServerError(render_to_string("500.html", context, context_instance=RequestContext(request)))