import re, json, sys, logging
from annoying.decorators import render_to
from annoying.functions import get_object_or_None

from django.http import HttpResponse, HttpResponseNotFound, HttpResponseRedirect, Http404, HttpResponseServerError
from django.shortcuts import render_to_response, get_object_or_404, redirect, get_list_or_404
from django.template import RequestContext
from django.template.loader import render_to_string
from django.core.management import call_command
from django.core.urlresolvers import reverse
from django.contrib import messages
from django.db.models import Sum
from django.contrib import messages
from django.core.paginator import Paginator, EmptyPage, PageNotAnInteger
from django.views.decorators.cache import cache_control
from django.views.decorators.cache import cache_page
from django.utils.safestring import mark_safe
from django.utils.translation import ugettext as _

import settings
import utils
from utils.topics import slug_key, title_key
from main import topicdata
from securesync.views import require_admin, facility_required
from config.models import Settings
from securesync.models import Facility, FacilityUser,FacilityGroup
from models import VideoLog, ExerciseLog, VideoFile
from config.models import Settings
from securesync.api_client import SyncClient
from utils.jobs import force_job
from utils.videos import video_connection_is_available
<<<<<<< HEAD
from utils.internet import am_i_online
=======

>>>>>>> d9f60599


def splat_handler(request, splat):
    slugs = filter(lambda x: x, splat.split("/"))
    current_node = topicdata.TOPICS
    seeking = "Topic" # search for topics, until we find videos or exercise
    for slug in slugs:
        # towards the end of the url, we switch from seeking a topic node
        #   to the particular type of node in the tree
        if slug == "v":
            seeking = "Video"
        elif slug == "e":
            seeking = "Exercise"
            
        # match each step in the topics hierarchy, with the url slug.
        else:
            children = [child for child in current_node['children'] if child['kind'] == seeking]
            if not children:
                # return HttpResponseNotFound("No children of type '%s' found for node '%s'!" %
                #     (seeking, current_node[title_key[current_node['kind']]]))
                raise Http404
            match = None
            prev = None
            next = None
            for child in children:
                if match:
                    next = child
                    break
                if child[slug_key[seeking]] == slug:
                    match = child
                else:
                    prev = child
            if not match:
                # return HttpResponseNotFound("Child with slug '%s' of type '%s' not found in node '%s'!" %
                #     (slug, seeking, current_node[title_key[current_node['kind']]]))
                raise Http404
            current_node = match
    if current_node["kind"] == "Topic":
        return topic_handler(request, current_node)
    elif current_node["kind"] == "Video":
        return video_handler(request, video=current_node, prev=prev, next=next)
    elif current_node["kind"] == "Exercise":
        return exercise_handler(request, current_node)
    else:
        # return HttpResponseNotFound("No valid item found at this address!")
        raise Http404


def check_setup_status(handler):
    def wrapper_fn(request, *args, **kwargs):
        client = SyncClient()
        if not request.is_admin and Facility.objects.count() == 0:
            messages.warning(request, mark_safe(
                "Please <a href='%s?next=%s'>login</a> with the account you created while running the installation script, \
                to complete the setup." % (reverse("login"), reverse("register_public_key"))))
        if request.is_admin:
            if not Settings.get("registered") and client.test_connection() == "success":
                messages.warning(request, mark_safe("Please <a href='%s'>follow the directions to register your device</a>, so that it can synchronize with the central server." % reverse("register_public_key")))
            elif Facility.objects.count() == 0:
                messages.warning(request, mark_safe("Please <a href='%s'>create a facility</a> now. Users will not be able to sign up for accounts until you have made a facility." % reverse("add_facility")))
        return handler(request, *args, **kwargs)
    return wrapper_fn
    

@cache_page(settings.CACHE_TIME)
@render_to("topic.html")
def topic_handler(request, topic):
    videos = filter(lambda node: node["kind"] == "Video", topic["children"])
    exercises = filter(lambda node: node["kind"] == "Exercise" and node["live"], topic["children"])
    topics = filter(lambda node: node["kind"] == "Topic" and not node["hide"] and "Video" in node["contains"], topic["children"])
    
    my_topics = []
    for t in topics:
        my_topics.append({ 'title': t['title'], 'path': t['path'] })
        
    context = {
        "topic": topic,
        "title": topic[title_key["Topic"]],
        "description": re.sub(r'<[^>]*?>', '', topic["description"] or ""),
        "videos": videos,
        "exercises": exercises,
        "topics": my_topics,
    }
    return context
    

@cache_page(settings.CACHE_TIME)
@render_to("video.html")
def video_handler(request, video, prev=None, next=None):
    if not VideoFile.objects.filter(pk=video['youtube_id']).exists():
        if request.is_admin:
            messages.warning(request, _("This video was not found! You can download it by going to the Update page."))
        elif request.is_logged_in:
            messages.warning(request, _("This video was not found! Please contact your teacher or an admin to have it downloaded."))
        elif not request.is_logged_in:
            messages.warning(request, _("This video was not found! You must login as an admin/teacher to download the video."))
    elif request.user.is_authenticated():
        messages.warning(request, _("Note: You're logged in as an admin (not as a student/teacher), so your video progress and points won't be saved."))
    elif not request.is_logged_in:
        messages.warning(request, _("Friendly reminder: You are not currently logged in, so your video progress and points won't be saved."))
    context = {
        "video": video,
        "title": video[title_key["Video"]],
        "prev": prev,
        "next": next,
    }
    return context
    

@cache_page(settings.CACHE_TIME)
@render_to("exercise.html")
def exercise_handler(request, exercise):
    related_videos = [topicdata.NODE_CACHE["Video"][key] for key in exercise["related_video_readable_ids"]]
    
    if request.user.is_authenticated():
        messages.warning(request, _("Note: You're logged in as an admin (not as a student/teacher), so your exercise progress and points won't be saved."))
    elif not request.is_logged_in:
        messages.warning(request, _("Friendly reminder: You are not currently logged in, so your exercise progress and points won't be saved."))

    context = {
        "exercise": exercise,
        "title": exercise[title_key["Exercise"]],
        "exercise_template": "exercises/" + exercise[slug_key["Exercise"]] + ".html",
        "related_videos": related_videos,
    }
    return context

@cache_page(settings.CACHE_TIME)
@render_to("knowledgemap.html")
def exercise_dashboard(request):
    paths = dict((key, val["path"]) for key, val in topicdata.NODE_CACHE["Exercise"].items())
    context = {
        "title": "Knowledge map",
        "exercise_paths": json.dumps(paths),
    }
    return context
    
@check_setup_status
@cache_page(settings.CACHE_TIME)
@render_to("homepage.html")
def homepage(request):
    topics = filter(lambda node: node["kind"] == "Topic" and not node["hide"], topicdata.TOPICS["children"])
    
    my_topics = []
    for t in topics:
        my_topics.append({ 'title': t['title'], 'path': t['path'] })

    context = {
        "title": "Home",
        "topics": my_topics,
        "registered": Settings.get("registered"),
    }
    return context
        
@require_admin
@render_to("admin_distributed.html")
def easy_admin(request):
    
    context = {
        "wiki_url" : settings.CENTRAL_WIKI_URL,
        "central_server_host" : settings.CENTRAL_SERVER_HOST,
        "am_i_online": am_i_online(settings.CENTRAL_WIKI_URL, allow_redirects=False), 
    }
    return context
    
@require_admin
@render_to("summary_stats.html")
def summary_stats(request):
    # TODO (bcipolli): allow specific stats to be requested (more efficient)
    
    context = {
        "video_stats" : get_stats(("total_video_views","total_video_time","total_video_points")),
        "exercise_stats": get_stats(("total_exercise_attempts","total_exercise_points","total_exercise_status")),
        "user_stats": get_stats(("total_users",)),
        "group_stats": get_stats(("total_groups",)),
    }
    return context
    
    
def get_stats(stat_names):
    """Given a list of stat names, return a dictionary of stat values.
    For efficiency purposes, best to request all related stats together.
    In low-memory conditions should group requests by common source (video, exercise, user, group), but otherwise separate
    
Available stats:
    video:    total_video_views, total_video_time, total_video_points
    exercise: total_exercise_attempts, total_exercise_points, total_exercise_status
    users:    total_users
    groups:   total_groups
    """
    
    val = {}
    for stat_name in stat_names:
    
        # Total time from videos
        if stat_name == "total_video_views":
            val[stat_name] = VideoLog.objects.all().count()

        # Total time from videos
        elif stat_name == "total_video_time":
            val[stat_name] = VideoLog.objects.aggregate(Sum("total_seconds_watched"))['total_seconds_watched__sum'] or 0

        elif stat_name == "total_video_points":
            val[stat_name] = VideoLog.objects.aggregate(Sum("points"))['points__sum'] or 0
        
        elif stat_name == "total_exercise_attempts":
            val[stat_name] = ExerciseLog.objects.aggregate(Sum("attempts"))['attempts__sum'] or 0
            
        elif stat_name == "total_exercise_points":
            val[stat_name] = ExerciseLog.objects.aggregate(Sum("points"))['points__sum'] or 0
            
        elif stat_name == "total_exercise_status":
            val[stat_name] = {
                "struggling": ExerciseLog.objects.aggregate(Sum("struggling"))['struggling__sum'] or 0,
                "completed": ExerciseLog.objects.aggregate(Sum("complete"))['complete__sum'] or 0,
            }
            val[stat_name]["inprog"] = ExerciseLog.objects.all().count() - sum([stat for stat in val[stat_name].values()])

        elif stat_name == "total_users":
            val[stat_name] = FacilityUser.objects.all().count()

        elif stat_name == "total_groups":
            val[stat_name] = FacilityGroup.objects.all().count()

        else:
            raise Exception("Unknown stat requested: %s" % stat_name)
        
    return val
    
@require_admin
@render_to("video_download.html")
def update(request):
    call_command("videoscan")
    force_job("videodownload", "Download Videos")
    force_job("subtitledownload", "Download Subtitles")
    language_lookup = topicdata.LANGUAGE_LOOKUP
    language_list = topicdata.LANGUAGE_LIST
    default_language = Settings.get("subtitle_language") or "en"
    if default_language not in language_list:
        language_list.append(default_language)
    languages = [{"id": key, "name": language_lookup[key]} for key in language_list]
    languages = sorted(languages, key=lambda k: k["name"])
    
    am_i_online = video_connection_is_available()
    if not am_i_online:
        messages.warning(request, _("No internet connection was detected.  You must be online to download videos or subtitles."))

    context = {
        "languages": languages,
        "default_language": default_language,
<<<<<<< HEAD
        "am_i_online": video_connection_is_available(),
=======
        "am_i_online": am_i_online,
>>>>>>> d9f60599
    }
    return context

@require_admin
@facility_required
@render_to("coach_reports.html")
def coach_reports(request, facility):
    topics = topicdata.EXERCISE_TOPICS["topics"].values()
    topics = sorted(topics, key = lambda k: (k["y"], k["x"]))
    groups = FacilityGroup.objects.filter(facility=facility)
    paths = dict((key, val["path"]) for key, val in topicdata.NODE_CACHE["Exercise"].items())
    context = {
        "facility": facility,
        "groups": groups,
        "topics": topics,
        "exercise_paths": json.dumps(paths),
    }
    topic = request.GET.get("topic", "")
    group = request.GET.get("group", "")
    if group and topic and re.match("^[\w\-]+$", topic):
        exercises = json.loads(open("%stopicdata/%s.json" % (settings.DATA_PATH, topic)).read())
        exercises = sorted(exercises, key=lambda e: (e["h_position"], e["v_position"]))
        context["exercises"] = [{
            "display_name": ex["display_name"],
            "description": ex["description"],
            "short_display_name": ex["short_display_name"],
            "path": topicdata.NODE_CACHE["Exercise"][ex["name"]]["path"],
        } for ex in exercises]
        users = get_object_or_404(FacilityGroup, pk=group).facilityuser_set.order_by("first_name", "last_name")
        context["students"] = [{
            "first_name": user.first_name,
            "last_name": user.last_name,
            "username": user.username,
            "exercise_logs": [get_object_or_None(ExerciseLog, user=user, exercise_id=ex["name"]) for ex in exercises],
        } for user in users]
    return context

@require_admin
@facility_required
@render_to("current_users.html")
def user_list(request,facility):
    groups = FacilityGroup.objects.filter(facility=facility)
    group = request.GET.get("group", "")
    page = request.GET.get("page","")
    GETParam = request.GET.copy()
    if group:
        if group == "Ungrouped":
            user_list = FacilityUser.objects.filter(facility=facility,group__isnull=True)
        else:
            user_list = get_object_or_404(FacilityGroup, pk=group).facilityuser_set.order_by("first_name", "last_name")
        paginator = Paginator(user_list, 25)
        try:
            users = paginator.page(page)
        except PageNotAnInteger:
            users = paginator.page(1)
        except EmptyPage:
            users = paginator.page(paginator.num_pages)
    else:
        group = ''
        users = []
    if users:
        if users.has_previous():
            prevGETParam = GETParam.copy()
            prevGETParam["page"] = users.previous_page_number()
            previous_page_url = "?" + prevGETParam.urlencode()
        else:
            previous_page_url = ""
        if users.has_next():
            nextGETParam = GETParam.copy()
            nextGETParam["page"] = users.next_page_number()
            next_page_url = "?" + nextGETParam.urlencode()
        else:
            next_page_url = ""
    context = {
        "facility": facility,
        "users": users,
        "groups": groups,
    }
    if users:
        context["pageurls"] = {"next_page": next_page_url, "prev_page": previous_page_url}
    return context


def handler_404(request):
    return HttpResponseNotFound(render_to_string("404.html", {}, context_instance=RequestContext(request)))

def handler_500(request):
    errortype, value, tb = sys.exc_info()
    context = {
        "errortype": errortype.__name__,
        "value": str(value),
    }
    return HttpResponseServerError(render_to_string("500.html", context, context_instance=RequestContext(request)))<|MERGE_RESOLUTION|>--- conflicted
+++ resolved
@@ -29,11 +29,7 @@
 from securesync.api_client import SyncClient
 from utils.jobs import force_job
 from utils.videos import video_connection_is_available
-<<<<<<< HEAD
 from utils.internet import am_i_online
-=======
-
->>>>>>> d9f60599
 
 
 def splat_handler(request, splat):
@@ -284,11 +280,7 @@
     context = {
         "languages": languages,
         "default_language": default_language,
-<<<<<<< HEAD
-        "am_i_online": video_connection_is_available(),
-=======
         "am_i_online": am_i_online,
->>>>>>> d9f60599
     }
     return context
 
