import re, json, sys, logging
from annoying.decorators import render_to
from annoying.functions import get_object_or_None

from django.http import HttpResponse, HttpResponseNotFound, HttpResponseRedirect, Http404, HttpResponseServerError
from django.shortcuts import render_to_response, get_object_or_404, redirect, get_list_or_404
from django.template import RequestContext
from django.template.loader import render_to_string
from django.core.management import call_command
from django.core.urlresolvers import reverse
from django.contrib import messages
from django.utils.safestring import mark_safe
from django.contrib import messages
from django.utils.translation import ugettext as _
from django.core.paginator import Paginator, EmptyPage, PageNotAnInteger
from django.views.decorators.cache import cache_control
from django.views.decorators.cache import cache_page

import settings
import utils
from utils.topics import slug_key, title_key
from main import topicdata
from securesync.views import require_admin, facility_required
from config.models import Settings
from securesync.models import Facility, FacilityUser,FacilityGroup
from models import VideoLog, ExerciseLog, VideoFile
from config.models import Settings
from securesync.api_client import SyncClient
from utils.jobs import force_job
<<<<<<< HEAD
from django.utils.translation import ugettext as _
from django.core.paginator import Paginator, EmptyPage, PageNotAnInteger
from utils.videos import video_connection_is_available
from utils.internet import am_i_online
from django.db.models import Sum
=======

>>>>>>> 9ba713a6

def splat_handler(request, splat):
    slugs = filter(lambda x: x, splat.split("/"))
    current_node = topicdata.TOPICS
    seeking = "Topic" # search for topics, until we find videos or exercise
    for slug in slugs:
        # towards the end of the url, we switch from seeking a topic node
        #   to the particular type of node in the tree
        if slug == "v":
            seeking = "Video"
        elif slug == "e":
            seeking = "Exercise"
            
        # match each step in the topics hierarchy, with the url slug.
        else:
            children = [child for child in current_node['children'] if child['kind'] == seeking]
            if not children:
                # return HttpResponseNotFound("No children of type '%s' found for node '%s'!" %
                #     (seeking, current_node[title_key[current_node['kind']]]))
                raise Http404
            match = None
            prev = None
            next = None
            for child in children:
                if match:
                    next = child
                    break
                if child[slug_key[seeking]] == slug:
                    match = child
                else:
                    prev = child
            if not match:
                # return HttpResponseNotFound("Child with slug '%s' of type '%s' not found in node '%s'!" %
                #     (slug, seeking, current_node[title_key[current_node['kind']]]))
                raise Http404
            current_node = match
    if current_node["kind"] == "Topic":
        return topic_handler(request, current_node)
    elif current_node["kind"] == "Video":
        return video_handler(request, video=current_node, prev=prev, next=next)
    elif current_node["kind"] == "Exercise":
        return exercise_handler(request, current_node)
    else:
        # return HttpResponseNotFound("No valid item found at this address!")
        raise Http404


def check_setup_status(handler):
    def wrapper_fn(request, *args, **kwargs):
        client = SyncClient()
        if not request.is_admin and Facility.objects.count() == 0:
            messages.warning(request, mark_safe(
                "Please <a href='%s?next=%s'>login</a> with the account you created while running the installation script, \
                to complete the setup." % (reverse("login"), reverse("register_public_key"))))
        if request.is_admin:
            if not Settings.get("registered") and client.test_connection() == "success":
                messages.warning(request, mark_safe("Please <a href='%s'>follow the directions to register your device</a>, so that it can synchronize with the central server." % reverse("register_public_key")))
            elif Facility.objects.count() == 0:
                messages.warning(request, mark_safe("Please <a href='%s'>create a facility</a> now. Users will not be able to sign up for accounts until you have made a facility." % reverse("add_facility")))
        return handler(request, *args, **kwargs)
    return wrapper_fn
    

@cache_page(settings.CACHE_TIME)
@render_to("topic.html")
def topic_handler(request, topic):
    videos = filter(lambda node: node["kind"] == "Video", topic["children"])
    exercises = filter(lambda node: node["kind"] == "Exercise" and node["live"], topic["children"])
    topics = filter(lambda node: node["kind"] == "Topic" and not node["hide"] and "Video" in node["contains"], topic["children"])
    
    my_topics = []
    for t in topics:
        my_topics.append({ 'title': t['title'], 'path': t['path'] })
        
    context = {
        "topic": topic,
        "title": topic[title_key["Topic"]],
        "description": re.sub(r'<[^>]*?>', '', topic["description"] or ""),
        "videos": videos,
        "exercises": exercises,
        "topics": my_topics,
    }
    return context
    

@cache_page(settings.CACHE_TIME)
@render_to("video.html")
def video_handler(request, video, prev=None, next=None):
    if not VideoFile.objects.filter(pk=video['youtube_id']).exists():
        if request.is_admin:
            messages.warning(request, _("This video was not found! You can download it by going to the Update page."))
        elif request.is_logged_in:
            messages.warning(request, _("This video was not found! Please contact your teacher or an admin to have it downloaded."))
        elif not request.is_logged_in:
            messages.warning(request, _("This video was not found! You must login as an admin/teacher to download the video."))
    elif request.user.is_authenticated():
        messages.warning(request, _("Note: You're logged in as an admin (not as a student/teacher), so your video progress and points won't be saved."))
    elif not request.is_logged_in:
        messages.warning(request, _("Friendly reminder: You are not currently logged in, so your video progress and points won't be saved."))
    context = {
        "video": video,
        "title": video[title_key["Video"]],
        "prev": prev,
        "next": next,
    }
    return context
    

@cache_page(settings.CACHE_TIME)
@render_to("exercise.html")
def exercise_handler(request, exercise):
    related_videos = [topicdata.NODE_CACHE["Video"][key] for key in exercise["related_video_readable_ids"]]
    
    if request.user.is_authenticated():
        messages.warning(request, _("Note: You're logged in as an admin (not as a student/teacher), so your exercise progress and points won't be saved."))
    elif not request.is_logged_in:
        messages.warning(request, _("Friendly reminder: You are not currently logged in, so your exercise progress and points won't be saved."))

    context = {
        "exercise": exercise,
        "title": exercise[title_key["Exercise"]],
        "exercise_template": "exercises/" + exercise[slug_key["Exercise"]] + ".html",
        "related_videos": related_videos,
    }
    return context

@cache_page(settings.CACHE_TIME)
@render_to("knowledgemap.html")
def exercise_dashboard(request):
    paths = dict((key, val["path"]) for key, val in topicdata.NODE_CACHE["Exercise"].items())
    context = {
        "title": "Knowledge map",
        "exercise_paths": json.dumps(paths),
    }
    return context
    
@check_setup_status
@cache_page(settings.CACHE_TIME)
@render_to("homepage.html")
def homepage(request):
    topics = filter(lambda node: node["kind"] == "Topic" and not node["hide"], topicdata.TOPICS["children"])
    
    my_topics = []
    for t in topics:
        my_topics.append({ 'title': t['title'], 'path': t['path'] })

    context = {
        "title": "Home",
        "topics": my_topics,
        "registered": Settings.get("registered"),
    }
    return context
        
@require_admin
@render_to("admin_distributed.html")
def easy_admin(request):
    
    context = {
        "wiki_url" : settings.CENTRAL_WIKI_URL,
        "central_server_host" : settings.CENTRAL_SERVER_HOST,
        "am_i_online": am_i_online(settings.CENTRAL_WIKI_URL, allow_redirects=False), 
    }
    return context
    
@require_admin
@render_to("summary_stats.html")
def summary_stats(request):
    # TODO (bcipolli): allow specific stats to be requested (more efficient)
    
    context = {
        "video_stats" : get_stats(("total_video_views","total_video_time","total_video_points")),
        "exercise_stats": get_stats(("total_exercise_attempts","total_exercise_points","total_exercise_status")),
        "user_stats": get_stats(("total_users",)),
        "group_stats": get_stats(("total_groups",)),
    }
    return context
    
    
def get_stats(stat_names):
    """Given a list of stat names, return a dictionary of stat values.
    For efficiency purposes, best to request all related stats together.
    In low-memory conditions should group requests by common source (video, exercise, user, group), but otherwise separate
    
Available stats:
    video:    total_video_views, total_video_time, total_video_points
    exercise: total_exercise_attempts, total_exercise_points, total_exercise_status
    users:    total_users
    groups:   total_groups
    """
    
    val = {}
    for stat_name in stat_names:
    
        # Total time from videos
        if stat_name == "total_video_views":
            val[stat_name] = VideoLog.objects.all().count()

        # Total time from videos
        elif stat_name == "total_video_time":
            val[stat_name] = VideoLog.objects.aggregate(Sum("total_seconds_watched"))['total_seconds_watched__sum'] or 0

        elif stat_name == "total_video_points":
            val[stat_name] = VideoLog.objects.aggregate(Sum("points"))['points__sum'] or 0
        
        elif stat_name == "total_exercise_attempts":
            val[stat_name] = ExerciseLog.objects.aggregate(Sum("attempts"))['attempts__sum'] or 0
            
        elif stat_name == "total_exercise_points":
            val[stat_name] = ExerciseLog.objects.aggregate(Sum("points"))['points__sum'] or 0
            
        elif stat_name == "total_exercise_status":
            val[stat_name] = {
                "struggling": ExerciseLog.objects.aggregate(Sum("struggling"))['struggling__sum'] or 0,
                "completed": ExerciseLog.objects.aggregate(Sum("complete"))['complete__sum'] or 0,
            }
            val[stat_name]["inprog"] = ExerciseLog.objects.all().count() - sum([stat for stat in val[stat_name].values()])

        elif stat_name == "total_users":
            val[stat_name] = FacilityUser.objects.all().count()

        elif stat_name == "total_groups":
            val[stat_name] = FacilityGroup.objects.all().count()

        else:
            raise Exception("Unknown stat requested: %s" % stat_name)
        
    return val
    
@require_admin
@render_to("video_download.html")
def update(request):
    call_command("videoscan")
    force_job("videodownload", "Download Videos")
    force_job("subtitledownload", "Download Subtitles")
    language_lookup = topicdata.LANGUAGE_LOOKUP
    language_list = topicdata.LANGUAGE_LIST
    default_language = Settings.get("subtitle_language") or "en"
    if default_language not in language_list:
        language_list.append(default_language)
    languages = [{"id": key, "name": language_lookup[key]} for key in language_list]
    languages = sorted(languages, key=lambda k: k["name"])
    context = {
        "languages": languages,
        "default_language": default_language,
        "am_i_online": video_connection_is_available(),
    }
    return context

@require_admin
@facility_required
@render_to("coach_reports.html")
def coach_reports(request, facility):
    topics = topicdata.EXERCISE_TOPICS["topics"].values()
    topics = sorted(topics, key = lambda k: (k["y"], k["x"]))
    groups = FacilityGroup.objects.filter(facility=facility)
    paths = dict((key, val["path"]) for key, val in topicdata.NODE_CACHE["Exercise"].items())
    context = {
        "facility": facility,
        "groups": groups,
        "topics": topics,
        "exercise_paths": json.dumps(paths),
    }
    topic = request.GET.get("topic", "")
    group = request.GET.get("group", "")
    if group and topic and re.match("^[\w\-]+$", topic):
        exercises = json.loads(open("%stopicdata/%s.json" % (settings.DATA_PATH, topic)).read())
        exercises = sorted(exercises, key=lambda e: (e["h_position"], e["v_position"]))
        context["exercises"] = [{
            "display_name": ex["display_name"],
            "description": ex["description"],
            "short_display_name": ex["short_display_name"],
            "path": topicdata.NODE_CACHE["Exercise"][ex["name"]]["path"],
        } for ex in exercises]
        users = get_object_or_404(FacilityGroup, pk=group).facilityuser_set.order_by("first_name", "last_name")
        context["students"] = [{
            "first_name": user.first_name,
            "last_name": user.last_name,
            "username": user.username,
            "exercise_logs": [get_object_or_None(ExerciseLog, user=user, exercise_id=ex["name"]) for ex in exercises],
        } for user in users]
    return context

@require_admin
@facility_required
@render_to("current_users.html")
def user_list(request,facility):
    groups = FacilityGroup.objects.filter(facility=facility)
    group = request.GET.get("group", "")
    page = request.GET.get("page","")
    GETParam = request.GET.copy()
    if group:
        if group == "Ungrouped":
            user_list = FacilityUser.objects.filter(facility=facility,group__isnull=True)
        else:
            user_list = get_object_or_404(FacilityGroup, pk=group).facilityuser_set.order_by("first_name", "last_name")
        paginator = Paginator(user_list, 25)
        try:
            users = paginator.page(page)
        except PageNotAnInteger:
            users = paginator.page(1)
        except EmptyPage:
            users = paginator.page(paginator.num_pages)
    else:
        group = ''
        users = []
    if users:
        if users.has_previous():
            prevGETParam = GETParam.copy()
            prevGETParam["page"] = users.previous_page_number()
            previous_page_url = "?" + prevGETParam.urlencode()
        else:
            previous_page_url = ""
        if users.has_next():
            nextGETParam = GETParam.copy()
            nextGETParam["page"] = users.next_page_number()
            next_page_url = "?" + nextGETParam.urlencode()
        else:
            next_page_url = ""
    context = {
        "facility": facility,
        "users": users,
        "groups": groups,
    }
    if users:
        context["pageurls"] = {"next_page": next_page_url, "prev_page": previous_page_url}
    return context


def handler_404(request):
    return HttpResponseNotFound(render_to_string("404.html", {}, context_instance=RequestContext(request)))

def handler_500(request):
    errortype, value, tb = sys.exc_info()
    context = {
        "errortype": errortype.__name__,
        "value": str(value),
    }
    return HttpResponseServerError(render_to_string("500.html", context, context_instance=RequestContext(request)))<|MERGE_RESOLUTION|>--- conflicted
+++ resolved
@@ -9,12 +9,13 @@
 from django.core.management import call_command
 from django.core.urlresolvers import reverse
 from django.contrib import messages
-from django.utils.safestring import mark_safe
+from django.db.models import Sum
 from django.contrib import messages
-from django.utils.translation import ugettext as _
 from django.core.paginator import Paginator, EmptyPage, PageNotAnInteger
 from django.views.decorators.cache import cache_control
 from django.views.decorators.cache import cache_page
+from django.utils.safestring import mark_safe
+from django.utils.translation import ugettext as _
 
 import settings
 import utils
@@ -27,15 +28,9 @@
 from config.models import Settings
 from securesync.api_client import SyncClient
 from utils.jobs import force_job
-<<<<<<< HEAD
-from django.utils.translation import ugettext as _
-from django.core.paginator import Paginator, EmptyPage, PageNotAnInteger
 from utils.videos import video_connection_is_available
 from utils.internet import am_i_online
-from django.db.models import Sum
-=======
-
->>>>>>> 9ba713a6
+
 
 def splat_handler(request, splat):
     slugs = filter(lambda x: x, splat.split("/"))
