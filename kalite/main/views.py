import copy
import json
import os
import re
import sys
from annoying.decorators import render_to
from annoying.functions import get_object_or_None
from functools import partial

from django.contrib import messages
from django.core.management import call_command
from django.core.urlresolvers import reverse
from django.http import HttpResponse, HttpResponseForbidden, HttpResponseNotFound, HttpResponseRedirect, Http404, HttpResponseServerError
from django.shortcuts import render_to_response, get_object_or_404, redirect, get_list_or_404
from django.template import RequestContext
from django.template.loader import render_to_string
from django.utils.safestring import mark_safe
from django.utils.translation import ugettext as _
from django.views.i18n import javascript_catalog

import settings
import topic_tools
import topicdata
from .caching import backend_cache_page
from .models import VideoLog, ExerciseLog
from .topic_tools import get_ancestor, get_parent, get_neighbor_nodes
from config.models import Settings
from facility.models import Facility, FacilityUser,FacilityGroup
from i18n import select_best_available_language
from securesync.api_client import BaseClient
from securesync.models import Device
from settings import LOG as logging
from shared.decorators import require_admin
from testing.asserts import central_server_only, distributed_server_only
from updates import stamp_availability_on_topic, stamp_availability_on_video, video_counts_need_update
from utils.django_utils import is_loopback_connection
from utils.internet import JsonResponse, get_ip_addresses, set_query_params


def check_setup_status(handler):
    """
    Decorator for validating that KA Lite post-install setup has completed.
    NOTE that this decorator must appear before the backend_cache_page decorator,
    so that it is run even when there is a cache hit.
    """
    def wrapper_fn(request, *args, **kwargs):
        if request.is_admin:
            # TODO(bcipolli): move this to the client side?
            if not request.session["registered"] and BaseClient().test_connection() == "success":
                # Being able to register is more rare, so prioritize.
                messages.warning(request, mark_safe("Please <a href='%s'>follow the directions to register your device</a>, so that it can synchronize with the central server." % reverse("register_public_key")))
            elif not request.session["facility_exists"]:
                messages.warning(request, mark_safe("Please <a href='%s'>create a facility</a> now. Users will not be able to sign up for accounts until you have made a facility." % reverse("add_facility")))

        elif not request.is_logged_in:
            if not request.session["registered"] and BaseClient().test_connection() == "success":
                # Being able to register is more rare, so prioritize.
                redirect_url = reverse("register_public_key")
            elif not request.session["facility_exists"]:
                redirect_url = reverse("add_facility")
            else:
                redirect_url = None

            if redirect_url:
                messages.warning(request, mark_safe(
                    "Please <a href='%s?next=%s'>login</a> with the account you created while running the installation script, \
                    to complete the setup." % (reverse("login"), redirect_url)))

        return handler(request, *args, **kwargs)
    return wrapper_fn


def refresh_topic_cache(handler, force=False):

    def strip_counts_from_ancestors(node):
        """
        Remove relevant counts from all ancestors
        """
        for ancestor_id in node.get("ancestor_ids", []):
            ancestor = get_ancestor(node, ancestor_id)
            if "nvideos_local" in ancestor:
                del ancestor["nvideos_local"]
            if "nvideos_known" in ancestor:
                del ancestor["nvideos_known"]
        return node

    def recount_videos_and_invalidate_parents(node, force=False, stamp_urls=False):
        """
        Call stamp_video_availability (if necessary); if a change has been detected,
        then check parents to see if their counts should be invalidated.
        """
        do_it = force
        do_it = do_it or "nvideos_local" not in node
        do_it = do_it or any(["nvideos_local" not in child for child in node.get("children", [])])
        if do_it:
            logging.debug("Adding video counts %sto topic (and all descendants) %s" % (
                "(and urls) " if stamp_urls else "",
                node["path"],
            ))
            (_a, _b, _c, _d, changed) = stamp_availability_on_topic(topic=node, force=force, stamp_urls=stamp_urls)
            if changed:
                strip_counts_from_ancestors(node)
        return node

    def refresh_topic_cache_wrapper_fn(request, cached_nodes={}, force=False, *args, **kwargs):
        """
        Centralized logic for how to refresh the topic cache, for each type of object.

        When the object is desired to be used, this code runs to refresh data,
        balancing between correctness and efficiency.
        """
        if not cached_nodes:
            cached_nodes = {"topics": topicdata.TOPICS}

        def has_computed_urls(node):
            return "subtitles" in node.get("availability", {}).get("en", {})

        for node in cached_nodes.values():
            if not node:
                continue
            has_children = bool(node.get("children"))

            # Propertes not yet marked
            if node["kind"] == "Video":
                if force or not has_computed_urls(node):
                    recount_videos_and_invalidate_parents(get_parent(node), force=True, stamp_urls=True)

            elif node["kind"] == "Exercise":
                for video in topic_tools.get_related_videos(exercise=node).values():
                    if not has_computed_urls(node):
                        stamp_availability_on_video(video, force=True)  # will be done by force below

            elif node["kind"] == "Topic":
                bottom_layer_topic =  "Topic" not in node["contains"]
                # always run video_counts_need_update(), to make sure the (internal) counts stay up to date.
                force = video_counts_need_update() or force or bottom_layer_topic
                recount_videos_and_invalidate_parents(
                    node,
                    force=force,
                    stamp_urls=bottom_layer_topic,
                )

        kwargs.update(cached_nodes)
        return handler(request, *args, **kwargs)
    return refresh_topic_cache_wrapper_fn

@backend_cache_page
def splat_handler(request, splat):
    slugs = filter(lambda x: x, splat.split("/"))
    current_node = topicdata.TOPICS
    while current_node:
        match = [ch for ch in (current_node.get('children') or []) if request.path.startswith(ch["path"])]
        if len(match) > 1:  # can only happen for leaf nodes (only when one node is blank?)
            match = [m for m in match if request.path == m["path"]]
        if not match:
            raise Http404
        current_node = match[0]
        if request.path == current_node["path"]:
            break

    if current_node["kind"] == "Topic":
        return topic_handler(request, cached_nodes={"topic": current_node})
    elif current_node["kind"] == "Video":
        prev, next = get_neighbor_nodes(current_node, neighbor_kind=current_node["kind"])
        return video_handler(request, cached_nodes={"video": current_node, "prev": prev, "next": next})
    elif current_node["kind"] == "Exercise":
        cached_nodes = topic_tools.get_related_videos(current_node, limit_to_available=False)
        cached_nodes["exercise"] = current_node
        cached_nodes["prev"], cached_nodes["next"] = get_neighbor_nodes(current_node, neighbor_kind=current_node['kind'])
        return exercise_handler(request, cached_nodes=cached_nodes)
    else:
        raise Http404


@backend_cache_page
@render_to("topic.html")
@refresh_topic_cache
def topic_handler(request, topic):
    return topic_context(topic)


def topic_context(topic):
    """
    Given a topic node, create all context related to showing that topic
    in a template.
    """
    videos    = topic_tools.get_videos(topic)
    exercises = topic_tools.get_exercises(topic)
    topics    = topic_tools.get_live_topics(topic)
    my_topics = [dict((k, t[k]) for k in ('title', 'path', 'nvideos_local', 'nvideos_known', 'nvideos_available')) for t in topics]

    exercises_path = os.path.join(settings.STATIC_ROOT, "js", "khan-exercises", "exercises")
    exercise_langs = dict([(exercise["id"], ["en"]) for exercise in exercises])

    for lang_code in (set(os.listdir(exercises_path)) - set(["test"])):  # hard-code out test
        loc_path = os.path.join(exercises_path, lang_code)
        if not os.path.isdir(loc_path):
            continue

        for exercise in exercises:
            ex_path = os.path.join(loc_path, "%s.html" % exercise["id"])
            if not os.path.exists(ex_path):
                continue
            exercise_langs[exercise["id"]].append(lang_code)


    context = {
        "topic": topic,
        "title": topic["title"],
        "description": re.sub(r'<[^>]*?>', '', topic["description"] or ""),
        "videos": videos,
        "exercises": exercises,
        "exercise_langs": exercise_langs,
        "topics": my_topics,
    }
    return context


@backend_cache_page
@render_to("video.html")
@refresh_topic_cache
def video_handler(request, video, format="mp4", prev=None, next=None):

    if not video["available"]:
        if request.is_admin:
            # TODO(bcipolli): add a link, with querystring args that auto-checks this video in the topic tree
            messages.warning(request, _("This video was not found! You can download it by going to the Update page."))
        elif request.is_logged_in:
            messages.warning(request, _("This video was not found! Please contact your teacher or an admin to have it downloaded."))
        elif not request.is_logged_in:
            messages.warning(request, _("This video was not found! You must login as an admin/teacher to download the video."))

    # Fallback mechanism
    available_urls = dict([(lang, avail) for lang, avail in video["availability"].iteritems() if avail["on_disk"]])
    if video["available"] and not available_urls:
        vid_lang = "en"
        messages.success(request, "Got video content from %s" % video["availability"]["en"]["stream"])
    else:
<<<<<<< HEAD
        vid_lang = select_best_available_language(request.language, available_urls.keys())
=======
        vid_lang = select_best_available_language(request.language, available_codes=available_urls.keys())
>>>>>>> 24e576c2


    context = {
        "video": video,
        "title": video["title"],
        "selected_language": vid_lang,
        "video_urls": video["availability"].get(vid_lang),
        "subtitle_urls": video["availability"].get(vid_lang, {}).get("subtitles"),
        "prev": prev,
        "next": next,
        "backup_vids_available": bool(settings.BACKUP_VIDEO_SOURCE),
        "use_mplayer": settings.USE_MPLAYER and is_loopback_connection(request),
    }
    return context


@backend_cache_page
@render_to("exercise.html")
@refresh_topic_cache
def exercise_handler(request, exercise, prev=None, next=None, **related_videos):
    """
    Display an exercise
    """
    lang = request.session[settings.LANGUAGE_COOKIE_NAME]
    exercise_root = os.path.join(settings.STATIC_ROOT, "js", "khan-exercises", "exercises")
    exercise_file = exercise["slug"] + ".html"
    exercise_template = exercise_file
    exercise_localized_template = os.path.join(lang, exercise_file)

    # Get the language codes for exercise teplates that exist
    exercise_path = partial(lambda lang, slug, eroot: os.path.join(eroot, lang, slug + ".html"), slug=exercise["slug"], eroot=exercise_root)
    code_filter = partial(lambda lang, eroot, epath: os.path.isdir(os.path.join(eroot, lang)) and os.path.exists(epath(lang)), eroot=exercise_root, epath=exercise_path)
    available_langs = set(["en"] + [lang_code for lang_code in os.listdir(exercise_root) if code_filter(lang_code)])

    # Return the best available exercise template
<<<<<<< HEAD
    exercise_lang = select_best_available_language(request.language, available_langs)
=======
    exercise_lang = select_best_available_language(request.language, available_codes=available_langs)
>>>>>>> 24e576c2
    if exercise_lang == "en":
        exercise_template = exercise_file
    else:
        exercise_template = exercise_path(exercise_lang)[(len(exercise_root) + 1):]

    context = {
        "exercise": exercise,
        "title": exercise["title"],
        "exercise_template": exercise_template,
        "exercise_lang": exercise_lang,
        "related_videos": [v for v in related_videos.values() if v["available"]],
        "prev": prev,
        "next": next,
    }
    return context


@backend_cache_page
@render_to("knowledgemap.html")
def exercise_dashboard(request):
    slug = request.GET.get("topic")
    if not slug:
        title = _("Your Knowledge Map")
    elif slug in topicdata.NODE_CACHE["Topic"]:
        title = _(topicdata.NODE_CACHE["Topic"][slug][0]["title"])
    else:
        raise Http404

    context = {
        "title": title,
    }
    return context

@check_setup_status  # this must appear BEFORE caching logic, so that it isn't blocked by a cache hit
@backend_cache_page
@render_to("homepage.html")
@refresh_topic_cache
def homepage(request, topics):
    """
    Homepage.
    """
    context = topic_context(topics)
    context.update({
        "title": "Home",
    })
    return context

@require_admin
@check_setup_status
@render_to("admin_distributed.html")
def easy_admin(request):
    context = {
        "wiki_url" : settings.CENTRAL_WIKI_URL,
        "central_server_host" : settings.CENTRAL_SERVER_HOST,
        "in_a_zone":  Device.get_own_device().get_zone() is not None,
        "clock_set": settings.ENABLE_CLOCK_SET,
        "ips": get_ip_addresses(include_loopback=False),
        "port": request.META.get("SERVER_PORT") or settings.user_facing_port(),
    }
    return context


@require_admin
def zone_redirect(request):
    """
    Dummy view to generate a helpful dynamic redirect to interface with 'control_panel' app
    """
    device = Device.get_own_device()
    zone = device.get_zone()
    if zone:
        return HttpResponseRedirect(reverse("zone_management", kwargs={"zone_id": zone.pk}))
    else:
        return HttpResponseRedirect(reverse("zone_management", kwargs={"zone_id": None}))

@require_admin
def device_redirect(request):
    """
    Dummy view to generate a helpful dynamic redirect to interface with 'control_panel' app
    """
    device = Device.get_own_device()
    zone = device.get_zone()

    return HttpResponseRedirect(reverse("device_management", kwargs={"zone_id": zone.pk if zone else None, "device_id": device.pk}))

JS_CATALOG_CACHE = {}
@distributed_server_only
def javascript_catalog_cached(request):
    global JS_CATALOG_CACHE
    lang = request.session['default_language']
    if lang in JS_CATALOG_CACHE:
        logging.debug('Using js translation catalog cache for %s' % lang)
        src = JS_CATALOG_CACHE[lang]
        return HttpResponse(src, 'text/javascript')
    else:
        logging.debug('Generating js translation catalog for %s' % lang)
        resp = javascript_catalog(request, 'djangojs', settings.INSTALLED_APPS)
        src = resp.content
        JS_CATALOG_CACHE[lang] = src
        return resp

@render_to('search_page.html')
@refresh_topic_cache
def search(request, topics):  # we don't use the topics variable, but this setup will refresh the node cache
    # Inputs
    query = request.GET.get('query')
    category = request.GET.get('category')
    max_results_per_category = request.GET.get('max_results', 25)

    # Outputs
    query_error = None
    possible_matches = {}
    hit_max = {}

    if query is None:
        query_error = _("Error: query not specified.")

#    elif len(query) < 3:
#        query_error = _("Error: query too short.")

    else:
        query = query.lower()
        # search for topic, video or exercise with matching title
        nodes = []
        for node_type, node_dict in topicdata.NODE_CACHE.iteritems():
            if category and node_type != category:
                # Skip categories that don't match (if specified)
                continue

            possible_matches[node_type] = []  # make dict only for non-skipped categories
            for nodearr in node_dict.values():
                node = nodearr[0]
                title = _(node['title']).lower()  # this could be done once and stored.
                if title == query:
                    # Redirect to an exact match
                    return HttpResponseRedirect(node['path'])

                elif len(possible_matches[node_type]) < max_results_per_category and query in title:
                    # For efficiency, don't do substring matches when we've got lots of results
                    possible_matches[node_type].append(node)

            hit_max[node_type] = len(possible_matches[node_type]) == max_results_per_category

    return {
        'title': _("Search results for '%s'") % (query if query else ""),
        'query_error': query_error,
        'results': possible_matches,
        'hit_max': hit_max,
        'query': query,
        'max_results': max_results_per_category,
        'category': category,
    }

def handler_403(request, *args, **kwargs):
    context = RequestContext(request)
    #message = None  # Need to retrieve, but can't figure it out yet.

    if request.is_ajax():
        return JsonResponse({ "error": _("You must be logged in with an account authorized to view this page.") }, status=403)
    else:
        messages.error(request, mark_safe(_("You must be logged in with an account authorized to view this page.")))
        return HttpResponseRedirect(set_query_params(reverse("login"), {"next": request.get_full_path()}))


def handler_404(request):
    return HttpResponseNotFound(render_to_string("404.html", {}, context_instance=RequestContext(request)))


def handler_500(request):
    errortype, value, tb = sys.exc_info()
    context = {
        "errortype": errortype.__name__,
        "value": unicode(value),
    }
    return HttpResponseServerError(render_to_string("500.html", context, context_instance=RequestContext(request)))<|MERGE_RESOLUTION|>--- conflicted
+++ resolved
@@ -236,11 +236,7 @@
         vid_lang = "en"
         messages.success(request, "Got video content from %s" % video["availability"]["en"]["stream"])
     else:
-<<<<<<< HEAD
-        vid_lang = select_best_available_language(request.language, available_urls.keys())
-=======
         vid_lang = select_best_available_language(request.language, available_codes=available_urls.keys())
->>>>>>> 24e576c2
 
 
     context = {
@@ -276,11 +272,7 @@
     available_langs = set(["en"] + [lang_code for lang_code in os.listdir(exercise_root) if code_filter(lang_code)])
 
     # Return the best available exercise template
-<<<<<<< HEAD
-    exercise_lang = select_best_available_language(request.language, available_langs)
-=======
     exercise_lang = select_best_available_language(request.language, available_codes=available_langs)
->>>>>>> 24e576c2
     if exercise_lang == "en":
         exercise_template = exercise_file
     else:
