import copy
import json
import re
import sys
from annoying.decorators import render_to
from annoying.functions import get_object_or_None

from django.contrib import messages
from django.core.paginator import Paginator, EmptyPage, PageNotAnInteger
from django.core.management import call_command
from django.core.urlresolvers import reverse
from django.db.models import Sum, Count
from django.http import HttpResponse, HttpResponseForbidden, HttpResponseNotFound, HttpResponseRedirect, Http404, HttpResponseServerError
from django.shortcuts import render_to_response, get_object_or_404, redirect, get_list_or_404
from django.template import RequestContext
from django.template.loader import render_to_string
from django.utils.safestring import mark_safe
from django.utils.translation import ugettext as _

import settings
from config.models import Settings
from control_panel.views import user_management_context
from main import topicdata
from main.models import VideoLog, ExerciseLog
from securesync.api_client import BaseClient
from securesync.models import Facility, FacilityUser,FacilityGroup, Device
from securesync.views import require_admin, facility_required
from settings import LOG as logging
from shared import topic_tools
from shared.caching import backend_cache_page
from shared.decorators import require_admin
from shared.i18n import get_installed_subtitles
from shared.jobs import force_job
from shared.videos import get_video_urls, is_video_on_disk, video_counts_need_update, get_video_counts
from utils.internet import is_loopback_connection, JsonResponse


def check_setup_status(handler):
    """
    Decorator for validating that KA Lite post-install setup has completed.
    NOTE that this decorator must appear before the backend_cache_page decorator,
    so that it is run even when there is a cache hit.
    """
    def wrapper_fn(request, *args, **kwargs):
        if request.is_admin:
            # TODO(bcipolli): move this to the client side?
            if not request.session["registered"] and BaseClient().test_connection() == "success":
                # Being able to register is more rare, so prioritize.
                messages.warning(request, mark_safe("Please <a href='%s'>follow the directions to register your device</a>, so that it can synchronize with the central server." % reverse("register_public_key")))
            elif not request.session["facility_exists"]:
                messages.warning(request, mark_safe("Please <a href='%s'>create a facility</a> now. Users will not be able to sign up for accounts until you have made a facility." % reverse("add_facility")))

        elif not request.is_logged_in:
            if not request.session["registered"] and BaseClient().test_connection() == "success":
                # Being able to register is more rare, so prioritize.
                redirect_url = reverse("register_public_key")
            elif not request.session["facility_exists"]:
                redirect_url = reverse("add_facility")
            else:
                redirect_url = None

            if redirect_url:
                messages.warning(request, mark_safe(
                    "Please <a href='%s?next=%s'>login</a> with the account you created while running the installation script, \
                    to complete the setup." % (reverse("login"), redirect_url)))

        return handler(request, *args, **kwargs)
    return wrapper_fn


def refresh_topic_cache(handler, force=False):
    def stamp_urls_on_video(video, force=False):
        """
        Stamp all relevant urls onto a video object (if necessary), including:
        * whether the video is available (on disk or online)
        * video url
        * thumbnail url
        * subtitles_urls
        """
        if force or "stream_url" not in video:
            logging.debug("Adding urls into video %s" % video["path"])
            video["available"] = video["on_disk"] or bool(settings.BACKUP_VIDEO_SOURCE)
            language_codes = get_installed_subtitles(video["youtube_id"])
            (video["stream_url"], video["thumbnail_url"], video["subtitles_urls"]) = get_video_urls(video["youtube_id"], "mp4", video["on_disk"], language_codes=language_codes)
        return video

    def strip_counts_from_ancestors(node):
        """
        Remove relevant counts from all ancestors
        """
        parent = node["parent"]
        while parent:
            if "nvideos_local" in parent:
                del parent["nvideos_local"]
            if "nvideos_known" in parent:
                del parent["nvideos_known"]
            parent = parent["parent"]
        return node

    def recount_videos_and_invalidate_parents(node, force=False):
        """
        Call get_video_counts (if necessary); if a change has been detected,
        then check parents to see if their counts should be invalidated.
        """
        do_it = force
        do_it = do_it or "nvideos_local" not in node
        do_it = do_it or any(["nvideos_local" not in child for child in node.get("children", [])])
        if do_it:
            logging.debug("Adding video counts to topic (and all descendants) %s" % node["path"])
            changed = get_video_counts(topic=node, force=force)
            if changed and node.get("parent") and "nvideos_local" in node["parent"]:
                strip_counts_from_ancestors(node)
        return node

    def refresh_topic_cache_wrapper_fn(request, cached_nodes={}, *args, **kwargs):
        """
        Centralized logic for how to refresh the topic cache, for each type of object.

        When the object is desired to be used, this code runs to refresh data,
        balancing between correctness and efficiency.
        """
        if not cached_nodes:
            cached_nodes = {"topics": topicdata.TOPICS}

        for node in cached_nodes.values():
            if not node:
                continue
            has_children = bool(node.get("children"))
            has_grandchildren = has_children and any(["children" in child for child in node["children"]])

            # Propertes not yet marked
            if node["kind"] == "Video":
                if force or "on_disk" not in node:  #
                    recount_videos_and_invalidate_parents(node["parent"], force=True)
                stamp_urls_on_video(node, force=force)  # must come second

            elif node["kind"] == "Topic":
                recount_videos_and_invalidate_parents(node, force=force or not has_grandchildren)
                if force or not has_grandchildren:
                    for video in topic_tools.get_topic_videos(path=node["path"]):
                        stamp_urls_on_video(video, force=force)

        kwargs.update(cached_nodes)
        return handler(request, *args, **kwargs)
    return refresh_topic_cache_wrapper_fn

@backend_cache_page
def splat_handler(request, splat):
    slugs = filter(lambda x: x, splat.split("/"))
    current_node = topicdata.TOPICS
    seeking = "Topic" # search for topics, until we find videos or exercise
    for slug in slugs:
        # towards the end of the url, we switch from seeking a topic node
        #   to the particular type of node in the tree
        for kind, kind_slug in topic_tools.kind_slugs.items():
            if slug == kind_slug.split("/")[0]:
                seeking = kind
                break

        # match each step in the topics hierarchy, with the url slug.
        else:
            children = [child for child in current_node['children'] if child['kind'] == seeking]
            if not children:
                raise Http404
            match = None
            prev = None
            next = None
            for child in children:
                if match:
                    next = child
                    break
                if child["slug"] == slug:
                    match = child
                else:
                    prev = child
            if not match:
                raise Http404
            current_node = match
    if current_node["kind"] == "Topic":
        return topic_handler(request, cached_nodes={"topic": current_node})
    elif current_node["kind"] == "Video":
        return video_handler(request, cached_nodes={"video": current_node, "prev": prev, "next": next})
    elif current_node["kind"] == "Exercise":
        cached_nodes = topic_tools.get_related_videos(current_node, limit_to_available=False)
        cached_nodes["exercise"] = current_node
        return exercise_handler(request, cached_nodes=cached_nodes)
    else:
        raise Http404


@backend_cache_page
@render_to("topic.html")
@refresh_topic_cache
def topic_handler(request, topic):
    return topic_context(topic)


def topic_context(topic):
    """
    Given a topic node, create all context related to showing that topic
    in a template.
    """
    videos    = topic_tools.get_videos(topic)
    exercises = topic_tools.get_exercises(topic)
    topics    = topic_tools.get_live_topics(topic)
    my_topics = [dict((k, t[k]) for k in ('title', 'path', 'nvideos_local', 'nvideos_known')) for t in topics]

    context = {
        "topic": topic,
        "title": topic["title"],
        "description": re.sub(r'<[^>]*?>', '', topic["description"] or ""),
        "videos": videos,
        "exercises": exercises,
        "topics": my_topics,
        "backup_vids_available": bool(settings.BACKUP_VIDEO_SOURCE),
    }
    return context


@backend_cache_page
@render_to("video.html")
@refresh_topic_cache
def video_handler(request, video, format="mp4", prev=None, next=None):

    if not video["available"]:
        if request.is_admin:
            # TODO(bcipolli): add a link, with querystring args that auto-checks this video in the topic tree
            messages.warning(request, _("This video was not found! You can download it by going to the Update page."))
        elif request.is_logged_in:
            messages.warning(request, _("This video was not found! Please contact your teacher or an admin to have it downloaded."))
        elif not request.is_logged_in:
            messages.warning(request, _("This video was not found! You must login as an admin/teacher to download the video."))

    video["stream_type"] = "video/%s" % format

    if video["available"] and not video["on_disk"]:
        messages.success(request, "Got video content from %s" % video["stream_url"])

    context = {
        "video": video,
        "title": video["title"],
        "prev": prev,
        "next": next,
        "backup_vids_available": bool(settings.BACKUP_VIDEO_SOURCE),
        "use_mplayer": settings.USE_MPLAYER and is_loopback_connection(request),
    }
    return context


@backend_cache_page
@render_to("exercise.html")
@refresh_topic_cache
def exercise_handler(request, exercise, **related_videos):
    """
    Display an exercise
    """
<<<<<<< HEAD
=======
    # Find related videos   
    related_videos = {}
    for slug in exercise["related_video_slugs"]:
        video_nodes = topicdata.NODE_CACHE["Video"].get(topicdata.SLUG2ID_MAP.get(slug), None)
        
        # Make sure the IDs are recognized, and are available.
        if not video_nodes:
            continue
        if not video_nodes[0].get("on_disk", False) and not settings.BACKUP_VIDEO_SOURCE:
            continue
        
        # Search for a sibling video node to add to related exercises.
        for video in video_nodes:
            if topic_tools.is_sibling({"path": video["path"], "kind": "Video"}, exercise):
                related_videos[slug] = video
                break
    
        # failed to find a sibling; just choose the first one.
        if slug not in related_videos:
            related_videos[slug] = video_nodes[0]
>>>>>>> 3f09de60

    context = {
        "exercise": exercise,
        "title": exercise["title"],
        "exercise_template": "exercises/" + exercise["slug"] + ".html",
        "related_videos": [v for v in related_videos.values() if v["available"]],
    }
    return context


@backend_cache_page
@render_to("knowledgemap.html")
def exercise_dashboard(request):
    # Just grab the first path, whatever it is
    paths = dict((key, val[0]["path"]) for key, val in topicdata.NODE_CACHE["Exercise"].iteritems())
    slug = request.GET.get("topic")

    context = {
        "title": topicdata.NODE_CACHE["Topic"][slug][0]["title"] if slug else _("Your Knowledge Map"),
        "exercise_paths": json.dumps(paths),
    }
    return context

@check_setup_status  # this must appear BEFORE caching logic, so that it isn't blocked by a cache hit
@backend_cache_page
@render_to("homepage.html")
@refresh_topic_cache
def homepage(request, topics):
    """
    Homepage.
    """
    context = topic_context(topics)
    context.update({
        "title": "Home",
        "backup_vids_available": bool(settings.BACKUP_VIDEO_SOURCE),
    })
    return context

@require_admin
@check_setup_status
@render_to("admin_distributed.html")
def easy_admin(request):

    context = {
        "wiki_url" : settings.CENTRAL_WIKI_URL,
        "central_server_host" : settings.CENTRAL_SERVER_HOST,
        "in_a_zone":  Device.get_own_device().get_zone() is not None,
        "clock_set": settings.ENABLE_CLOCK_SET,
    }
    return context


@require_admin
@facility_required
@render_to("current_users.html")
def user_list(request, facility):

    # Use default group
    group_id = request.REQUEST.get("group")
    if not group_id:
        groups = FacilityGroup.objects \
            .annotate(Count("facilityuser")) \
            .filter(facilityuser__count__gt=0)
        ngroups = groups.count()
        ngroups += int(FacilityUser.objects.filter(group__isnull=True).count() > 0)
        if ngroups == 1:
            group_id = groups[0].id if groups.count() else "Ungrouped"

    context = user_management_context(
        request=request,
        facility_id=facility.id,
        group_id=group_id,
        page=request.REQUEST.get("page","1"),
    )
    context.update({
        "singlefacility": Facility.objects.count() == 1,
    })
    return context


@require_admin
def zone_redirect(request):
    """
    Dummy view to generate a helpful dynamic redirect to interface with 'control_panel' app
    """
    device = Device.get_own_device()
    zone = device.get_zone()
    if zone:
        return HttpResponseRedirect(reverse("zone_management", kwargs={"zone_id": zone.pk}))
    else:
        return HttpResponseRedirect(reverse("zone_management", kwargs={"zone_id": None}))

@require_admin
def device_redirect(request):
    """
    Dummy view to generate a helpful dynamic redirect to interface with 'control_panel' app
    """
    device = Device.get_own_device()
    zone = device.get_zone()
    if zone:
        return HttpResponseRedirect(reverse("device_management", kwargs={"zone_id": zone.pk, "device_id": device.pk}))
    else:
        raise Http404(_("This device is not on any zone."))

@render_to('search_page.html')
@refresh_topic_cache
def search(request, topics):  # we don't use the topics variable, but this setup will refresh the node cache
    # Inputs
    query = request.GET.get('query')
    category = request.GET.get('category')
    max_results_per_category = request.GET.get('max_results', 25)

    # Outputs
    query_error = None
    possible_matches = {}
    hit_max = {}

    if query is None:
        query_error = _("Error: query not specified.")

#    elif len(query) < 3:
#        query_error = _("Error: query too short.")

    else:
        query = query.lower()
        # search for topic, video or exercise with matching title
        nodes = []
        for node_type, node_dict in topicdata.NODE_CACHE.iteritems():
            if category and node_type != category:
                # Skip categories that don't match (if specified)
                continue

            possible_matches[node_type] = []  # make dict only for non-skipped categories
            for nodearr in node_dict.values():
                node = nodearr[0]
                title = node['title'].lower()  # this could be done once and stored.
                if title == query:
                    # Redirect to an exact match
                    return HttpResponseRedirect(node['path'])

                elif len(possible_matches[node_type]) < max_results_per_category and query in title:
                    # For efficiency, don't do substring matches when we've got lots of results
                    possible_matches[node_type].append(node)

            hit_max[node_type] = len(possible_matches[node_type]) == max_results_per_category

    return {
        'title': _("Search results for '%s'") % (query if query else ""),
        'query_error': query_error,
        'results': possible_matches,
        'hit_max': hit_max,
        'query': query,
        'max_results': max_results_per_category,
        'category': category,
    }

def handler_403(request, *args, **kwargs):
    context = RequestContext(request)
    #message = None  # Need to retrieve, but can't figure it out yet.

    if request.is_ajax():
        return JsonResponse({ "error": "You must be logged in with an account authorized to view this page." }, status=403)
    else:
        messages.error(request, mark_safe(_("You must be logged in with an account authorized to view this page.")))
        return HttpResponseRedirect(reverse("login") + "?next=" + request.path)


def handler_404(request):
    return HttpResponseNotFound(render_to_string("404.html", {}, context_instance=RequestContext(request)))


def handler_500(request):
    errortype, value, tb = sys.exc_info()
    context = {
        "errortype": errortype.__name__,
        "value": str(value),
    }
    return HttpResponseServerError(render_to_string("500.html", context, context_instance=RequestContext(request)))<|MERGE_RESOLUTION|>--- conflicted
+++ resolved
@@ -79,9 +79,17 @@
         """
         if force or "stream_url" not in video:
             logging.debug("Adding urls into video %s" % video["path"])
-            video["available"] = video["on_disk"] or bool(settings.BACKUP_VIDEO_SOURCE)
-            language_codes = get_installed_subtitles(video["youtube_id"])
-            (video["stream_url"], video["thumbnail_url"], video["subtitles_urls"]) = get_video_urls(video["youtube_id"], "mp4", video["on_disk"], language_codes=language_codes)
+
+        # Compute video URLs.  Must use videos from topics, as the NODE_CACHE doesn't contain all video objects. :-/
+        video["available"] = video["on_disk"] or bool(settings.BACKUP_VIDEO_SOURCE)
+        language_codes = get_installed_subtitles(video["youtube_id"])
+        (video["stream_url"], video["thumbnail_url"], video["subtitles_urls"]) = get_video_urls(
+            video_id=video["id"],
+            youtube_id=video["youtube_id"],
+            format="mp4",
+            video_on_disk=video["on_disk"],
+            language_codes=language_codes,
+        )
         return video
 
     def strip_counts_from_ancestors(node):
@@ -254,30 +262,6 @@
     """
     Display an exercise
     """
-<<<<<<< HEAD
-=======
-    # Find related videos   
-    related_videos = {}
-    for slug in exercise["related_video_slugs"]:
-        video_nodes = topicdata.NODE_CACHE["Video"].get(topicdata.SLUG2ID_MAP.get(slug), None)
-        
-        # Make sure the IDs are recognized, and are available.
-        if not video_nodes:
-            continue
-        if not video_nodes[0].get("on_disk", False) and not settings.BACKUP_VIDEO_SOURCE:
-            continue
-        
-        # Search for a sibling video node to add to related exercises.
-        for video in video_nodes:
-            if topic_tools.is_sibling({"path": video["path"], "kind": "Video"}, exercise):
-                related_videos[slug] = video
-                break
-    
-        # failed to find a sibling; just choose the first one.
-        if slug not in related_videos:
-            related_videos[slug] = video_nodes[0]
->>>>>>> 3f09de60
-
     context = {
         "exercise": exercise,
         "title": exercise["title"],
