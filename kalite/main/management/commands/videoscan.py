--- conflicted
+++ resolved
@@ -31,18 +31,12 @@
         video_files_to_delete = VideoFile.objects.filter(download_in_progress=False, percent_complete__gt=0, percent_complete__lt=100)
         youtube_ids_to_delete = [d["youtube_id"] for d in video_files_to_delete.values("youtube_id")]
         video_files_to_delete.delete()
-<<<<<<< HEAD
-        for youtube_id in youtube_ids_to_delete:
-            caching.invalidate_cached_topic_hierarchies(video_id=youtube_id)
-            touched_video_ids.append(youtube_id)
-        if len(video_files_to_delete):
-            self.stdout.write("Deleted %d VideoFile models (to mark them as not downloaded, since they were in a bad state)\n" % len(video_files_to_delete))
-=======
         if caching_enabled:
             for youtube_id in youtube_ids_to_delete:
                 caching.invalidate_cached_topic_hierarchies(video_id=youtube_id)
                 touched_video_ids.append(youtube_id)
->>>>>>> 7645dae9
+        if len(video_files_to_delete):
+            self.stdout.write("Deleted %d VideoFile models (to mark them as not downloaded, since they were in a bad state)\n" % len(video_files_to_delete))
 
         files = glob.glob(settings.CONTENT_ROOT + "*.mp4")
         subtitle_files = glob.glob(settings.CONTENT_ROOT + "*.srt")
@@ -86,16 +80,10 @@
             video_files_needing_model_deletion = VideoFile.objects.filter(youtube_id__in=chunk)
             count += video_files_needing_model_deletion.count()
             video_files_needing_model_deletion.delete()
-<<<<<<< HEAD
-            for video_id in chunk:
-                caching.invalidate_cached_topic_hierarchies(video_id=video_id)
-                touched_video_ids.append(video_id)
-=======
             if caching_enabled:
-                for vf in video_files_needing_model_deletion:
-                    caching.invalidate_cached_topic_hierarchies(video_id=vf.youtube_id)
-                    touched_video_ids.append(vf.youtube_id)
->>>>>>> 7645dae9
+                for video_id in chunk:
+                    caching.invalidate_cached_topic_hierarchies(video_id=video_id)
+                    touched_video_ids.append(video_id)
         if count:
             self.stdout.write("Deleted %d VideoFile models (because the videos didn't exist in the filesystem)\n" % count)
 
@@ -112,15 +100,10 @@
         if count:
             self.stdout.write("Updated %d VideoFile models (marked them as having subtitles)\n" % count)
         
-<<<<<<< HEAD
         # Regenerate all pages, efficiently IF:
         # 1. auto-cache option enabled
         # 2. Caching enabled
         # 3. There are videos to cache
-        if options["auto_cache"] and hasattr(settings, "CACHES") and touched_video_ids:
+        if options["auto_cache"] and caching_enabled and touched_video_ids:
             self.stdout.write("Regenerating cache for %d videos & related pages\n" % touched_video_ids)
-=======
-        # Regenerate all pages, efficiently
-        if caching_enabled:
->>>>>>> 7645dae9
             caching.regenerate_cached_topic_hierarchies(touched_video_ids)