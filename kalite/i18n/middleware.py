--- conflicted
+++ resolved
@@ -26,27 +26,7 @@
     Process requests to set language, redirect to the same URL to continue processing
     without leaving the "set" in the browser history.
     """
-<<<<<<< HEAD
-    if request.method == 'POST' and request.POST.get('language_select'): # form data for switching languages. Continue.
-        lang_code = request.POST.get('set_server_language') or request.POST.get('set_user_language')
-        lang_code = lang_code[0] if isinstance(lang_code, list) else lang_code # sometimes we get a singleton list for values. Clean it.
-
-        if "set_server_language" in request.POST:
-            # Set the current server default language, and redirect (to clean browser history)
-            if not request.is_admin:
-                raise PermissionDenied(_("You don't have permissions to set the server's default language."))
-
-            set_default_language_from_request(request, lang_code=lang_code, global_set=True)
-
-        elif "set_user_language" in request.POST:
-            # Set the current user's session language, and redirect (to clean browser history)
-            set_default_language_from_request(request, lang_code, global_set=(request.is_logged_in and not request.is_django_user))
-
-
-    if not "default_language" in request.session:
-=======
     if "default_language" not in request.session:
->>>>>>> 2f74518a
         # default_language has the following priority:
         #   facility user's individual setting
         #   config.Settings object's value
