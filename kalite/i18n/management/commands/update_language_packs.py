--- conflicted
+++ resolved
@@ -30,7 +30,6 @@
 import sys
 import tempfile
 import zipfile
-import zlib
 import StringIO
 from optparse import make_option
 
@@ -416,28 +415,6 @@
                 for po_file in src_po_files:
                     name, _ext = os.path.splitext(po_file)
 
-<<<<<<< HEAD
-                    # Topic tree
-                    topic_tree_filter = '_high_priority_content' in name
-
-                    # exercise
-                    exercise_filter = fnmatch.fnmatch(name, 'learn.math.*exercises*')
-
-                    # # Stream 1: learn
-                    # learn_filter = any(os.path.basename(name).startswith(str) for str in ["learn.", "content.chrome", "_other_"])
-                    # learn_filter = (".videos" in name or ".exercises" in name) and learn_filter
-
-                    # # Stream 2: extra
-                    # extra_filter = any(os.path.basename(name).startswith(str) for str in ["content.chrome", "_other_"])
-
-                    if topic_tree_filter or exercise_filter:
-                        if fnmatch.fnmatch(po_file, 'exercises-*.po'):
-                            remove_exercise_nonmetadata(po_file)
-                        gc.collect()
-                        yield zlib.compress(po_file)
-                    else:
-                        continue
-=======
                 # Magic # 4 below: 3 for .po, 1 for -  (-fr.po)
                 src_po_files_learn     = filter(lambda fn: any([os.path.basename(fn).startswith(str) for str in ["learn."]]), src_po_files)
                 src_po_files_videos    = filter(lambda fn: ".videos" in fn, src_po_files_learn)
@@ -454,7 +431,6 @@
                     remove_nonmetadata(video_po, r'.*(of|for) video')
                 for topic_po in src_po_files_topics:
                     remove_nonmetadata(topic_po, r'.*(of|for) topic')
->>>>>>> dbaaf5fa
 
         if combine_with_po_file:
             yield combine_with_po_file
@@ -462,6 +438,7 @@
     src_po_files = prep_inputs(extract_path, converted_code, filter_type)
 
 
+    @profile
     def produce_outputs(src_po_files, converted_code):
         if any(["admin-pl.po" in pofile for pofile in src_po_files]):
             import pdb; pdb.set_trace()
@@ -525,33 +502,15 @@
     clean_pofile = polib.POFile(encoding='utf-8')
     clean_pofile.append(pofile.metadata_as_entry())
     for msgblock in pofile:
-<<<<<<< HEAD
         if re.match(EXERCISE_METADATA_LINE, msgblock.tcomment):
-=======
-        if 'Project-Id-Version' in msgblock.msgstr or msgblock.msgstr == '':  # is header; ignore, already included
-            continue
-        elif re.match(METADATA_MARKER, msgblock.tcomment):
->>>>>>> dbaaf5fa
             # is exercise metadata, preserve
             clean_pofile.append(msgblock)
 
     os.remove(pofilename)
     clean_pofile.save(fpath=pofilename)
 
-<<<<<<< HEAD
 def get_exercise_po_files(po_files):
     return fnmatch.filter(po_files, '*.exercises-*.po')
-=======
-    # ok, here's the deal: there's a bug right now in polib.py in which
-    # it creates an empty header AUTOMATICALLY. Plus, there is no way
-    # to specify what this header contains. So what do we do? We delete this
-    # header. TODO for Aron: Fix polib.py
-    with open(pofilename, 'r') as pofile:
-        polines = pofile.read().split('\n')
-    polines = '\n'.join(polines[4:])       # here the first 4 lines compose the empty header. Cull them!
-    with open(pofilename, 'w') as fp:
-        fp.write(polines)
->>>>>>> dbaaf5fa
 
 
 def all_po_files(dir):
