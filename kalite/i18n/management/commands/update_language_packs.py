--- conflicted
+++ resolved
@@ -135,44 +135,26 @@
 def handle_po_compile_errors(lang_codes=None, out=None, err=None, rc=None):
     """Return list of languages to not rezip due to errors in compile process. Email admins errors"""
 
-<<<<<<< HEAD
-    codes = re.findall(r'(?<=ka-lite/locale/)\w+(?=/LC_MESSAGES)', err)
-    logging.warning("Found %d errors while compiling in codes %s. Mailing admins report now." %(len(codes), ', '.join(codes)))
-    if codes:
-=======
     broken_codes = re.findall(r'(?<=ka-lite/locale/)\w+(?=/LC_MESSAGES)', err)
     if lang_codes:
         broken_codes = list(set(broken_codes) - set(lang_codes))
 
     if broken_codes:
-        logging.info("Found %d errors while compiling in codes %s. Mailing admins report now." %(len(broken_codes), ', '.join(broken_codes)))
->>>>>>> 112ec32e
+        logging.warning("Found %d errors while compiling in codes %s. Mailing admins report now." %(len(broken_codes), ', '.join(broken_codes)))
         subject = "Error while compiling po files"
         commands = ""
-        for code in codes:
+        for code in broken_codes:
             commands += "\npython manage.py compilemessages -l %s" % code
         message =  """The following codes had errors when compiling their po files: %s.
-<<<<<<< HEAD
-                       Please rerun the following commands to see specific line numbers 
-                       that need to be corrected on CrowdIn, before we can update the language packs.
-                       %s""" % (', '.join(codes), commands)
+                   Please rerun the following commands to see specific line numbers 
+                   that need to be corrected on CrowdIn, before we can update the language packs.
+                   %s""" % (', '.join(broken_codes), commands)
         if not settings.DEBUG:
             mail_admins(subject=subject, message=message)
             logging.info("Report sent.")
         else:
             logging.info("DEBUG is True so not sending email, but would have sent the following: SUBJECT: %s; MESSAGE: %s" %(subject, message))
-    return codes
-=======
-                       Please rerun the compilemessages command for each language code,
-                       using -l, to see specific line numbers that need to be corrected on 
-                       CrowdIn, before we can update the language packs.""" % ', '.join(broken_codes)
-        if settings.DEBUG:
-            logging.warn(message)
-        else:
-            mail_admins(subject=subject, message=message)
-        logging.info("Report sent.")
     return broken_codes
->>>>>>> 112ec32e
 
 
 def download_latest_translations(project_id=settings.CROWDIN_PROJECT_ID, project_key=settings.CROWDIN_PROJECT_KEY, language_code="all"):
