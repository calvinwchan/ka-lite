--- conflicted
+++ resolved
@@ -144,14 +144,7 @@
 def get_knowledgemap_topics(force=False):
     global KNOWLEDGEMAP_TOPICS
     if KNOWLEDGEMAP_TOPICS is None or force:
-<<<<<<< HEAD
-        root_node = get_topic_tree(force=force)
-        math_node = [child for child in root_node["children"] if child.get("title", "") == "Math"][0]
-        all_nodes = [child for subnode in math_node["children"] for child in subnode["children"] if "Exercise" in child["contains"]]
-        KNOWLEDGEMAP_TOPICS = sorted(all_nodes, key=lambda k: (k.get("v_position", 0), k.get("h_position", 0)))
-=======
         KNOWLEDGEMAP_TOPICS = recurse_topic_tree_to_create_hierarchy(get_topic_tree(), {}, hierarchy=["Domain", "Subject", "Topic", "Tutorial"])["Topic"]
->>>>>>> 8861920e
     return KNOWLEDGEMAP_TOPICS
 
 
