--- conflicted
+++ resolved
@@ -63,28 +63,18 @@
         }, status=500)
 
     try:
-<<<<<<< HEAD
         zone = register_self_registered_device(client_device, models, data)
     except Exception as e:
         if e.message == "Client not yet on zone.":
             zone = None
         else:
             # Client not on zone: allow fall-through via "old route"
-=======
-        registration = RegisteredDevicePublicKey.objects.get(public_key=client_device.public_key)
-    except RegisteredDevicePublicKey.DoesNotExist:
-        try:
-            device = Device.objects.get(public_key=client_device.public_key)
-            return JsonResponse({
-                "error": "This device has already been registered",
-                "code": "device_already_registered",
-            }, status=500)
-        except Device.DoesNotExist:
+
             # This is the codepath for unregistered devices trying to start a session.
             #   This would only get hit, however, if they visit the registration page.
             # But still, good to keep track of!
             UnregisteredDevicePing.record_ping(id=client_device.id, ip=get_request_ip(request))
->>>>>>> 6fcbf837
+
             return JsonResponse({
                 "error": "Failed to validate the chain of trust (%s)." % e,
                 "code": "chain_of_trust_invalid",
