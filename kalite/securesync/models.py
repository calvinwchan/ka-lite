--- conflicted
+++ resolved
@@ -17,25 +17,15 @@
 from django.core import serializers
 from django.core.exceptions import ValidationError, ObjectDoesNotExist
 from django.db import models, transaction
-from django.db.models import Q
-<<<<<<< HEAD
+from django.db.models import Q, Max
 from django.utils.text import compress_string
-from django.db.models import Max
-=======
->>>>>>> 44b4493a
 from django.utils.translation import ugettext_lazy as _
 
 import kalite
 import settings
 from config.models import Settings
-<<<<<<< HEAD
 from config.utils import set_as_registered
 from securesync import crypto, model_sync
-
-=======
-from securesync import crypto, model_sync
-from pbkdf2 import crypt
->>>>>>> 44b4493a
 
 
 # Note: this MUST be hard-coded for backwards-compatibility reasons.
@@ -54,11 +44,7 @@
     timestamp = models.DateTimeField(auto_now=True)
     models_uploaded = models.IntegerField(default=0)
     models_downloaded = models.IntegerField(default=0)
-<<<<<<< HEAD
-    errors = models.IntegerField(default=0); errors.version="0.9.4" # kalite version
-=======
     errors = models.IntegerField(default=0); errors.version="0.9.3" # kalite version
->>>>>>> 44b4493a
     closed = models.BooleanField(default=False)
     
     def _hashable_representation(self):
@@ -561,11 +547,7 @@
     name = models.CharField(max_length=100, blank=True)
     description = models.TextField(blank=True)
     public_key = models.CharField(max_length=500, db_index=True)
-<<<<<<< HEAD
-    version = models.CharField(max_length=len("10.10.100"), default="0.9.2", blank=True); version.version="0.9.4" # default comes from knowing when this feature was implemented!
-=======
     version = models.CharField(max_length=len("10.10.100"), default="0.9.2", blank=True); version.version="0.9.3"  # default comes from knowing when this feature was implemented!
->>>>>>> 44b4493a
 
     objects = DeviceManager()
     
