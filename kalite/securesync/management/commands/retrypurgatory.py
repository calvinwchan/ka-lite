--- conflicted
+++ resolved
@@ -32,16 +32,8 @@
             try:
                 unsaved = engine.save_serialized_models(data=purgatory, src_version=version.VERSION)["unsaved_model_count"]
                 if not unsaved:
-<<<<<<< HEAD
-                    self.stdout_writeln("\t%s"%("All models were saved successfully!"))
-                else:
-                    self.stderr_writeln("\t%d %s" % (unsaved,("models still did not save.  Check 'exceptions' field in 'input purgatory' for failure details.")))
-            except Exception as e:
-                self.stderr_writeln("\t%s: %s" % (("models still did not save."), e))
-=======
                     self.stdout_writeln("\t%s :)"%(("All models were saved successfully!")))
                 else:
                     self.stderr_writeln("\t%d %s" % (unsaved,("models still did not save.  Check 'exceptions' field in 'input purgatory' for failure details.")))
             except Exception as e:
-                self.stderr_writeln("\t%d %s  %s" % (unsaved,("models still did not save."), e))
->>>>>>> 8cb1244c
+                self.stderr_writeln("\t%d %s  %s" % (unsaved,("models still did not save."), e))