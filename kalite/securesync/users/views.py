--- conflicted
+++ resolved
@@ -80,22 +80,16 @@
 
     Each has its own message and redirect.
     """
-<<<<<<< HEAD
 
     user = get_object_or_404(FacilityUser, id=id) if id != "new" else None
     title = ""
 
-    # Data submitted to create the user.
-    if request.method == "POST":  # now, teachers and students can belong to a group, so all use the same form.
-        form = FacilityUserForm(facility, data=request.POST, instance=user)
-=======
     # Data submitted to create the user.
     if request.method == "POST":  # now, teachers and students can belong to a group, so all use the same form.
         if not request.is_admin and settings.package_selected("UserRestricted"):
             raise PermissionDenied(_("Please contact a teacher or administrator to receive login information to this installation."))
 
-        form = FacilityUserForm(facility, data=request.POST)
->>>>>>> fe24c514
+        form = FacilityUserForm(facility, data=request.POST, instance=user)
         if form.is_valid():
             if form.cleaned_data["password"]:
                 form.instance.set_password(form.cleaned_data["password"])
@@ -116,7 +110,6 @@
                     return HttpResponseRedirect(request.next)
 
     # For GET requests
-<<<<<<< HEAD
     elif user:
         form = FacilityUserForm(facility=facility, instance=user)
         title = _("Edit user") + " " + user.username
@@ -133,22 +126,14 @@
             title = _("Add a new teacher")
         else:
             title = _("Add a new student")
-=======
-    else:
-        form = FacilityUserForm(facility, initial={"group": request.GET.get("group", None)})
->>>>>>> fe24c514
 
     return {
         "title": title,
         "user_id": id,
         "form": form,
         "facility": facility,
-<<<<<<< HEAD
-        "singlefacility": (Facility.objects.count() == 1),
+        "singlefacility": request.session["facility_count"] == 1,
         "num_groups": form.fields["group"].choices.queryset.count(),
-=======
-        "singlefacility": request.session["facility_count"] == 1,
->>>>>>> fe24c514
         "teacher": is_teacher,
         "cur_url": request.path,
     }
@@ -193,7 +178,7 @@
         "form": form,
         "facility": facility,
         "groups": groups,
-        "singlefacility": Facility.objects.count() == 1,
+        "singlefacility": request.session["facility_count"] == 1,
     }
 
 
