--- conflicted
+++ resolved
@@ -20,13 +20,8 @@
 from config.models import Settings
 from main.models import VideoLog, ExerciseLog, VideoFile
 from shared import serializers
-<<<<<<< HEAD
 from shared.decorators import distributed_server_only
-from utils.internet import allow_jsonp, api_handle_error_with_json, am_i_online, JsonResponse
-=======
-from utils.decorators import distributed_server_only, allow_jsonp, api_handle_error_with_json
-from utils.internet import JsonResponse
->>>>>>> 8b25d573
+from utils.internet import allow_jsonp, api_handle_error_with_json, JsonResponse
 
 
 # On pages with no forms, we want to ensure that the CSRF cookie is set, so that AJAX POST
