import datetime
import uuid
import zlib
from pbkdf2 import crypt

from django.contrib.auth.models import check_password
from django.core.exceptions import ValidationError, ObjectDoesNotExist
from django.db import models
from django.db.models import Q
from django.utils.text import compress_string
from django.utils.translation import ugettext_lazy as _

import kalite
import settings
from . import add_syncing_models
from config.models import Settings
from settings import LOG as logging
from utils.django_utils import validate_via_booleans, ExtendedModel


ID_MAX_LENGTH=32
IP_MAX_LENGTH=50

def _get_own_device():
    """
    To allow imports to resolve... the only ugly thing of this code separation.
    """
    from securesync.devices.models import Device
    return Device.get_own_device()


class SyncSession(ExtendedModel):
    client_nonce = models.CharField(max_length=ID_MAX_LENGTH, primary_key=True)
    client_device = models.ForeignKey("Device", related_name="client_sessions")
    server_nonce = models.CharField(max_length=ID_MAX_LENGTH, blank=True)
    server_device = models.ForeignKey("Device", blank=True, null=True, related_name="server_sessions")
    verified = models.BooleanField(default=False)
    ip = models.CharField(max_length=IP_MAX_LENGTH, blank=True)
    client_version = models.CharField(max_length=100, blank=True)
    client_os = models.CharField(max_length=200, blank=True)
    timestamp = models.DateTimeField(auto_now=True)
    models_uploaded = models.IntegerField(default=0)
    models_downloaded = models.IntegerField(default=0)
    errors = models.IntegerField(default=0); errors.minversion="0.9.3" # kalite version
    closed = models.BooleanField(default=False)

    class Meta:
        app_label = "securesync"

    def __unicode__(self):
        return u"%s... -> %s..." % (self.client_device.pk[0:5],
            (self.server_device and self.server_device.pk[0:5] or "?????"))

    def _hashable_representation(self):
        return "%s:%s:%s:%s" % (
            self.client_nonce, self.client_device.pk,
            self.server_nonce, self.server_device.pk,
        )

    def _verify_signature(self, device, signature):
        return device.get_key().verify(self._hashable_representation(), signature)

    def verify_client_signature(self, signature):
        return self._verify_signature(self.client_device, signature)

    def verify_server_signature(self, signature):
        return self._verify_signature(self.server_device, signature)

    def sign(self):
        return _get_own_device().get_key().sign(self._hashable_representation())

    def save(self, *args, **kwargs):
        """
        Save, while obeying the max count.
        """
        super(SyncSession,self).save(*args, **kwargs)
        # TODO(bcipolli): think about adding an index for efficiency
        #   to timestamp, making sure that whatever we do works for both
        #   distributed and central servers.
        if settings.SYNC_SESSIONS_MAX_RECORDS is not None and SyncSession.objects.count() > settings.SYNC_SESSIONS_MAX_RECORDS:
            to_discard = SyncSession.objects.order_by("timestamp")[0:SyncSession.objects.count()-settings.SYNC_SESSIONS_MAX_RECORDS]
            SyncSession.objects.filter(pk__in=to_discard).delete()


class SyncedModelManager(models.Manager):

    class Meta:
        app_label = "securesync"

    def by_zone(self, zone):
        """Get model instances that were signed by devices in the zone,
        or signed by a trusted authority that said they were for the zone,
        or not signed at all and we're looking for models in our own zone.
        """

        condition = \
            Q(signed_by__devicezone__zone=zone, signed_by__devicezone__revoked=False) | \
            Q(signed_by__devicemetadata__is_trusted=True, zone_fallback=zone)

        # Due to deferred signing, we need to consider completely unsigned models to be in our own zone.
        if zone == _get_own_device().get_zone():
            condition = condition | Q(signed_by=None)

        return self.filter(condition)


class SyncedModel(ExtendedModel):
    """
    The main class that makes this engine go.

    A model that is cross-computer syncable.  All models sync'd across computers
    should inherit from this base class.

    NOTE on signed_version (bcipolli; 2013/10/10):
    signed_version is part of a design where schema changes forced models into ImportPurgatory,
    where they would stay until a software upgrade.

    Due to the deployment (and worldwide use) of code with a bug in the implementation of that design,
    a second design was implemented and deployed.  There, unknown models and model fields (judged by
    comparing the model/field's "minversion" property with the remote server's version) are
    simply not shared over the wire.  This system only works for distributed-central interactions,
    and interactions between peers of the same (schema) version, and will not work for any
    mixed version P2P syncing.

    For backwards compatibility reasons, signed_version must remain, and would be used
    in future designs/implementations reusing the original (elegant) design that is appropriate
    for mixed version P2P sync.
    """
    id = models.CharField(primary_key=True, max_length=ID_MAX_LENGTH, editable=False)
    counter = models.IntegerField(default=None, blank=True, null=True)
    signature = models.CharField(max_length=360, blank=True, editable=False, null=True)
    signed_version = models.IntegerField(default=1, editable=False)
    signed_by = models.ForeignKey("Device", blank=True, null=True, related_name="+")
    zone_fallback = models.ForeignKey("Zone", blank=True, null=True, related_name="+")
    deleted = models.BooleanField(default=False)

    objects = SyncedModelManager()
    _unhashable_fields = ["signature", "signed_by"] # fields of this class to avoid serializing
    _always_hash_fields = ["signed_version", "id"]  # fields of this class to always serialize (see note above for signed_version)

    class Meta:
        abstract = True
        app_label = "securesync"

    def sign(self, device=None):
        """
        Get all of the relevant fields of this model into a single string (self._hashable_representation()),
        then sign it with the specified device (if specified), or the current device.
        """
        device = device or _get_own_device()
        assert device.get_key(), "Cannot sign with device %s: key does not exist." % (device.name or "")

        self.set_id()  #id = self.id or self.get_uuid()  # only assign a UUID ONCE
        self.signed_by = device
        self.full_clean()  # make sure the model data is of the appropriate types
        self.signature = self.signed_by.get_key().sign(self._hashable_representation())

    @validate_via_booleans
    def validate(self):
        try:
            # if nobody signed it, verification fails
            if not self.signed_by_id:
                raise ValidationError("This model was not signed.")
            # if it's not a trusted device...
            if not self.signed_by.is_trusted():
                if settings.CENTRAL_SERVER:
                    if not self.signed_by.get_zone():
                        raise ValidationError("This model was signed by a Device with no zone, but somehow synced to the central server.")
                elif (_get_own_device().get_zone() is None) + (self.signed_by.get_zone() is None) == 1:
                    # one has a zone, the other doesn't
                    raise ValidationError("This model is on a different zone than this device.")

                elif _get_own_device().get_zone() and not _get_own_device().get_zone().is_member(self.signed_by):
                    # distributed server
                    raise ValidationError("This model is on a different zone than this device.")
            return True
        except ValidationError as ve:
            if settings.DEBUG:  # throw in debug mode, as validation errors should not be happening
                raise ve
            else:
                return False

    def verify(self):
        if not self.validate():
            return False

        # by this point, we know that we're ok with accepting this model from the device that it says signed it
        # now, we just need to check whether or not it is actually signed by that model's private key
        try:
            return self.signed_by.get_key().verify(self._hashable_representation(), self.signature)
        except:
            return False

    @classmethod
    def _hashable_fields(cls, fields=None):

        # if no fields were specified, build a list of all the model's field names
        if not fields:
            fields = [field.name for field in cls._meta.fields if field.name not in cls._unhashable_fields and not hasattr(field, "minversion")]
            # sort the list of fields, for consistency
            fields.sort()

        # certain fields should always be included
        for field in cls._always_hash_fields:
            if field not in fields:
                fields = [field] + fields

        # certain fields should never be included
        fields = [field for field in fields if field not in cls._unhashable_fields]

        return fields

    def _hashable_representation(self, fields=None):
        fields = self._hashable_fields(fields)
        chunks = []
        for field in fields:

            try:
                val = getattr(self, field)
            except ObjectDoesNotExist as e:
                # if it's a foreign key and is broken, just use the id of the related model
                val = getattr(self, field + "_id")

            if val:
                # convert models to just an id
                if isinstance(val, models.Model):
                    val = val.pk

                # convert datetimes to a str in a predictable way
                if isinstance(val, datetime.datetime):
                    val = ("%04d-%02d-%02d %d:%02d:%02d" %
                        (val.year, val.month, val.day, val.hour, val.minute, val.second))

                # encode string value as UTF-8, replacing any invalid characters so they don't blow up the hashing
                if isinstance(val, unicode):
                    val = val.encode("utf-8", "replace")

                # add this field/val pair onto the chunks to include in the hash
                chunks.append("%s=%s" % (field, val))

        return "&".join(chunks)

    def save(self, imported=False, increment_counters=True, sign=True, *args, **kwargs):
        """
        Some of the heavy lifting happens here.  There are two saving scenarios:
        (a) We are saving an imported model.
            In this case, we need to make sure that the data check out (but nothing we mark on the object)
        (b) We are saving our own model
            In this case, we need to mark the model with appropriate fields, so that
            it can be sync'd (self.counter), and that it will verify (self.signature)
        """
        if imported:
            # imported models are signed by other devices; make sure they check out
            if not self.signed_by_id:
                raise ValidationError("Imported models must be signed.")
            if not self.verify():
                raise ValidationError("Could not verify the imported model.")  #Imported model's signature did not match.")

            # call the base Django Model save to write to the DB
            super(SyncedModel, self).save(*args, **kwargs)

            # For imported models, we want to keep track of the counter position we're at for that device.
            #   so, if it's ahead of what we had, set it!
            if increment_counters:
                self.signed_by.set_counter_position(self.counter, soft_set=True)


        else:
            # Two critical things to do:
            # 1. local models need to be signed by us
            # 2. and get our counter position

            own_device = _get_own_device()

            if increment_counters:
                self.counter = own_device.increment_counter_position()
            else:
                self.counter = None  # will set this when we sync

            if sign:
                assert self.counter is not None, "Only sign data where count is set"
                # Always sign on the central server.
                self.sign(device=own_device)
            else:
                self.set_id()
                self.signature = None  # make sure the signature will be recomputed on sync

            # call the base Django Model save to write to the DB
            super(SyncedModel, self).save(*args, **kwargs)


    def set_id(self):
        self.id = self.id or self.get_uuid()

    def get_uuid(self):
        """
        By default, all objects get an ID from the
        device and the counter position at which it was created.
        """
        assert self.counter is not None, "counter required for get_uuid"

        own_device = _get_own_device()
        namespace = own_device.id and uuid.UUID(own_device.id) or settings.ROOT_UUID_NAMESPACE
        return uuid.uuid5(namespace, str(self.counter)).hex

    def get_existing_instance(self):
        uuid = self.id or self.get_uuid()
        try:
            return self.__class__.objects.get(id=uuid)
        except self.__class__.DoesNotExist:
            return None


    def get_zone(self):
        """
        Key function for determining which (syncable) objects are associated
        with which zones.
        """
        # some models have a direct zone attribute; try for that
        zone = getattr(self, "zone", None)

        # Otherwise, if it's not yet synced, then get the zone from the local machine
        if not zone and not self.signed_by:
            zone = _get_own_device().get_zone()

        # otherwise, try getting the zone of the device that signed it
        if not zone and self.signed_by:
            zone = self.signed_by.get_zone()
<<<<<<< HEAD
        if not zone and not self.signed_by:
            zone = _get_own_device().get_zone()
=======

>>>>>>> 8f901054
        # otherwise, if it's signed by a trusted authority, try getting the fallback zone
        if not zone and self.signed_by and self.signed_by.is_trusted():
            zone = self.zone_fallback

        return zone
    get_zone.short_description = "Zone"

    def in_zone(self, zone):
        return zone == self.get_zone()

    def is_deletable(self):
        """
        Safe to delete IF:
            the current device is not registered
            OR
            object, and all its dependencies, were created after the last sync.

        For now, just implement the first.
        """
        return self.get_zone() is None

    def __unicode__(self):
        pk = self.pk[0:5] if len(getattr(self, "pk", "")) >= 5 else "[unsaved]"
        signed_by_pk = self.signed_by.pk[0:5] if self.signed_by and self.signed_by.pk else "[None]"
        return u"%s... (Signed by: %s...)" % (pk, signed_by_pk)


class DeferredSignSyncedModel(SyncedModel):
    """
    Synced model that we defer signing until it's time to sync.
    """
    def save(self, sign=settings.CENTRAL_SERVER, *args, **kwargs):
        super(DeferredSignSyncedModel, self).save(*args, sign=sign, **kwargs)

    class Meta:  # needed to clear out the app_name property from SyncedClass.Meta
        app_label = "securesync"
        abstract = True


class DeferredCountSyncedModel(DeferredSignSyncedModel):
    """
    Defer incrementing counters until syncing.
    """
    def save(self, increment_counters=settings.CENTRAL_SERVER, *args, **kwargs):
        """
        Note that increment_counters will set counters to None,
        and that if the object must be created, counter will be incremented
        and temporarily set, to create the object ID.
        """
        super(DeferredCountSyncedModel, self).save(*args, increment_counters=increment_counters, **kwargs)

    def set_id(self):
        if self.id:
            pass
        elif self.counter:
            self.id = self.get_uuid()
        else:
            # UUID depends on counter position, so we *have* to get a counter
            #   position to set an id
            own_device = _get_own_device()
            self.counter = own_device.increment_counter_position()
            self.id = self.get_uuid()
            self.counter = None

    class Meta:  # needed to clear out the app_name property from SyncedClass.Meta
        app_label = "securesync"
        abstract = True


class SyncedLog(SyncedModel):
    """
    This is not used, but for backwards compatibility, we need to keep it.
    """
    category = models.CharField(max_length=50)
    value = models.CharField(max_length=250, blank=True)
    data = models.TextField(blank=True)

    class Meta:
        app_label = "securesync"


class ImportPurgatory(ExtendedModel):
    timestamp = models.DateTimeField(auto_now_add=True)
    counter = models.IntegerField()
    retry_attempts = models.IntegerField(default=0)
    model_count = models.IntegerField(default=0)
    serialized_models = models.TextField()
    exceptions = models.TextField()

    class Meta:
        app_label = "securesync"

    def save(self, *args, **kwargs):
        self.counter = self.counter or _get_own_device().get_counter_position()
        super(ImportPurgatory, self).save(*args, **kwargs)

add_syncing_models([SyncedLog])<|MERGE_RESOLUTION|>--- conflicted
+++ resolved
@@ -326,12 +326,7 @@
         # otherwise, try getting the zone of the device that signed it
         if not zone and self.signed_by:
             zone = self.signed_by.get_zone()
-<<<<<<< HEAD
-        if not zone and not self.signed_by:
-            zone = _get_own_device().get_zone()
-=======
-
->>>>>>> 8f901054
+
         # otherwise, if it's signed by a trusted authority, try getting the fallback zone
         if not zone and self.signed_by and self.signed_by.is_trusted():
             zone = self.zone_fallback
