--- conflicted
+++ resolved
@@ -122,7 +122,6 @@
             form.save()
             zone_id = form.data["zone"]
             org_id = Zone.objects.get(id=zone_id).get_org().id
-<<<<<<< HEAD
 
             callback_url = form.cleaned_data.get("callback_url", None)
             if callback_url:
@@ -132,10 +131,7 @@
             else:
                 # Old style, for clients that don't send a callback url
                 messages.success(request, _("The device's public key has been successfully registered. You may now close this window."))
-                return (HttpResponseRedirect(reverse("zone_management", kwargs={'org_id': org_id, 'zone_id': zone_id}))
-=======
-            return HttpReseponseRedirect(form.callback_url or reverse("zone_management", kwargs={'org_id': org_id, 'zone_id': zone_id}))
->>>>>>> 52acdac5
+                return HttpResponseRedirect(reverse("zone_management", kwargs={'org_id': org_id, 'zone_id': zone_id}))
     else:
         form = RegisteredDevicePublicKeyForm(
             request.user, 
