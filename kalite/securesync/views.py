import urllib
from annoying.decorators import render_to
from annoying.functions import get_object_or_None   

from django.contrib import messages
from django.contrib.auth import authenticate, login as auth_login, logout as auth_logout
from django.contrib.auth.decorators import login_required
from django.contrib.auth.models import User
from django.core.urlresolvers import reverse
from django.http import HttpResponse, HttpResponseNotFound, HttpResponseRedirect, HttpResponseServerError
from django.shortcuts import get_object_or_404
from django.utils.html import strip_tags
from django.utils.translation import ugettext as _

import settings
from config.models import Settings
<<<<<<< HEAD
from config.utils import set_as_registered
from kalite.utils.jobs import force_job
from kalite.utils.decorators import require_admin, central_server_only, distributed_server_only
from kalite.utils.internet import set_query_params
=======
from main.models import UserLog
>>>>>>> bb27ada4
from securesync import crypto
from securesync.api_client import SyncClient
from securesync.forms import RegisteredDevicePublicKeyForm, FacilityUserForm, LoginForm, FacilityForm, FacilityGroupForm
from securesync.models import SyncSession, Device, RegisteredDevicePublicKey, Zone, Facility, FacilityGroup


def register_public_key(request):
    if settings.CENTRAL_SERVER:
        return register_public_key_server(request)
    else:
        return register_public_key_client(request)


def get_facility_from_request(request):
    if "facility" in request.GET:
        facility = get_object_or_None(Facility, pk=request.GET["facility"])
        if "set_default" in request.GET and request.is_admin and facility:
            Settings.set("default_facility", facility.id)
    elif "facility_user" in request.session:
        facility = request.session["facility_user"].facility
    elif Facility.objects.count() == 1:
        facility = Facility.objects.all()[0]
    else:
        facility = get_object_or_None(Facility, pk=Settings.get("default_facility"))
    return facility


def facility_required(handler):
    def inner_fn(request, *args, **kwargs):

        if Facility.objects.count() == 0:
            if request.is_admin:
                messages.error(
                    request,
                    _("To continue, you must first add a facility (e.g. for your school). ")
                    + _("Please use the form below to add a facility."))
            else:
                messages.error(
                    request,
                    _("You must first have the administrator of this server log in below to add a facility.")
                )
            redir_url = reverse("add_facility")
            redir_url = set_query_params(redir_url, {"prev": request.META.get("HTTP_REFERER", "")})
            return HttpResponseRedirect(redir_url)

        else:
            facility = get_facility_from_request(request)
        if facility:
            return handler(request, facility, *args, **kwargs)
        else:
            return facility_selection(request)

    return inner_fn


<<<<<<< HEAD
=======
def set_as_registered():
    force_job("syncmodels", "Secure Sync", "HOURLY")  # now launches asynchronously
    Settings.set("registered", True)


>>>>>>> bb27ada4
@require_admin
@render_to("securesync/register_public_key_client.html")
def register_public_key_client(request):
    # When successfully registered, the zone information is syncd
    #   and the local device's zone is marked
    if Device.get_own_device().is_registered():
        set_as_registered()   
        return {"already_registered": True}

    # Not registered, but we may be able to register
    #   offline or online
    client = SyncClient()
    reg_response = client.register()
    reg_status = reg_response.get("code")
    
    # We could register! woot!
    if reg_status == "registered":
        set_as_registered()
        return {"newly_registered": True}
    
    # We didn't need to register; this device was already registered!  
    elif reg_status == "device_already_registered":
        set_as_registered()
        return {"already_registered": True}
    
    # The public key of this device is unrecognized (and no install certificate
    #   to smooth things over)
    elif reg_status == "public_key_unregistered":
        return {
            "unregistered": True,
            "registration_url": client.path_to_url(
                "/securesync/register/?" + urllib.quote(crypto.get_own_key().get_public_key_string())),
            "login_url": client.path_to_url("/accounts/login/")
        }
    
    # We weren't online, and have no offline methods for registering  
    elif reg_status == "offline_with_no_install_certificates":
        return {"no_internet": True}
        
    # An error occurred
    elif reg_response.get("error", None):
        return {"error_msg": reg_response.get("error") }
        
    # An unexpected error type; bubble it up to the user?
    else:
        return HttpResponse(_("Registration status: ") + reg_status)



@central_server_only
@login_required
@render_to("securesync/register_public_key_server.html")
def register_public_key_server(request):
    if request.method == 'POST':
        form = RegisteredDevicePublicKeyForm(request.user, data=request.POST)
        if form.is_valid():
            form.save()
            messages.success(request, _("The device's public key has been successfully registered. You may now close this window."))
            return HttpResponseRedirect(reverse("homepage"))
    else:
        form = RegisteredDevicePublicKeyForm(request.user)
    return {
        "form": form
    }


@require_admin
@distributed_server_only
@render_to("securesync/facility_admin.html")
def facility_admin(request):
    facilities = Facility.objects.all()
    context = {"facilities": facilities}
    return context


@require_admin
@distributed_server_only
@render_to("securesync/facility_edit.html")
def facility_edit(request, id=None):
    if id != "new":
        facil = get_object_or_404(Facility, pk=id)
    else:
        facil = None
    if request.method == "POST":
        form = FacilityForm(data=request.POST, instance=facil)
        if form.is_valid():
            form.save()
            # Translators: Do not change the text of '%(facility_name)s' because it is a variable, but you can change its position.
            messages.success(request, _("The facility '%(facility_name)s' has been successfully saved!") % {"facility_name": form.instance.name})
            return HttpResponseRedirect(request.next or reverse("facility_admin"))
    else:
        form = FacilityForm(instance=facil)
    return {
        "form": form
    }


@distributed_server_only
@render_to("securesync/facility_selection.html")
def facility_selection(request):
    facilities = Facility.objects.all()
    context = {"facilities": facilities}
    return context


@distributed_server_only
@require_admin
def add_facility_teacher(request):
    return add_facility_user(request, is_teacher=True)


@distributed_server_only
def add_facility_student(request):
    return add_facility_user(request, is_teacher=False)


@render_to("securesync/add_facility_user.html")
@facility_required
def add_facility_user(request, facility, is_teacher):
    """Different codepaths for the following:
    * Django admin/teacher creates user, teacher
    * Student creates self

    Each has its own message and redirect.
    """

    # Data submitted to create the user.
    if request.method == "POST":  # now, teachers and students can belong to a group, so all use the same form.
        form = FacilityUserForm(request, data=request.POST, initial={"facility": facility})
        if form.is_valid():
            form.instance.set_password(form.cleaned_data["password"])
            form.instance.is_teacher = is_teacher
            form.save()

            # Admins create users while logged in.
            if request.is_logged_in:
                assert request.is_admin, "Regular users can't create users while logged in."
                messages.success(request, _("You successfully created the user."))
                return HttpResponseRedirect(request.META.get("PATH_INFO", reverse("homepage")))  # allow them to add more of the same thing.
            else:
                messages.success(request, _("You successfully registered."))
                return HttpResponseRedirect("%s?facility=%s" % (reverse("login"), form.data["facility"]))

    # For GET requests
    else:
        form = FacilityUserForm(
            request,
            initial={
                "facility": facility,
                "group": request.GET.get("group", None)
            }
        )

    # Across POST and GET requests
    form.fields["group"].queryset = FacilityGroup.objects.filter(facility=facility)

    return {
        "form": form,
        "facility": facility,
        "singlefacility": (Facility.objects.count() == 1),
        "teacher": is_teacher,
        "cur_url": request.path,
    }


@require_admin
@render_to("securesync/add_facility.html")
def add_facility(request):
    if request.method == "POST":
        form = FacilityForm(data=request.POST)
        if form.is_valid():
            form.save()
            return HttpResponseRedirect(reverse("add_facility_student") + "?facility=" + form.instance.pk)
    else:
        form = FacilityForm()
    return {
        "form": form
    }


@require_admin
@facility_required
@render_to("securesync/add_group.html")
def add_group(request, facility):
    groups = FacilityGroup.objects.all()
    if request.method == 'POST' and request.is_admin:
        form = FacilityGroupForm(data=request.POST)
        if form.is_valid():
            form.instance.facility = facility
            form.save()

            redir_url = request.GET.get("prev") or reverse("add_facility_student")
            redir_url = set_query_params(redir_url, {"facility": facility.pk, "group": form.instance.pk})
            return HttpResponseRedirect(redir_url)

    elif request.method == 'POST' and not request.is_admin:
        messages.error(request, _("This mission is too important for me to allow you to jeopardize it."))
        return HttpResponseRedirect(reverse("login"))
    else:
        form = FacilityGroupForm()
    return {
        "form": form,
        "facility": facility,
        "groups": groups
    }


@distributed_server_only
@render_to("securesync/login.html")
def login(request):
    facilities = Facility.objects.all()

    facility = get_facility_from_request(request)
    facility_id = facility and facility.id or None

    if request.method == 'POST':
<<<<<<< HEAD
        # log out any Django user
        if request.user.is_authenticated():
            auth_logout(request)

        # log out a facility user
        if "facility_user" in request.session:
            del request.session["facility_user"]
=======
        # log out any Django user or facility user
        logout(request)
>>>>>>> bb27ada4

        username = request.POST.get("username", "")
        password = request.POST.get("password", "")

        # first try logging in as a Django user
        user = authenticate(username=username, password=password)
        if user:
            auth_login(request, user)
            return HttpResponseRedirect(request.next or reverse("easy_admin"))

        # try logging in as a facility user
        form = LoginForm(data=request.POST, request=request, initial={"facility": facility_id})
        if form.is_valid():
            user = form.get_user()

            UserLog.begin_user_activity(user, activity_type="login")  # Success! Log the event
            request.session["facility_user"] = user
            messages.success(request, _("You've been logged in! We hope you enjoy your time with KA Lite ") +
                                        _("-- be sure to log out when you finish."))
            return HttpResponseRedirect(
                form.non_field_errors()
                or request.next
                or reverse("coach_reports") if form.get_user().is_teacher else reverse("homepage")
            )
        else:
            messages.error(
                request,
                strip_tags(form.non_field_errors())
                or _("There was an error logging you in. Please correct any errors listed below, and try again.")
            )

    else:  # render the unbound login form
        form = LoginForm(initial={"facility": facility_id})

    return {
        "form": form,
        "facilities": facilities
    }


@distributed_server_only
def logout(request):
    if "facility_user" in request.session:
        UserLog.end_user_activity(request.session["facility_user"], activity_type="login")
        del request.session["facility_user"]
    auth_logout(request)
    next = request.GET.get("next", reverse("homepage"))
    if next[0] != "/":
        next = "/"
    return HttpResponseRedirect(next)


@distributed_server_only
def crypto_login(request):
    if "client_nonce" in request.GET:
        client_nonce = request.GET["client_nonce"]
        try:
            session = SyncSession.objects.get(client_nonce=client_nonce)
        except SyncSession.DoesNotExist:
            return HttpResponseServerError("Session not found.")
        if session.server_device.get_metadata().is_trusted:
            user = get_object_or_None(User, username="centraladmin")
            if not user:
                user = User(username="centraladmin", is_superuser=True, is_staff=True, is_active=True)
                user.set_unusable_password()
                user.save()
            user.backend = "django.contrib.auth.backends.ModelBackend"
            auth_login(request, user)
        session.delete()
    return HttpResponseRedirect(reverse("homepage"))<|MERGE_RESOLUTION|>--- conflicted
+++ resolved
@@ -14,18 +14,14 @@
 
 import settings
 from config.models import Settings
-<<<<<<< HEAD
-from config.utils import set_as_registered
-from kalite.utils.jobs import force_job
-from kalite.utils.decorators import require_admin, central_server_only, distributed_server_only
-from kalite.utils.internet import set_query_params
-=======
 from main.models import UserLog
->>>>>>> bb27ada4
 from securesync import crypto
 from securesync.api_client import SyncClient
 from securesync.forms import RegisteredDevicePublicKeyForm, FacilityUserForm, LoginForm, FacilityForm, FacilityGroupForm
-from securesync.models import SyncSession, Device, RegisteredDevicePublicKey, Zone, Facility, FacilityGroup
+from securesync.models import SyncSession, Device, Facility, FacilityGroup
+from utils.jobs import force_job
+from utils.decorators import require_admin, central_server_only, distributed_server_only
+from utils.internet import set_query_params
 
 
 def register_public_key(request):
@@ -77,61 +73,39 @@
     return inner_fn
 
 
-<<<<<<< HEAD
-=======
 def set_as_registered():
     force_job("syncmodels", "Secure Sync", "HOURLY")  # now launches asynchronously
     Settings.set("registered", True)
 
 
->>>>>>> bb27ada4
 @require_admin
 @render_to("securesync/register_public_key_client.html")
 def register_public_key_client(request):
-    # When successfully registered, the zone information is syncd
-    #   and the local device's zone is marked
-    if Device.get_own_device().is_registered():
-        set_as_registered()   
+    if Device.get_own_device().get_zone():
+        set_as_registered()
         return {"already_registered": True}
-
-    # Not registered, but we may be able to register
-    #   offline or online
     client = SyncClient()
+    if client.test_connection() != "success":
+        return {"no_internet": True}
     reg_response = client.register()
     reg_status = reg_response.get("code")
-    
-    # We could register! woot!
     if reg_status == "registered":
         set_as_registered()
         return {"newly_registered": True}
-    
-    # We didn't need to register; this device was already registered!  
-    elif reg_status == "device_already_registered":
+    if reg_status == "device_already_registered":
         set_as_registered()
         return {"already_registered": True}
-    
-    # The public key of this device is unrecognized (and no install certificate
-    #   to smooth things over)
-    elif reg_status == "public_key_unregistered":
+    if reg_status == "public_key_unregistered":
         return {
             "unregistered": True,
             "registration_url": client.path_to_url(
                 "/securesync/register/?" + urllib.quote(crypto.get_own_key().get_public_key_string())),
             "login_url": client.path_to_url("/accounts/login/")
         }
-    
-    # We weren't online, and have no offline methods for registering  
-    elif reg_status == "offline_with_no_install_certificates":
-        return {"no_internet": True}
-        
-    # An error occurred
-    elif reg_response.get("error", None):
-        return {"error_msg": reg_response.get("error") }
-        
-    # An unexpected error type; bubble it up to the user?
-    else:
-        return HttpResponse(_("Registration status: ") + reg_status)
-
+    error_msg = reg_response.get("error", "")
+    if error_msg:
+        return {"error_msg": error_msg}
+    return HttpResponse(_("Registration status: ") + reg_status)
 
 
 @central_server_only
@@ -301,18 +275,8 @@
     facility_id = facility and facility.id or None
 
     if request.method == 'POST':
-<<<<<<< HEAD
-        # log out any Django user
-        if request.user.is_authenticated():
-            auth_logout(request)
-
-        # log out a facility user
-        if "facility_user" in request.session:
-            del request.session["facility_user"]
-=======
         # log out any Django user or facility user
         logout(request)
->>>>>>> bb27ada4
 
         username = request.POST.get("username", "")
         password = request.POST.get("password", "")
