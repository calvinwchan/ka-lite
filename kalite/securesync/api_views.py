--- conflicted
+++ resolved
@@ -3,11 +3,8 @@
 import re
 import uuid
 
-<<<<<<< HEAD
 from django.core import serializers
 from django.core.urlresolvers import reverse
-=======
->>>>>>> 2e8021f4
 from django.contrib import messages
 from django.contrib.messages.api import get_messages
 from django.db import models as db_models
@@ -23,14 +20,9 @@
 from main.models import VideoLog, ExerciseLog, VideoFile
 from securesync import crypto, model_sync
 from securesync.models import *
-<<<<<<< HEAD
+from shared import serializers
 from utils.decorators import distributed_server_only, return_jsonp
 from utils.internet import JsonResponse, am_i_online
-=======
-from shared import serializers
-from utils.decorators import distributed_server_only
-from utils.internet import JsonResponse
->>>>>>> 2e8021f4
 
 
 def require_sync_session(handler):
