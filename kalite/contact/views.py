--- conflicted
+++ resolved
@@ -25,19 +25,13 @@
         deployment_form = DeploymentForm(prefix="df", data=request.POST)
         support_form = SupportForm(prefix="sf", data=request.POST)
         info_form = InfoForm(prefix="if", data=request.POST)
-<<<<<<< HEAD
+
         if contact_form.is_valid():
+            # Point to authenticated user
             if request.user.is_authenticated():
                 contact_form.instance.user = request.user
+            # Map over the field at the bottom of the form to the hidden form element (laziness!)
             contact_form.instance.cc_email = request.POST["hack_cc_email"]
-=======
-
-        if contact_form.is_valid():
-            if request.user.is_authenticated():
-                contact_form.instance.user = request.user
-            else: # BUG(bcipolli); can't update contact_contact table to let it accept null, so ...here's a hack.
-                contact_form.instance.user = ''
->>>>>>> 69d11610
                 
             # Deployment
             if contact_form.cleaned_data["type"]  ==Contact.CONTACT_TYPE_DEPLOYMENT:
@@ -101,7 +95,6 @@
         subject = '[KA Lite] %s'%render_to_string('contact/%s_subject.txt'%email_template_prefix, context)
         body = render_to_string('contact/%s_body.txt'%email_template_prefix, context)
 
-<<<<<<< HEAD
         if contact_form.instance.cc_email:
             cc_email = [contact_form.instance.email]
         else:
@@ -109,9 +102,5 @@
             
         email = EmailMessage(subject=subject, body=body, from_email=settings.CENTRAL_FROM_EMAIL,
                     to=[list_email], cc=cc_email, headers = {'Reply-To': contact_form.instance.email})
-=======
-        email = EmailMessage(subject=subject, body=body, from_email=settings.CENTRAL_FROM_EMAIL,
-                    to=[list_email], headers = {'Reply-To': contact_form.instance.email})
->>>>>>> 69d11610
         email.send()
         return HttpResponseRedirect(reverse("contact_thankyou"))
