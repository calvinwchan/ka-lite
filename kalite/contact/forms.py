from django import forms
from django.forms import ModelForm, ChoiceField, RadioSelect

from contact.models import Contact, Deployment, Support, Info, Contribute
from django_snippets import EmptyChoiceField


class Html5EmailInput(forms.TextInput):
    """adding email attributes"""
    input_type = 'email'
        

class ContactForm(ModelForm):
    required_css_class = 'required'
    ip = forms.CharField(widget=forms.HiddenInput)
<<<<<<< HEAD
=======
    type = EmptyChoiceField(choices=Contact.CONTACT_TYPES, label="Reason for Contact:", widget=forms.Select(attrs={ 'required': 'true' }))

>>>>>>> 23a272f2
    class Meta:
        model = Contact
        fields = ('name', 'email', 'org_name', 'type', "ip")
        widgets = {
            'name': forms.TextInput(attrs={ 'required': 'true' }),
            'email': Html5EmailInput(attrs={ 'required': 'true' }),
        }


class DeploymentForm(ModelForm):
    required_css_class = 'required'
    class Meta:
        model = Deployment
        fields = ('countries', 'internet_access', 'hardware_infrastructure', 'facilities', 'low_cost_bundle', 'other' )

class SupportForm(ModelForm):
    required_css_class = 'required'
    type = EmptyChoiceField(choices=Support.SUPPORT_TYPES, label="Issue Type:")
    class Meta:
        model = Support
        fields = ('type', 'issue')

class InfoForm(ModelForm):
    required_css_class = 'required'
    class Meta:
        model = Info
        fields = ('issue',)

class ContributeForm(ModelForm):
    type = EmptyChoiceField(choices=Support.SUPPORT_TYPES, label="Type of contribution:")
    required_css_class = 'required'
    class Meta:
        model = Contribute
        fields = ('type','issue',)
<|MERGE_RESOLUTION|>--- conflicted
+++ resolved
@@ -13,11 +13,8 @@
 class ContactForm(ModelForm):
     required_css_class = 'required'
     ip = forms.CharField(widget=forms.HiddenInput)
-<<<<<<< HEAD
-=======
     type = EmptyChoiceField(choices=Contact.CONTACT_TYPES, label="Reason for Contact:", widget=forms.Select(attrs={ 'required': 'true' }))
 
->>>>>>> 23a272f2
     class Meta:
         model = Contact
         fields = ('name', 'email', 'org_name', 'type', "ip")
