"""
Miscellaneous utility functions (no dependence on non-standard packages, such as Django) 

General string, integer, date functions.
"""
import os

def break_into_chunks(bigiterator, chunksize=500):
    """
    Given an iterator, separates the iterator into a list of iterators,
    each broken into a discrete size.
    """
    biglist = list(bigiterator)
    return [biglist[i:i+chunksize] for i in range(0, len(biglist), chunksize)]


def isnumeric(obj):
    """
    Returns whether an object is itself numeric, or can be converted to numeric
    """

    try:
        float(obj)
        return True
    except:
        return False


def datediff(*args, **kwargs):
    """
    Given two datetime.datetimes, returns the total difference between them (in the units specified).
    Given a single timedelta, returns the delta in the units specified.

    This is akin to the timedelta.total_seconds() function, with two differences:
    (a) That function is only available in Python 2.7+
    (b) That function has units of seconds available only.
    """
    assert len(args) in [1, 2], "Must specify two dates or one timedelta"

    units = kwargs.get("units", None)
    if len(args)==2:
        tdelta = args[0] - args[1]
    elif len(args) == 1:
        tdelta = args[0]

    diff_secs = tdelta.days*24*60*60 + tdelta.seconds + tdelta.microseconds/1000000.

    # Put None first, so checks are minimized
    if units in [None, "second", "seconds"]:
        return diff_secs
    elif units in ["microsecond", "microseconds"]:
        return diff_secs*1000000
    elif units in ["minute", "minutes"]:
        return diff_secs/60.
    elif units in ["hour", "hours"]:
        return diff_secs/3600.
    elif units in ["day", "days"]:
        return diff_secs/(24*3600.)
    elif units in ["week", "weeks"]:
        return diff_secs/(7*24*3600.)
    else:
        raise NotImplementedError("Unrecognized units: '%s'" % units)


<<<<<<< HEAD
def get_host_name():
    """
    Cross-platform way to get the current computer name.
    """
    name = ""
    try:
        name = eval("os.uname()[1]")
    except:
        try:
            name = eval("os.getenv('HOSTNAME', os.getenv('COMPUTERNAME') or '').lower()")
        except:
            name = ""
    return name


if __name__ == "__main__":
    import datetime
    d1 = datetime.datetime.now()
    d2 = datetime.datetime(2000, 12, 1)
    print datediff(d1, d2, units="seconds")
    print datediff(d1-d2)
=======
def version_diff(v1, v2):
    """
    Diff is the integer difference between the most leftward part of the versions that differ.
    If the versions are identical, the method returns zero.
    If v1 is earlier than v2, the method returns negative.
    If v1 is later than v2, the method returns positive.
    If EITHER IS NONE, then we return none.

    Examples:

    version_diff(None, "0.9.4") returns None

    version_diff("0.9.2", "0.9.4") returns -2
    version_diff("0.9.4", "0.9.4") returns 0
    version_diff("0.9.4", "0.9.2") returns 2

    version_diff("0.9", "1.0") returns -1 (0-1)
    version_diff("0.3", "0.7") returns -4 (3-7)
    """

    #
    if v1 is None or v2 is None:
        return None

    v1_parts = v1.split(".")
    v2_parts = v2.split(".")
    if len(v1_parts) != len(v2_parts):
        raise Exception("versions must have the same number of components (periods)")

    for v1p,v2p in zip(v1_parts,v2_parts):
        cur_diff = int(v1p)-int(v2p)
        if cur_diff:
            return cur_diff

    return 0
>>>>>>> 795f6e20
<|MERGE_RESOLUTION|>--- conflicted
+++ resolved
@@ -62,7 +62,6 @@
         raise NotImplementedError("Unrecognized units: '%s'" % units)
 
 
-<<<<<<< HEAD
 def get_host_name():
     """
     Cross-platform way to get the current computer name.
@@ -84,7 +83,8 @@
     d2 = datetime.datetime(2000, 12, 1)
     print datediff(d1, d2, units="seconds")
     print datediff(d1-d2)
-=======
+
+
 def version_diff(v1, v2):
     """
     Diff is the integer difference between the most leftward part of the versions that differ.
@@ -119,5 +119,4 @@
         if cur_diff:
             return cur_diff
 
-    return 0
->>>>>>> 795f6e20
+    return 0