<<<<<<< HEAD
"""
"""
import glob
from functools import partial

import settings
=======
import glob, os
import logging

from kalite import settings
>>>>>>> 27eeb927
from main import topicdata


def find_videos_by_youtube_id(youtube_id, node=topicdata.TOPICS):
    videos = []
    if node.get("youtube_id", "") == youtube_id:
        videos.append(node)
    for child in node.get("children", []):
        videos += find_videos_by_youtube_id(youtube_id, child)
    return videos

# find_video_by_youtube_id("NSSoMafbBqQ")

def get_all_youtube_ids(node=topicdata.TOPICS):
    if node.get("youtube_id", ""):
        return [node.get("youtube_id", "")]
    ids = []
    for child in node.get("children", []):
        ids += get_all_youtube_ids(child)
    return ids

def get_dups(threshold=2):
    ids = get_all_youtube_ids()
    return [id for id in set(ids) if ids.count(id) >= threshold]
    
def print_videos(youtube_id):
    print "Videos with YouTube ID '%s':" % youtube_id
    for node in find_videos_by_youtube_id(youtube_id):
        print " > ".join(node["path"].split("/")[1:-3] + [node["title"]])
        
<<<<<<< HEAD
def get_downloaded_youtube_ids():
    return [path.split("/")[-1].split(".")[0] for path in glob.glob("../../content/*.mp4")]
    
    

def get_topic_by_path(path):
    """Given a topic path, return the corresponding topic node in the topic hierarchy"""
    # Make sure the root fits
    root_node = topicdata.TOPICS
    if not path.startswith(root_node["path"]):
        return None
        
    # split into parts (remove trailing slash first)
    parts = path[len(root_node["path"]):-1].split("/")
    cur_node = root_node
    for part in parts:
        cur_node = filter(partial(lambda n,p: n["id"]==p, p=part), cur_node["children"])
        if cur_node:
            cur_node = cur_node[0]
        else:
            break;
            
    assert not cur_node or cur_node["path"] == path, "Either didn't find it, or found the right thing."

    return cur_node 


def get_all_leaves(leaf_type, topic_node=topicdata.TOPICS):
    leaves = []
    
    # base case
    if not "children" in topic_node:
        if topic_node['kind'] == leaf_type:
            leaves.append(topic_node)
    else:
        for child in topic_node["children"]:
            leaves += get_all_leaves(topic_node=child, leaf_type=leaf_type)
    
    return leaves
    
def get_topic_leaves(leaf_type, topic_id=None, path=None):
    """Given a topic (identified by topic_id or path), return all descendant exercises"""
    assert (topic_id or path) and not (topic_id and path), "Specify topic_id or path, not both."
    
    if not path:
        topic_node = filter(partial(lambda node,name: node['id']==name, name=topic_id), topicdata.NODE_CACHE['Topic'].values())
        if not topic_node:
            return []
        path = topic_node[0]['path']

    # More efficient way
    topic_node = get_topic_by_path(path)
    exercises = get_all_leaves(topic_node=topic_node, leaf_type=leaf_type)

    # Brute force way
    #exercises = []
    #for ex in topicdata.NODE_CACHE['Exercise'].values():
    #    if ex['path'].startswith(path):
    #        exercises.append(ex)
    return exercises

def get_topic_exercises(*args, **kwargs):
    """Get all exercises for a particular set of topics"""
    return get_topic_leaves(leaf_type='Exercise', *args, **kwargs)
    
def get_topic_videos(*args, **kwargs):
    """Get all videos for a particular set of topics"""
    return get_topic_leaves(leaf_type='Video', *args, **kwargs)


def get_related_exercises(videos):
    """Given a set of videos, get all of their related exercises."""
    related_exercises = []
    for video in videos:
        if "related_exercise" in video:
            related_exercises.append(video['related_exercise'])
    return related_exercises

def get_related_videos(exercises, topics=None, possible_videos=None):
    """Given a set of exercises, get all of the videos that say they're related.
    
    possible_videos: list of videos to consider.
    topics: if not possible_videos, then get the possible videos from a list of topics.
    """
    related_videos = []

    if not possible_videos:
        possible_videos = []
        for topic in (topics or topicdata.NODE_CACHE['Topic'].values()):
            possible_videos += get_topic_videos(topic_id=topic['id'])
            
    # Get exercises from videos
    exercise_ids = [ex["id"] if "id" in ex else ex['name'] for ex in exercises]
    for video in videos:
        if "related_exercise" in video and video["related_exercise"]['id'] in exercise_ids:
            related_videos.append(video)
    return related_videos


def get_all_midlevel_topics():
    """Nobody knows what the true definition of these are, but this is the list of 
    exercise-related topics used in coach reports."""
    
    topics = topicdata.EXERCISE_TOPICS["topics"].values()
    topics = sorted(topics, key = lambda k: (k["y"], k["x"]))
    return topics
=======
def get_downloaded_youtube_ids(videos_path=settings.CONTENT_ROOT):
    return [path.split("/")[-1].split(".")[0] for path in glob.glob(videos_path + "*.mp4")]

def is_video_on_disk(youtube_id, videos_path=settings.CONTENT_ROOT):
    return os.path.isfile(videos_path+youtube_id+".mp4")


_vid_last_updated = 0
_vid_last_count = 0

def video_counts_need_update(videos_path=settings.CONTENT_ROOT):
    global _vid_last_count
    global _vid_last_updated
    
    if not os.path.exists(videos_path):
        return False
        
    files = os.listdir(videos_path)

    vid_count = len(files)
    if vid_count:
        # TODO(bcipolli) implement this as a linear search, rather than sort-then-select.
        vid_last_updated = os.path.getmtime(sorted([(videos_path + f) for f in files], key=os.path.getmtime, reverse=True)[0])
    else:
        vid_last_updated = 0
    need_update = (vid_count != _vid_last_count) or (vid_last_updated != _vid_last_updated)
    
    _vid_last_count   = vid_count
    _vid_last_updated = vid_last_updated
    
    return need_update
    
    
def get_video_counts(topic, videos_path, force=False):
    """ Uses the (json) topic tree to query the django database for which video files exist
    
    Returns the original topic dictionary, with two properties added to each NON-LEAF node:
      * nvideos_known: The # of videos in and under that node, that are known (i.e. in the Khan Academy library)
      * nvideos_local: The # of vidoes in and under that node, that were actually downloaded and available locally
    And the following property for leaf nodes:
      * on_disk

    Input Parameters:  
    * videos_path: the path to video files
    """

    nvideos_local = 0
    nvideos_known = 0
    
    # Can't deal with leaves
    if not "children" in topic:
        raise Exception("should not be calling this function on leaves; it's inefficient!")
    
    # Only look for videos if there are more branches
    elif len(topic) > 0:
        # RECURSIVE CALL:
        #  The children have children, let them figure things out themselves
        # $ASSUMPTION: if first child is a branch, THEY'RE ALL BRANCHES.
        #              if first child is a leaf, THEY'RE ALL LEAVES
        if "children" in topic["children"][0]:
            for child in topic["children"]:
                (child,_,_) = get_video_counts(topic=child, videos_path=videos_path)
                nvideos_local += child["nvideos_local"]
                nvideos_known += child["nvideos_known"]
                
        # BASE CASE:
        # All my children are leaves, so we'll query here (a bit more efficient than 1 query per leaf)
        else:
            videos = topicdata.get_videos(topic)
            if len(videos) > 0:
            
                for video in videos:
                    # Mark all videos as not found
                    video["on_disk"] = is_video_on_disk(video["youtube_id"], videos_path)
                    nvideos_local += int(video["on_disk"]) # add 1 if video["on_disk"]
                nvideos_known = len(videos)
        
    topic["nvideos_local"] = nvideos_local
    topic["nvideos_known"] = nvideos_known
    return (topic, nvideos_local, nvideos_known)
>>>>>>> 27eeb927
<|MERGE_RESOLUTION|>--- conflicted
+++ resolved
@@ -1,16 +1,12 @@
-<<<<<<< HEAD
-"""
-"""
+from functools import partial
+
+import settings
+
 import glob
-from functools import partial
-
-import settings
-=======
-import glob, os
+import os
+
 import logging
 
-from kalite import settings
->>>>>>> 27eeb927
 from main import topicdata
 
 
@@ -24,6 +20,7 @@
 
 # find_video_by_youtube_id("NSSoMafbBqQ")
 
+
 def get_all_youtube_ids(node=topicdata.TOPICS):
     if node.get("youtube_id", ""):
         return [node.get("youtube_id", "")]
@@ -32,140 +29,37 @@
         ids += get_all_youtube_ids(child)
     return ids
 
+
 def get_dups(threshold=2):
     ids = get_all_youtube_ids()
     return [id for id in set(ids) if ids.count(id) >= threshold]
-    
+
+
 def print_videos(youtube_id):
     print "Videos with YouTube ID '%s':" % youtube_id
     for node in find_videos_by_youtube_id(youtube_id):
         print " > ".join(node["path"].split("/")[1:-3] + [node["title"]])
-        
-<<<<<<< HEAD
-def get_downloaded_youtube_ids():
-    return [path.split("/")[-1].split(".")[0] for path in glob.glob("../../content/*.mp4")]
-    
-    
-
-def get_topic_by_path(path):
-    """Given a topic path, return the corresponding topic node in the topic hierarchy"""
-    # Make sure the root fits
-    root_node = topicdata.TOPICS
-    if not path.startswith(root_node["path"]):
-        return None
-        
-    # split into parts (remove trailing slash first)
-    parts = path[len(root_node["path"]):-1].split("/")
-    cur_node = root_node
-    for part in parts:
-        cur_node = filter(partial(lambda n,p: n["id"]==p, p=part), cur_node["children"])
-        if cur_node:
-            cur_node = cur_node[0]
-        else:
-            break;
-            
-    assert not cur_node or cur_node["path"] == path, "Either didn't find it, or found the right thing."
-
-    return cur_node 
-
-
-def get_all_leaves(leaf_type, topic_node=topicdata.TOPICS):
-    leaves = []
-    
-    # base case
-    if not "children" in topic_node:
-        if topic_node['kind'] == leaf_type:
-            leaves.append(topic_node)
-    else:
-        for child in topic_node["children"]:
-            leaves += get_all_leaves(topic_node=child, leaf_type=leaf_type)
-    
-    return leaves
-    
-def get_topic_leaves(leaf_type, topic_id=None, path=None):
-    """Given a topic (identified by topic_id or path), return all descendant exercises"""
-    assert (topic_id or path) and not (topic_id and path), "Specify topic_id or path, not both."
-    
-    if not path:
-        topic_node = filter(partial(lambda node,name: node['id']==name, name=topic_id), topicdata.NODE_CACHE['Topic'].values())
-        if not topic_node:
-            return []
-        path = topic_node[0]['path']
-
-    # More efficient way
-    topic_node = get_topic_by_path(path)
-    exercises = get_all_leaves(topic_node=topic_node, leaf_type=leaf_type)
-
-    # Brute force way
-    #exercises = []
-    #for ex in topicdata.NODE_CACHE['Exercise'].values():
-    #    if ex['path'].startswith(path):
-    #        exercises.append(ex)
-    return exercises
-
-def get_topic_exercises(*args, **kwargs):
-    """Get all exercises for a particular set of topics"""
-    return get_topic_leaves(leaf_type='Exercise', *args, **kwargs)
-    
-def get_topic_videos(*args, **kwargs):
-    """Get all videos for a particular set of topics"""
-    return get_topic_leaves(leaf_type='Video', *args, **kwargs)
-
-
-def get_related_exercises(videos):
-    """Given a set of videos, get all of their related exercises."""
-    related_exercises = []
-    for video in videos:
-        if "related_exercise" in video:
-            related_exercises.append(video['related_exercise'])
-    return related_exercises
-
-def get_related_videos(exercises, topics=None, possible_videos=None):
-    """Given a set of exercises, get all of the videos that say they're related.
-    
-    possible_videos: list of videos to consider.
-    topics: if not possible_videos, then get the possible videos from a list of topics.
-    """
-    related_videos = []
-
-    if not possible_videos:
-        possible_videos = []
-        for topic in (topics or topicdata.NODE_CACHE['Topic'].values()):
-            possible_videos += get_topic_videos(topic_id=topic['id'])
-            
-    # Get exercises from videos
-    exercise_ids = [ex["id"] if "id" in ex else ex['name'] for ex in exercises]
-    for video in videos:
-        if "related_exercise" in video and video["related_exercise"]['id'] in exercise_ids:
-            related_videos.append(video)
-    return related_videos
-
-
-def get_all_midlevel_topics():
-    """Nobody knows what the true definition of these are, but this is the list of 
-    exercise-related topics used in coach reports."""
-    
-    topics = topicdata.EXERCISE_TOPICS["topics"].values()
-    topics = sorted(topics, key = lambda k: (k["y"], k["x"]))
-    return topics
-=======
+
+
 def get_downloaded_youtube_ids(videos_path=settings.CONTENT_ROOT):
     return [path.split("/")[-1].split(".")[0] for path in glob.glob(videos_path + "*.mp4")]
 
+
 def is_video_on_disk(youtube_id, videos_path=settings.CONTENT_ROOT):
-    return os.path.isfile(videos_path+youtube_id+".mp4")
+    return os.path.isfile(videos_path + youtube_id + ".mp4")
 
 
 _vid_last_updated = 0
 _vid_last_count = 0
+
 
 def video_counts_need_update(videos_path=settings.CONTENT_ROOT):
     global _vid_last_count
     global _vid_last_updated
-    
+
     if not os.path.exists(videos_path):
         return False
-        
+
     files = os.listdir(videos_path)
 
     vid_count = len(files)
@@ -175,33 +69,33 @@
     else:
         vid_last_updated = 0
     need_update = (vid_count != _vid_last_count) or (vid_last_updated != _vid_last_updated)
-    
-    _vid_last_count   = vid_count
+
+    _vid_last_count = vid_count
     _vid_last_updated = vid_last_updated
-    
+
     return need_update
-    
-    
+
+
 def get_video_counts(topic, videos_path, force=False):
     """ Uses the (json) topic tree to query the django database for which video files exist
-    
+
     Returns the original topic dictionary, with two properties added to each NON-LEAF node:
       * nvideos_known: The # of videos in and under that node, that are known (i.e. in the Khan Academy library)
       * nvideos_local: The # of vidoes in and under that node, that were actually downloaded and available locally
     And the following property for leaf nodes:
       * on_disk
 
-    Input Parameters:  
+    Input Parameters:
     * videos_path: the path to video files
     """
 
     nvideos_local = 0
     nvideos_known = 0
-    
+
     # Can't deal with leaves
     if not "children" in topic:
         raise Exception("should not be calling this function on leaves; it's inefficient!")
-    
+
     # Only look for videos if there are more branches
     elif len(topic) > 0:
         # RECURSIVE CALL:
@@ -210,23 +104,129 @@
         #              if first child is a leaf, THEY'RE ALL LEAVES
         if "children" in topic["children"][0]:
             for child in topic["children"]:
-                (child,_,_) = get_video_counts(topic=child, videos_path=videos_path)
+                (child, _, _) = get_video_counts(topic=child, videos_path=videos_path)
                 nvideos_local += child["nvideos_local"]
                 nvideos_known += child["nvideos_known"]
-                
+
         # BASE CASE:
         # All my children are leaves, so we'll query here (a bit more efficient than 1 query per leaf)
         else:
             videos = topicdata.get_videos(topic)
             if len(videos) > 0:
-            
+
                 for video in videos:
                     # Mark all videos as not found
                     video["on_disk"] = is_video_on_disk(video["youtube_id"], videos_path)
-                    nvideos_local += int(video["on_disk"]) # add 1 if video["on_disk"]
+                    nvideos_local += int(video["on_disk"])  # add 1 if video["on_disk"]
                 nvideos_known = len(videos)
-        
+
     topic["nvideos_local"] = nvideos_local
     topic["nvideos_known"] = nvideos_known
     return (topic, nvideos_local, nvideos_known)
->>>>>>> 27eeb927
+
+
+def get_topic_by_path(path):
+    """Given a topic path, return the corresponding topic node in the topic hierarchy"""
+    # Make sure the root fits
+    root_node = topicdata.TOPICS
+    if not path.startswith(root_node["path"]):
+        return None
+
+    # split into parts (remove trailing slash first)
+    parts = path[len(root_node["path"]):-1].split("/")
+    cur_node = root_node
+    for part in parts:
+        cur_node = filter(partial(lambda n, p: n["id"] == p, p=part), cur_node["children"])
+        if cur_node:
+            cur_node = cur_node[0]
+        else:
+            break
+
+    assert not cur_node or cur_node["path"] == path, "Either didn't find it, or found the right thing."
+
+    return cur_node
+
+
+def get_all_leaves(leaf_type, topic_node=topicdata.TOPICS):
+    leaves = []
+
+    # base case
+    if not "children" in topic_node:
+        if topic_node['kind'] == leaf_type:
+            leaves.append(topic_node)
+    else:
+        for child in topic_node["children"]:
+            leaves += get_all_leaves(topic_node=child, leaf_type=leaf_type)
+
+    return leaves
+
+
+def get_topic_leaves(leaf_type, topic_id=None, path=None):
+    """Given a topic (identified by topic_id or path), return all descendant exercises"""
+    assert (topic_id or path) and not (topic_id and path), "Specify topic_id or path, not both."
+
+    if not path:
+        topic_node = filter(partial(lambda node, name: node['id'] == name, name=topic_id), topicdata.NODE_CACHE['Topic'].values())
+        if not topic_node:
+            return []
+        path = topic_node[0]['path']
+
+    # More efficient way
+    topic_node = get_topic_by_path(path)
+    exercises = get_all_leaves(topic_node=topic_node, leaf_type=leaf_type)
+
+    # Brute force way
+    # exercises = []
+    # for ex in topicdata.NODE_CACHE['Exercise'].values():
+    #    if ex['path'].startswith(path):
+    #        exercises.append(ex)
+    return exercises
+
+
+def get_topic_exercises(*args, **kwargs):
+    """Get all exercises for a particular set of topics"""
+    return get_topic_leaves(leaf_type='Exercise', *args, **kwargs)
+
+
+def get_topic_videos(*args, **kwargs):
+    """Get all videos for a particular set of topics"""
+    return get_topic_leaves(leaf_type='Video', *args, **kwargs)
+
+
+def get_related_exercises(videos):
+    """Given a set of videos, get all of their related exercises."""
+    related_exercises = []
+    for video in videos:
+        if "related_exercise" in video:
+            related_exercises.append(video['related_exercise'])
+    return related_exercises
+
+
+def get_related_videos(exercises, topics=None, possible_videos=None):
+    """Given a set of exercises, get all of the videos that say they're related.
+
+    possible_videos: list of videos to consider.
+    topics: if not possible_videos, then get the possible videos from a list of topics.
+    """
+    related_videos = []
+
+    if not possible_videos:
+        possible_videos = []
+        for topic in (topics or topicdata.NODE_CACHE['Topic'].values()):
+            possible_videos += get_topic_videos(topic_id=topic['id'])
+
+    # Get exercises from videos
+    exercise_ids = [ex["id"] if "id" in ex else ex['name'] for ex in exercises]
+    for video in videos:
+        if "related_exercise" in video and video["related_exercise"]['id'] in exercise_ids:
+            related_videos.append(video)
+    return related_videos
+
+
+def get_all_midlevel_topics():
+    """Nobody knows what the true definition of these are, but this is the list of
+    exercise-related topics used in coach reports."""
+
+    topics = topicdata.EXERCISE_TOPICS["topics"].values()
+    topics = sorted(topics, key=lambda k: (k["y"], k["x"]))
+    return topics