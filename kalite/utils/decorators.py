--- conflicted
+++ resolved
@@ -1,18 +1,10 @@
 from annoying.functions import get_object_or_None
-<<<<<<< HEAD
-=======
 from functools import partial
->>>>>>> 914e3610
 
+from django.contrib import messages
+from django.core.urlresolvers import reverse
 from django.http import HttpResponse, HttpResponseNotFound, HttpResponseRedirect, HttpResponseForbidden, HttpResponseServerError
 from django.shortcuts import render_to_response, get_object_or_404, redirect, get_list_or_404
-from django.contrib import messages
-from django.core.urlresolvers import reverse
-<<<<<<< HEAD
-from django.http import HttpResponseRedirect, HttpResponseNotFound
-=======
-from django.http import HttpResponseRedirect, HttpResponseNotFound, HttpResponseForbidden
->>>>>>> 914e3610
 from django.utils.safestring import mark_safe
 from django.contrib.auth.decorators import login_required
 from django.utils.translation import ugettext as _
@@ -21,10 +13,7 @@
 from central.models import Organization
 from config.models import Settings
 from securesync.models import Device, DeviceZone, Zone, Facility
-#from securesync.views import facility_selection
 
-
-<<<<<<< HEAD
 
 def central_server_only(handler):
     def wrapper_fn(*args, **kwargs):
@@ -40,8 +29,6 @@
             return HttpResponseNotFound(_("This path is only available on distributed servers."))
         return handler(*args, **kwargs)
     return wrapper_fn
-
-
 
 
 def facility_from_request(handler):
@@ -78,31 +65,19 @@
             return HttpResponseRedirect(reverse("add_facility"))
         else:
             return facility_selection(request)
-    
+
     return inner_fn
 
 def require_admin(handler):
-    def wrapper_fn(request, *args, **kwargs):
-        if getattr(request, "is_admin", False):
-=======
+    """Require admin, different behavior for api_request or not"""
 
-def require_admin(handler):
-    return require_admin_shared(handler, api_request=False)
-
-def require_admin_api(handler):
-    return require_admin_shared(handler, api_request=True)
-
-def require_admin_shared(handler, api_request=False):
-    """Require admin, different behavior for api_request or not"""
-    
     def wrapper_fn(request, api_request, *args, **kwargs):
         if (settings.CENTRAL_SERVER and request.user.is_authenticated()) or getattr(request, "is_admin", False):
->>>>>>> 914e3610
             return handler(request, *args, **kwargs)
 
         # Only here if user is not authenticated.
         # Don't redirect users to login for an API request.
-        if api_request:
+        if request.is_ajax():
             return HttpResponseForbidden("You must be logged in as an admin to access this API endpoint.")
         else:
             # Translators: Please ignore the html tags e.g. "Please login as one below, or <a href='%s'>go to home.</a>" is simply "Please login as one below, or go to home."
@@ -120,59 +95,27 @@
         messages.error(request, mark_safe(_("To view the page you were trying to view, you need to be logged in. Please login as one below, or <a href='%s'>go to home.</a>") % reverse("homepage")))
         return HttpResponseRedirect(reverse("login") + "?next=" + request.path)
     return wrapper_fn
-    
-
-<<<<<<< HEAD
-=======
-
-def central_server_only(handler):
-    def wrapper_fn(*args, **kwargs):
-        if not settings.CENTRAL_SERVER:
-            return HttpResponseNotFound("This path is only available on the central server.")
-        return handler(*args, **kwargs)
-    return wrapper_fn
 
 
-def distributed_server_only(handler):
-    def wrapper_fn(*args, **kwargs):
-        if settings.CENTRAL_SERVER:
-            return HttpResponseNotFound(_("This path is only available on distributed servers."))
-        return handler(*args, **kwargs)
-    return wrapper_fn
-    
-
-
->>>>>>> 914e3610
 def authorized_login_required(handler):
     """A generic function that determines whether a user has permissions to view a page.
-    
+
     Central server: this is by organization permissions.
     Distributed server: you have to be an admin.
     """
-<<<<<<< HEAD
-    @login_required
-=======
-    
->>>>>>> 914e3610
+#    @login_required
     def wrapper_fn(request, *args, **kwargs):
         user = request.user
         assert not user.is_anonymous(), "Wrapped by login_required!"
 
         if user.is_superuser:
             return handler(request, *args, **kwargs)
-        
-<<<<<<< HEAD
-        org = None; org_id      = kwargs.get("org_id", None)
-        zone = None; zone_id     = kwargs.get("zone_id", None)
-        device = None; device_id   = kwargs.get("device_id", None)
-        facility = None; facility_id = kwargs.get("facility_id", None)
-=======
+
         org = None; org_id      = kwargs.get("org", None)
         zone = None; zone_id     = kwargs.get("zone", None)
         device = None; device_id   = kwargs.get("device", None)
         facility = None; facility_id = kwargs.get("facility", None)
->>>>>>> 914e3610
-        
+
         # Validate device through zone
         if device_id:
             device = get_object_or_404(Device, pk=device_id)
@@ -181,7 +124,7 @@
                 if not zone:
                     return HttpResponseForbidden("Device, no zone, no DeviceZone")
                 zone_id = zone.pk
-                
+
         # Validate device through zone
         if facility_id:
             facility = get_object_or_404(Facility, pk=facility_id)
@@ -190,7 +133,7 @@
                 if not zone:
                     return HttpResponseForbidden("Facility, no zone")
                 zone_id = zone.pk
-                
+
         # Validate zone through org
         if zone_id:
             zone = get_object_or_404(Zone, pk=zone_id)
@@ -209,14 +152,8 @@
                 return HttpResponseForbidden("Org")
             elif zone_id and zone and org.zones.filter(pk=zone.pk).count() == 0:
                 return HttpResponseForbidden("This organization does not have permissions for this zone.")
-    
+
         # Made it through, we're safe!
         return handler(request, *args, **kwargs)
-        
-    
-<<<<<<< HEAD
-    return wrapper_fn if settings.CENTRAL_SERVER else require_admin(handler)
-=======
-    return wrapper_fn if settings.CENTRAL_SERVER else require_admin(handler)
-    
->>>>>>> 914e3610
+
+    return wrapper_fn if settings.CENTRAL_SERVER else require_admin(handler)