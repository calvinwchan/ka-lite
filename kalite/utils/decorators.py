--- conflicted
+++ resolved
@@ -290,24 +290,6 @@
     return wrapper_fn
 
 
-<<<<<<< HEAD
-def return_jsonp(handler):
-    """A general wrapper to functions that return json.
-
-    Args:
-        The target funtion.
-
-    Returns:
-        The original function 'wrapped'.
-    """
-    def wrapper_fn(request, *args, **kwargs):
-        json = handler(request, *args, **kwargs)
-
-        if 'callback' in request.REQUEST:
-            jsonp = '%s(%s);' % (request.REQUEST['callback'], json.content)
-            return JsonResponse(jsonp)
-        return JsonResponse(json.content)
-=======
 def allow_jsonp(handler):
     """A general wrapper for API views that should be permitted to return JSONP.
     
@@ -344,5 +326,4 @@
         
         return response
         
->>>>>>> 3518308f
     return wrapper_fn