--- conflicted
+++ resolved
@@ -37,13 +37,8 @@
     """
     if is_windows(system):
         return [".bat", ".vbs"]
-<<<<<<< HEAD
-    elif platform.system().lower() == "darwin":
-        return [".sh", ".command"]
-=======
     elif is_osx(system):
         return [".command", ".sh"]
->>>>>>> d04438f4
     else:
         return [".sh"]
 
@@ -79,11 +74,7 @@
                 #
                 # NOTE: this setting currently fails on mac, so funnel
                 #   all through the NON-setting path.
-<<<<<<< HEAD
-                if True or os.path.splitext(dest_path)[1] not in system_specific_scripts(system="darwin"):
-=======
                 if True or os.path.splitext(dest_path)[1] not in not_system_specific_scripts(system="windows"):
->>>>>>> d04438f4
                     zfile.write(src_path, arcname=dest_path)
                 # Add with exec perms
                 else:
