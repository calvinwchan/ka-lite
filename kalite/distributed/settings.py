--- conflicted
+++ resolved
@@ -41,11 +41,8 @@
     "fle_utils.config",
     "fle_utils.chronograph",
     "fle_utils.django_utils",  # templatetags
-<<<<<<< HEAD
     "fle_utils.handlebars",
-=======
     "fle_utils.build",
->>>>>>> 8c08d89a
     "kalite.facility",  # must come first, all other apps depend on this one.
     "kalite.control_panel",  # in both apps
     "kalite.coachreports",  # in both apps; reachable on central via control_panel
