/**
* This file depends on global js constants defined at the top of base_distributed.html
* and should only be included on pages that inherit from that template.
*/

// Functions related to loading the page

function toggle_state(state, status){
    $("." + (status ? "not-" : "") + state + "-only").hide();
    $("." + (!status ? "not-" : "") + state + "-only").show();
}

function show_api_messages(messages) {
    // When receiving an error response object,
    //   show errors reported in that object
    if (!messages) {
        return;
    }
    switch (typeof messages) {
        case "object":
            for (msg_type in messages) {
                show_message(msg_type, messages[msg_type]);
            }
            break;
        case "string":
            // Should throw an exception, but try to handle gracefully
            show_message("info", messages);
            break;
        default:
            // Programming error; this should not happen
            // NOTE: DO NOT WRAP THIS STRING.
            throw "do not call show_api_messages object of type " + (typeof messages);
    }
}



function force_sync() {
    // Simple function that calls the API endpoint to force a data sync,
    //   then shows a message for success/failure
    doRequest(FORCE_SYNC_URL)
        .success(function() {
            var msg = gettext("Successfully launched data syncing job.") + " ";
            msg += sprintf(gettext("After syncing completes, visit the <a href='%(devman_url)s'>device management page</a> to view results."), {
                devman_url: LOCAL_DEVICE_MANAGEMENT_URL
            });
            show_message("success", msg);
        });
}

/**
* Model that holds state about a user (username, points, admin status, etc)
*/
var UserModel = Backbone.Model.extend({
    defaults: {
        points: 0,
        newpoints: 0
    }
});


/**
 * View that wraps the point display in the top-right corner of the screen, updating itself when points change.
 */
var TotalPointView = Backbone.View.extend({

    initialize: function() {
        _.bindAll(this);
        this.model.bind("change:points", this.render);
        this.model.bind("change:newpoints", this.render);
        this.render();
    },

    render: function() {

        // add the points that existed at page load and the points earned since page load, to get the total current points
        var points = this.model.get("points") + this.model.get("newpoints");

        // only display the points if they are greater than zero, and the user is logged in
        if (points > 0 && this.model.get("is_logged_in")) {
            this.$el.text(sprintf(gettext("Total Points : %(points)d "), { points : points }));
            this.$el.show();
        } else {
            this.$el.hide();
        }
    }

});

// Related to showing elements on screen
$(function(){
    // global Backbone model instance to store state related to the user (username, points, admin status, etc)
    window.userModel = new UserModel();

    // create an instance of the total point view, which encapsulates the point display in the top right of the screen
    var totalPointView = new TotalPointView({model: userModel, el: "#sitepoints"});

    // Process any direct messages, from the url querystring
    if ($.url().param('message')) {
        show_message(
            $.url().param('message_type') || "info",
            $.url().param('message'),
            $.url().param('message_id') || ""
        );
    }

    // Do the AJAX request to async-load user and message data
    //$("[class$=-only]").hide();
    doRequest(STATUS_URL)
        .success(function(data){

            // store the data on the global user model, so that info about the current user can be accessed and bound to by any view
            // TODO(jamalex): not all of the data returned by "status" is specific to the user, so we should re-do the endpoint to
            // separate data out by type, and have multiple client-side Backbone models to store these various types of state.
            window.userModel.set(data);

            toggle_state("logged-in", data.is_logged_in);
            toggle_state("registered", data.registered);
            toggle_state("super-user", data.is_django_user);
            toggle_state("teacher", data.is_admin && !data.is_django_user);
            toggle_state("admin", data.is_admin); // combination of teachers & super-users
            if (data.is_logged_in){
                if (data.is_django_user) {
                    $('#nav_logout').text(sprintf(gettext("%(username)s (Logout)"), { username : data.username }));
                }
                else {
                    $('#logged-in-name').text(data.username);
                }
            }
        });
});

// Related to student log progress
$(function(){
    // load progress data for all videos linked on page, and render progress circles
    var video_ids = $.map($(".progress-circle[data-video-id]"), function(el) { return $(el).data("video-id"); });
    if (video_ids.length > 0) {
        doRequest(GET_VIDEO_LOGS_URL, video_ids)
            .success(function(data) {
                $.each(data, function(ind, video) {
                    var newClass = video.complete ? "complete" : "partial";
                    $("[data-video-id='" + video.video_id + "']").addClass(newClass);
                });
            });
    }

    // load progress data for all exercises linked on page, and render progress circles
    var exercise_ids = $.map($(".progress-circle[data-exercise-id]"), function(el) { return $(el).data("exercise-id"); });
    if (exercise_ids.length > 0) {
        doRequest(GET_EXERCISE_LOGS_URL, exercise_ids)
            .success(function(data) {
                $.each(data, function(ind, exercise) {
                    var newClass = exercise.complete ? "complete" : "partial";
                    $("[data-exercise-id='" + exercise.exercise_id + "']").addClass(newClass);
                });
            });
    }

});

// Related to language bar function
$(function(){
    // If new language is selected, redirect after adding django_language session key
    $("#language_selector").change(function() {
        var lang_code = $("#language_selector").val();
        if (lang_code != "") {
<<<<<<< HEAD
            // sometimes session csrf is different from the one in the form. Update it.
            var csrftoken = getCookie("csrftoken") || "";
            $("input[name=csrfmiddlewaretoken]").val(csrftoken);

            $("#language_select_form").submit();
=======
            doRequest(SET_DEFAULT_LANGUAGE_URL,
                      {lang: lang_code}
                     ).success(function() {
                         window.location.reload();
                     });
>>>>>>> 2f74518a
        }
    });
});

// Code related to checking internet connectivity status

/**
 * This function gets the status of any KA Lite server. By default it will call the central server.
 *
 * @param {options} An object containing the parameterized options. If omitted, it will use the default options.
 * @param {fields} An array of strings. They refer to the extra data that we want from the server. Example ["name", "version"] .
 * @param {function} A function to handle the callback operation.
 *
 * @return {object} Returns a jsonp object containing data from the server. For testing, you can use alert(JSON.stringify(eval(result))).
 *                  The "status" attribute on the returned object will be set to "error" if the connection to the server failed, else "OK".
 */
function get_server_status(options, fields, callback) {

    var defaults = {
        protocol: "http",
        hostname: "",
        port: 8008,
        path: SERVER_INFO_PATH
    };

    var args = $.extend(defaults, options);

    // build the prefix only when a hostname was specified
    var prefix = "";
    if (args.hostname) {
        prefix = (args.protocol ? args.protocol + ":" : "") + "//" + args.hostname + (args.port ? ":" + args.port : "");
    }

    // if prefix is empty, gives an absolute (local) url. If prefix, then fully qualified url.
    var request = $.ajax({
        url:  prefix + args.path,
        dataType: args.hostname ? "jsonp" : "json",
        data: {fields: (fields || []).join(",")}
    }).success(function(data) {
        callback(data);
    }).fail(function() {
        callback({status: "error"});
    });
}

/**
 * This function immediately checks whether the local distributed server has access to the internet.
 *
 * @param {function} A function to handle the callback operation.
 *
 * @return {boolean} The callback function will be passed true if the server is online, and false otherwise.
 */
function check_now_whether_server_is_online(callback) {
    get_server_status({}, ["online"], function(data) {
        callback(data["online"] === true);
    });
}

/**
 * This function immediately checks whether the client (the user's browser) has direct access to the internet.
 *
 * @param {function} A function to handle the callback operation.
 *
 * @return {boolean} The callback function will be passed true if the client is online, and false otherwise.
 */
function check_now_whether_client_is_online(callback) {
    var hostname = CENTRAL_SERVER_HOST.split(":")[0];
    var port = CENTRAL_SERVER_HOST.split(":")[1] || null;
    get_server_status({protocol: SECURESYNC_PROTOCOL, hostname: hostname, port: port}, [], function(data) {
        callback(data["status"] === "OK");
    });
}

// container for the Deferred objects that will track the progress of the internet connectivity checks
window._online_deferreds = {
    server: null,
    client: null
};

/**
 * This function checks the online status of either the client or the server, or uses the cached value if it
 * had already checked previously, in which case it calls back immediately.
 *
 * @param {string} Either "server" or "client", to indicate whether to check for the local server or the browser client.
 * @param {function} A function to handle the callback operation.
 *
 * @return {boolean} The callback function will be passed true if the client/server is online, and false otherwise.
 */
function with_online_status(server_or_client, callback) {

    var deferred = _online_deferreds[server_or_client];

    // if we have not yet checked, do the actual check now
    if (!deferred) {

        deferred = _online_deferreds[server_or_client] = $.Deferred();

        window["check_now_whether_" + server_or_client + "_is_online"](function(is_online) {
            if (is_online) {
                deferred.resolve();
            } else {
                deferred.reject();
            }
        });
    }

    // when the deferred is resolved (or now, if it's already resolved), call back to indicate we're online
    deferred.done(function() {
        callback(true);
    });

    // when the deferred is rejected (or now, if it's already rejected), call back to indicate we're offline
    deferred.fail(function() {
        callback(false);
    });
}

// automatically detect whether we need to do checks for online status of the server/client, based on whether
// there are any elements on the page with classes that are conditionally displayed depending on online status,
// for example with the "server-online-only" or "not-client-online-only" classes
$(function() {

    _.each(["server", "client"], function(server_or_client) {

        // check for the existence of elements to selectively show based on connectivity
        if ($("." + server_or_client + "-online-only, .not-" + server_or_client + "-online-only").length) {

            // perform the actual check (it will use a cached value if the check has already been done elsewhere)
            with_online_status(server_or_client, function(is_online) {

                // hide and show the elements on the page as needed, based on the online status
                toggle_state(server_or_client + "-online", is_online);

            });
        }
    });

});<|MERGE_RESOLUTION|>--- conflicted
+++ resolved
@@ -164,19 +164,11 @@
     $("#language_selector").change(function() {
         var lang_code = $("#language_selector").val();
         if (lang_code != "") {
-<<<<<<< HEAD
-            // sometimes session csrf is different from the one in the form. Update it.
-            var csrftoken = getCookie("csrftoken") || "";
-            $("input[name=csrfmiddlewaretoken]").val(csrftoken);
-
-            $("#language_select_form").submit();
-=======
             doRequest(SET_DEFAULT_LANGUAGE_URL,
                       {lang: lang_code}
                      ).success(function() {
                          window.location.reload();
                      });
->>>>>>> 2f74518a
         }
     });
 });
