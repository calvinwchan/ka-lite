--- conflicted
+++ resolved
@@ -50,7 +50,7 @@
 
         if (this.attempts > 20 && !this.complete) {
           this.struggling = True;
-        } 
+        }
 
         this.complete = this.streak_progress >= 100;
 
@@ -247,8 +247,7 @@
 
             updateStreakBar();
         });
-<<<<<<< HEAD
-=======
+
     doRequest("/api/get_exercise_attempt_logs", [exerciseData.exerciseModel.name])
         .success(function(data) {
             if (data.length === 0) {
@@ -256,18 +255,6 @@
             }
             console.log(data);
         });
-});
-
-function adjust_scratchpad_margin(){
-    if (Khan.scratchpad.isVisible()) {
-        $(".current-card-contents #problemarea").css("margin-top","50px");
-    } else {
-        $(".current-card-contents #problemarea").css("margin-top","10px");
-    }
-}
-
-$(function(){
->>>>>>> 02cd2cea
 
     adjust_scratchpad_margin();
 
@@ -285,6 +272,4 @@
     } else {
         $(".current-card-contents #problemarea").css("margin-top", "10px");
     }
-}
-
-
+}