
// add some dummy features onto the Exercises object to make khan-exercises.js happy
window.Exercises = {
    completeStack: {
        getUid: function() { return 0; },
        getCustomStackID: function() { return 0; }
    },
    currentCard: {
        attributes: {},
        get: function() {}
    },
    RelatedVideos: {
        render: function() {}
    },
    getCurrentFramework: function() { return "khan-exercises"; },
    incompleteStack: [0],
    PerseusBridge: {
        cleanupProblem: function() {}
    }
};


window.ExerciseDataModel = Backbone.Model.extend({
    /*
    Contains data about an exercise itself, with no user-specific data.
    */

    defaults: {
        basepoints: 0,
        description: "",
        title: "",
        name: "",
        seconds_per_fast_problem: 0,
        author_name: "",
        related_videos: [],
        file_name: ""
    },

    initialize: function() {

        _.bindAll(this);

        // store the provided seed as an object attribute, so it will be available after a fetch
        this.listenTo(this, "change:seed", function() { this.seed = this.get("seed") || this.seed; });

    },

    url: function () {
        return "/api/exercise/" + this.get("exercise_id");
    },

    update_if_needed_then: function(callback) {
        if (this.get("exercise_id") !== this.get("name")) {
            this.fetch().then(callback);
        } else {
            _.defer(callback);
        }
    },

    // convert this data into the structure needed by khan-exercises
    as_user_exercise: function () {
        return {
            "basepoints": this.get("basepoints"),
            "description": this.get("description"),
            "title": this.get("display_name"),
            "seed": this.seed,
            "lastCountHints": 0, // TODO: could store and pass down number of hints used
            "exerciseModel": {
                "displayName": this.get("display_name"),
                "name": this.get("name"),
                "secondsPerFastProblem": this.get("seconds_per_fast_problem"),
                "authorName": this.get("author_name"),
                "relatedVideos": this.get("related_videos"),
                "fileName": this.get("file_name")
            },
            "exerciseProgress": {
                "level": "" // needed to keep khan-exercises from blowing up
            }
        };
    }
});


window.ExerciseLogModel = Backbone.Model.extend({
    /*
    Contains summary data about the user's history of interaction with the current exercise.
    */

    defaults: {
<<<<<<< HEAD
        streak_progress: 0
=======
        streak_progress: 0,
        points: 0
>>>>>>> 256e3aaa
    },

    initialize: function() {

        _.bindAll(this);

    },

    save: function() {

        var self = this;

        var already_complete = this.get("complete");

        if (this.get("attempts") > 20 && !this.get("complete")) {
            this.set("struggling", true);
        }

        this.set("complete", this.get("streak_progress") >= 100);

        if (!already_complete && this.get("complete")) {
            this.set("struggling", false);
            this.set("completion_timestamp", window.statusModel.get_server_time());
            this.set("attempts_before_completion", this.get("attempts"));
        }

        // call the super method that will actually do the saving
        return Backbone.Model.prototype.save.call(this);
    },

    urlRoot: "/api/exerciselog/"

});

window.ExerciseLogCollection = Backbone.Collection.extend({

    model: ExerciseLogModel,

    initialize: function(models, options) {
        this.exercise_id = options.exercise_id;
    },

    url: function() {
        return "/api/exerciselog/?" + $.param({
            "exercise_id": this.exercise_id,
            "user": window.statusModel.get("user_id")
        });
    },

    get_first_log_or_new_log: function() {
        if (this.length > 0) {
            return this.at(0);
        } else { // create a new exercise log if none existed
            return new ExerciseLogModel({
                "exercise_id": this.exercise_id,
                "user": window.statusModel.get("user_uri")
            });
        }
    }

});


window.AttemptLogModel = Backbone.Model.extend({
    /*
    Contains data about the user's response to a particular exercise instance.
    */

    urlRoot: "/api/attemptlog/",

    defaults: {
        complete: false,
        points: 0,
        context_type: "",
        context_id: "",
        response_count: 0,
        response_log: "[]"
    },

    initialize: function(options) {

    },

    add_response_log_event: function(ev) {

        // inflate the stored JSON if needed
        if (!this._response_log_cache) {
            this._response_log_cache = JSON.parse(this.get("response_log") || "[]");
        }

        // set the timestamp to the current time
        ev.timestamp = window.statusModel.get_server_time();

        // add the event to the response log list
        this._response_log_cache.push(ev);

        // deflate the response log list so it will be saved along with the model later
        this.set("response_log", JSON.stringify(this._response_log_cache));

    }

});


window.AttemptLogCollection = Backbone.Collection.extend({

    model: AttemptLogModel,

    STREAK_WINDOW: 10,
    STREAK_CORRECT_NEEDED: 8,

    initialize: function(models, options) {
        this.exercise_id = options.exercise_id;
        this.context_type = options.context_type;
    },

    url: function() {
        return "/api/attemptlog/?" + $.param({
            "exercise_id": this.exercise_id,
            "user": window.statusModel.get("user_id"),
            "limit": this.STREAK_WINDOW,
            "context_type": this.context_type
        });
    },

    add_new: function(attemptlog) {
        if (this.length == this.STREAK_WINDOW) {
            this.pop();
        }
        this.unshift(attemptlog);
    },

    get_streak_progress: function() {
        var count = 0;
        this.forEach(function(model) {
            count += model.get("correct") ? 1 : 0;
        });
        return count;
    },

    get_streak_progress_percent: function() {
        var streak_progress = this.get_streak_progress();
        return Math.min((streak_progress / this.STREAK_CORRECT_NEEDED) * 100, 100);
    },

    get_streak_points: function() {
        // only include attempts that were correct (others won't have points)
        var filtered_attempts = this.filter(function(attempt) { return attempt.get("correct"); });
        // add up and return the total number of points represented by these attempts
        // (only include the latest STREAK_CORRECT_NEEDED attempts, so the user doesn't get too many points)
        var total = 0;
        for (var i = 0; i < Math.min(this.STREAK_CORRECT_NEEDED, filtered_attempts.length); i++) {
            total += filtered_attempts[i].get("points");
        }
        return total;
    },

    calculate_points_per_question: function(basepoints) {
        // for comparability with the original algorithm (when a streak of 10 was needed),
        // we calibrate the points awarded for each question (note that there are no random bonuses now)
        return Math.round((basepoints * 10) / this.STREAK_CORRECT_NEEDED);
    }

});

window.TestDataModel = Backbone.Model.extend({
    /*
    Contains data about a particular student test.
    */

    url: function() {
        return "/test/api/test/" + this.get("title") + "/"
    }
})

window.TestLogModel = Backbone.Model.extend({
    /*
    Contains summary data about the user's history of interaction with the current test.
    */

    defaults: {
        index: 0,
        complete: false,
        started: false
    },

    init: function(options) {

        _.bindAll(this);

        var self = this;

    },

    get_item_data: function(test_data_model) {
        /*
        This function is designed to give a deterministic test sequence for an individual, based
        on their userModel URI. As such, each individual will always have the same generated test
        sequence, but it is, for all intents and purposes, randomized across individuals.
        */

        /*
        Seed random generator here so that it increments all seed randomization blocks.
        If seeded inside each call to the function, then the blocks of seeds for each user
        would be identically shuffled.
        */
        if(typeof(test_data_model)==="object"){

            var random = new Math.seedrandom(this.get("user"));

            var items = $.parseJSON(test_data_model.get("ids"));

            var initial_seed = test_data_model.get("seed");

            var repeats = test_data_model.get("repeats");

            var block_seeds = [];

            // Create list of seeds incremented from initial_seed, one for every repeat.
            for(i=0; i < repeats; i++){
                block_seeds.push(initial_seed + i);
            }

            // Cache random shuffling of block seeds for each exercise_id.
            var shuffled_block_seeds_gen = {}

            // Final seed and item sequences.
            this.seed_sequence = []

            this.item_sequence = []

            /*
            Loop over every repeat, adding each exercise_id in turn to item_sequence.
            On first loop, create shuffled copy of block_seeds for each exercise_id.
            Add seed from shuffled block_seeds copy to seed_sequence.
            This will have the net effect of a fixed sequence of exercise_ids, repeating
            'repeats' times, with each exercise_id having a shuffled sequence of seeds across blocks.
            */
            for(j=0; j < repeats; j++){
                for(i=0; i < items.length; i++){
                    if(j==0){
                        shuffled_block_seeds_gen[i] = seeded_shuffle(block_seeds, random);
                    }
                    this.item_sequence.push(items[i]);
                    this.seed_sequence.push(shuffled_block_seeds_gen[i][j]);
                }
            }
        }
        return {
            seed: this.seed_sequence[this.get("index")],
            exercise_id: this.item_sequence[this.get("index")]
        };
    },

    save: function() {

        var self = this;

        var already_complete = this.get("complete");

        if(this.item_sequence){

            if(!this.get("total_number")){
                this.set({
                    total_number: this.item_sequence.length
                });
            }

            if((this.get("index") == this.item_sequence.length) && !already_complete){
                this.set({
                    complete: true
<<<<<<< HEAD
                })
                this.trigger("complete");
            };
        };

        Backbone.Model.prototype.save.call(this)
=======
                });
                this.trigger("complete");
            }
        }

        Backbone.Model.prototype.save.call(this);
>>>>>>> 256e3aaa
    },

    urlRoot: "/test/api/testlog/"

});

window.TestLogCollection = Backbone.Collection.extend({

    model: TestLogModel,

    initialize: function(models, options) {
        this.title = options.title;
    },

    url: function() {
        return "/test/api/testlog/?" + $.param({
            "title": this.title,
            "user": window.statusModel.get("user_id")
        });
    },

    get_first_log_or_new_log: function() {
        if (this.length > 0) {
            return this.at(0);
        } else { // create a new exercise log if none existed
            return new TestLogModel({
                "user": window.statusModel.get("user_uri")
            });
        }
    }

});

var QuizDataModel = Backbone.Model.extend({

    defaults: {
<<<<<<< HEAD
        repeats: 3,
=======
        repeats: 3
>>>>>>> 256e3aaa
    },

    initialize: function() {
        this.set({
            ids: this.get_exercise_ids_from_playlist_entry(this.get("entry")),
            quiz_id: this.get("entry").get("entity_id"),
            seed: this.get("entry").get("seed") || null
        })
    },

    get_exercise_ids_from_playlist_entry: function(entry) {
        var temp_collection = entry.collection.slice(0, _.indexOf(entry.collection, entry));
        var left_index = _.reduceRight(entry.collection.slice(0, _.indexOf(entry.collection, entry)), function(memo, value, index){
                if(!memo && value.get("entity_kind")==="Quiz"){
                    return index;
                } else {
                    return memo;
                }
            }, 0);
        return _.map(new Backbone.Collection(temp_collection.slice(left_index)).where({"entity_kind": "Exercise"}), function(value){return value.get("entity_id")});
    }
})

window.QuizLogModel = Backbone.Model.extend({
    /*
    Contains summary data about the user's history of interaction with the current test.
    */

    defaults: {
        index: 0,
        complete: false,
        attempts: 0
    },

    init: function(options) {

        _.bindAll(this);

        var self = this;

    },

    get_item_data: function(quiz_data_model) {
        /*
        This function is designed to give a deterministic quiz sequence for an individual, based
        on their userModel URI. As such, each individual will always have the same generated quiz
        sequence, but it is, for all intents and purposes, randomized across individuals.
        */

        /*
        Seed random generator here so that it increments all seed randomization blocks.
        If seeded inside each call to the function, then the blocks of seeds for each user
        would be identically shuffled.
        */
        if(typeof(quiz_data_model)==="object"){

            var random = new Math.seedrandom(this.get("user") + this.get("attempts"));

            var items = quiz_data_model.get("ids");

            var repeats = quiz_data_model.get("repeats");

            this.item_sequence = [];

            for(j=0; j < repeats; j++){
                this.item_sequence.push(items);
            }

            this.item_sequence = _.flatten(this.item_sequence);

            this.item_sequence = seeded_shuffle(this.item_sequence, random);
        }
        return {
            exercise_id: this.item_sequence[this.get("index")]
        };
    },

    save: function() {

        var self = this;

        var already_complete = this.get("complete");

        if(this.item_sequence){

            if(!this.get("total_number")){
                this.set({
                    total_number: this.item_sequence.length
                });
            }

            if((this.get("index") == this.item_sequence.length)){

                this.set({
                    index: 0,
                    attempts: this.get("attempts") + 1
                });

                if(!already_complete) {
                    this.set({
<<<<<<< HEAD
                        complete: true,
=======
                        complete: true
>>>>>>> 256e3aaa

                    })
                }

                this.trigger("complete");
<<<<<<< HEAD
            };
        };
=======
            }
        }
>>>>>>> 256e3aaa

        Backbone.Model.prototype.save.call(this)
    },

    add_response_log_item: function(data) {

        // inflate the stored JSON if needed
        if (!this._response_log_cache) {
            this._response_log_cache = JSON.parse(this.get("response_log") || "[]");
        }

        if(this._response_log_cache[this.get("attempts")]){
            this._response_log_cache.push(0);
        }
        // add the event to the response log list
        if(data.correct){
            this._response_log_cache[this.get("attempts")] += 1;
            if(this.get("attempts")==0) {
                this.set({
                    total_correct: this.get("total_correct") + 1
                });
            }
        }

        // deflate the response log list so it will be saved along with the model later
        this.set("response_log", JSON.stringify(this._response_log_cache));

    },

    urlRoot: "/api/playlists/quizlog/"

});

window.QuizLogCollection = Backbone.Collection.extend({

    model: QuizLogModel,

    initialize: function(models, options) {
        this.quiz = options.quiz;
    },

    url: function() {
        return "/api/playlists/quizlog/?" + $.param({
            "quiz": this.quiz,
            "user": window.statusModel.get("user_id")
        });
    },

    get_first_log_or_new_log: function() {
        if (this.length > 0) {
            return this.at(0);
        } else { // create a new exercise log if none existed
            return new QuizLogModel({
                "user": window.statusModel.get("user_uri")
            });
        }
    }

});


window.ExerciseHintView = Backbone.View.extend({

    template: HB.template("exercise/exercise-hint"),

    initialize: function() {

        _.bindAll(this);

        this.render();

    },

    render: function() {
        this.$el.html(this.template());
    }

});


window.ExerciseProgressView = Backbone.View.extend({

    template: HB.template("exercise/exercise-progress"),

    initialize: function() {

        _.bindAll(this);

        this.render();

        this.listenTo(this.model, "change", this.update_streak_bar);
        this.listenTo(this.collection, "add", this.update_attempt_display);

    },

    render: function() {
        // this.$el.html(this.template(this.data_model.attributes));
        this.$el.html(this.template());
        this.update_streak_bar();
        this.update_attempt_display();

    },

    update_streak_bar: function() {
        // update the streak bar UI
        this.$(".progress-bar")
            .css("width", this.model.get("streak_progress") + "%")
            .toggleClass("completed", this.model.get("complete"));
        this.$(".progress-points").html(this.model.get("points") > 0 ? "(" + this.model.get("points") + " " + gettext("points") + ")" : "");
    },

    update_attempt_display: function() {

        var attempt_text = "";

        this.collection.forEach(function(model) {
            attempt_text = (model.get("correct") ? "<span><b>&#10003;</b></span> " : "<span>&#10007;</span> ") + attempt_text;
        });

        this.$(".attempts").html(attempt_text);
        this.$(".attempts span:last").css("font-size", "1.1em");
    }
});


<<<<<<< HEAD
=======
window.ExerciseRelatedVideoView = Backbone.View.extend({

    template: HB.template("exercise/exercise-related-videos"),

    render: function(data) {

        var self = this;

        this.$el.html(this.template(data));

        // the following is adapted from khan-exercises/related-videos.js to recreate thumbnail hover effect
        // TODO(jamalex): this can all probably be replaced by a simple CSS3 rule
        var captionHeight = 45;
        var marginTop = 23;
        var options = {duration: 150, queue: false};
        this.$(".related-video-box")
            .delegate(".thumbnail", "mouseenter mouseleave", function(e) {
                var isMouseEnter = e.type === "mouseenter";
                self.$(e.currentTarget).find(".thumbnail_label").animate(
                        {marginTop: marginTop + (isMouseEnter ? 0 : captionHeight)},
                        options)
                    .end()
                    .find(".thumbnail_teaser").animate(
                        {height: (isMouseEnter ? captionHeight : 0)},
                        options);
            });

    }

});


>>>>>>> 256e3aaa
window.ExerciseView = Backbone.View.extend({

    template: HB.template("exercise/exercise"),

    initialize: function() {

        _.bindAll(this);

        // load the info about the exercise itself
        this.data_model = new ExerciseDataModel({exercise_id: this.options.exercise_id});
        this.data_model.fetch();

        this.render();

        _.defer(this.initialize_khan_exercises_listeners);

    },

    events: {
        "submit .answer-form": "answer_form_submitted"
    },

    render: function() {

        this.$el.html(this.template(this.data_model.attributes));

        this.initialize_listeners();

        if ($("#exercise-inline-style").length == 0) {
            // dummy style container that khan-exercises uses to dynamically add styling to an exercise
            $("head").append("<style id='exercise-inline-style'></style>");
        }

    },

    initialize_listeners: function() {

        // Catch the "next question" button click event -- needs to be explicit (not in "events")
        this.$("#next-question-button").click(this.next_question_clicked);

        this.listenTo(this.data_model, "change:title", this.update_title);

<<<<<<< HEAD
    },

    initialize_khan_exercises_listeners: function() {

        var self = this;

        Khan.loaded.then(this.khan_loaded);

        $(Exercises).bind("checkAnswer", this.check_answer);

        $(Exercises).bind("gotoNextProblem", this.goto_next_problem);

        $(Exercises).bind("hintUsed", this.hint_used);

        $(Exercises).bind("newProblem", this.problem_loaded);

=======
        this.listenTo(this.data_model, "change:related_videos", this.render_related_videos);

    },

    initialize_khan_exercises_listeners: function() {

        Khan.loaded.then(this.khan_loaded);

        $(Exercises).bind("checkAnswer", this.check_answer);

        $(Exercises).bind("gotoNextProblem", this.goto_next_problem);

        // some events we only care about if the user is logged in
        if (statusModel.get("is_logged_in")) {
            $(Exercises).bind("hintUsed", this.hint_used);
            $(Exercises).bind("newProblem", this.problem_loaded);
        }

>>>>>>> 256e3aaa
    },

    load_question: function(question_data) {

        var self = this;

        var defaults = {
            seed: Math.floor(Math.random() * 1000)
        };

        var question_data = $.extend(defaults, question_data);

        this.data_model.set(question_data);

        this.$("#workarea").html("<center>" + gettext("Loading...") + "</center>");

        this.data_model.update_if_needed_then(function() {
            var userExercise = self.data_model.as_user_exercise();
            $(Exercises).trigger("readyForNextProblem", {userExercise: userExercise});
        });

    },

    check_answer: function() {

        var data = Khan.scoreInput();

        this.trigger("check_answer", data);

    },

    next_question_clicked: function() {

        this.trigger("ready_for_next_question");

    },

    problem_loaded: function(ev, data) {
        this.trigger("problem_loaded", data);
    },

    answer_form_submitted: function(e) {
        e.preventDefault();
        this.$("#check-answer-button").click();
    },

    update_title: function() {
        this.$(".exercise-title").text(this.data_model.get("title"));
    },

    hint_used: function() {
        this.trigger("hint_used");
    },

    goto_next_problem: function() {

    },

    khan_loaded: function() {
        $(Exercises).trigger("problemTemplateRendered");
        this.trigger("ready_for_next_question");
<<<<<<< HEAD
=======
    },

    render_related_videos: function() {
        if (!this.related_video_view) {
            this.related_video_view = new ExerciseRelatedVideoView({el: this.$(".exercise-related-video-wrapper")});
        }
        var related_videos = this.data_model.get("related_videos");
        this.related_video_view.render({
            has_related_videos: related_videos.length > 0,
            first_video: related_videos[0],
            other_videos: related_videos.slice(1)
        });
>>>>>>> 256e3aaa
    }

});


window.ExercisePracticeView = Backbone.View.extend({

    initialize: function() {

        var self = this;

        _.bindAll(this);

        this.exercise_view = new ExerciseView({
            el: this.el,
            exercise_id: this.options.exercise_id
        });

        this.exercise_view.on("ready_for_next_question", this.ready_for_next_question);
        this.exercise_view.on("hint_used", this.hint_used);
        this.exercise_view.on("problem_loaded", this.problem_loaded);

        this.hint_view = new ExerciseHintView({
            el: this.$(".exercise-hint-wrapper")
        });

        window.statusModel.loaded.then(function() {

            if (window.statusModel.get("is_logged_in")) {

                self.exercise_view.on("check_answer", self.check_answer);

                // load the data about the user's overall progress on the exercise
                self.log_collection = new ExerciseLogCollection([], {exercise_id: self.options.exercise_id});
                var log_collection_deferred = self.log_collection.fetch();

                // load the last 10 (or however many) specific attempts the user made on self exercise
                self.attempt_collection = new AttemptLogCollection([], {exercise_id: self.options.exercise_id, context_type: self.options.context_type});
                var attempt_collection_deferred = self.attempt_collection.fetch();

                // wait until both the exercise and attempt logs have been loaded before continuing
                self.user_data_loaded_deferred = $.when(log_collection_deferred, attempt_collection_deferred);
                self.user_data_loaded_deferred.then(self.user_data_loaded);

<<<<<<< HEAD
            }
        });
    },

    user_data_loaded: function() {

        // get the exercise log model from the queried collection
        this.log_model = this.log_collection.get_first_log_or_new_log();

        // add some dummy attempt logs if needed, to match it up with the exercise log
        // (this is needed because attempt logs were not added until 0.13.0, so many older users have only exercise logs)
        if (this.attempt_collection.length < this.attempt_collection.STREAK_WINDOW) {
            var exercise_log_streak_progress = Math.min(this.log_model.get("streak_progress"), 100);
            while (this.attempt_collection.get_streak_progress_percent() < exercise_log_streak_progress) {
                this.attempt_collection.add({correct: true, complete: true, points: this.get_points_per_question()});
            }
        }

=======
            }
        });
    },

    user_data_loaded: function() {

        // get the exercise log model from the queried collection
        this.log_model = this.log_collection.get_first_log_or_new_log();

        // add some dummy attempt logs if needed, to match it up with the exercise log
        // (this is needed because attempt logs were not added until 0.13.0, so many older users have only exercise logs)
        if (this.attempt_collection.length < this.attempt_collection.STREAK_WINDOW) {
            var exercise_log_streak_progress = Math.min(this.log_model.get("streak_progress"), 100);
            while (this.attempt_collection.get_streak_progress_percent() < exercise_log_streak_progress) {
                this.attempt_collection.add({correct: true, complete: true, points: this.get_points_per_question()});
            }
        }

>>>>>>> 256e3aaa
        // if the previous attempt was not yet complete, load it up again as the current attempt log model
        if (this.attempt_collection.length > 0 && !this.attempt_collection.at(0).get("completed")) {
            this.current_attempt_log = this.attempt_collection.at(0);
        }

        // store the number of points that are currently in the ExerciseLog, so we can calculate the difference
        // once it changes, for updating the "total points" in the nav bar display
        this.starting_points = this.log_model.get("points");

        this.progress_view = new ExerciseProgressView({
            el: this.$(".exercise-progress-wrapper"),
            model: this.log_model,
            collection: this.attempt_collection
        });

    },

    problem_loaded: function(data) {
        this.current_attempt_log.add_response_log_event({
            type: "loaded"
        });
        // if the question hasn't yet been answered (and hence saved), mark the current time as the question load time
        if (this.current_attempt_log.isNew()) {
            this.current_attempt_log.set("timestamp", window.statusModel.get_server_time());
        }

    },

    initialize_new_attempt_log: function(data) {

        var defaults = {
            exercise_id: this.options.exercise_id,
            user: window.statusModel.get("user_uri"),
            context_type: this.options.context_type || "",
            context_id: this.options.context_id || "",
            language: "", // TODO(jamalex): get the current exercise language
            version: window.statusModel.get("version")
        };

        var data = $.extend(defaults, data);

        this.current_attempt_log = new AttemptLogModel(data);

        return this.current_attempt_log;

    },

    check_answer: function(data) {

        $("#check-answer-button").parent().stop(jumpedToEnd=true)

        // increment the response count
        this.current_attempt_log.set("response_count", this.current_attempt_log.get("response_count") + 1);

        this.current_attempt_log.add_response_log_event({
            type: "answer",
            answer: data.guess,
            correct: data.correct
        });

        // update and save the exercise and attempt logs
        this.update_and_save_log_models("answer_given", data);
    },

    hint_used: function() {

        this.current_attempt_log.add_response_log_event({
            type: "hint"
        });

        this.update_and_save_log_models("hint_used", {correct: false, guess: ""});
    },

    get_points_per_question: function() {
        return this.attempt_collection.calculate_points_per_question(this.exercise_view.data_model.get("basepoints"));
    },

    update_and_save_log_models: function(event_type, data) {

        var self = this;

        // if current attempt log has not been saved, then this is the user's first response to the question
        if (this.current_attempt_log.isNew()) {

            this.current_attempt_log.set({
                correct: data.correct,
                answer_given: data.guess,
                points: data.correct ? this.get_points_per_question() : 0,
                time_taken: new Date(window.statusModel.get_server_time()) - new Date(this.current_attempt_log.get("timestamp"))
            });
            this.attempt_collection.add_new(this.current_attempt_log);

            // only change the streak progress and points if we're not already complete
            if (!this.log_model.get("complete")) {
                this.log_model.set({
                    streak_progress: this.attempt_collection.get_streak_progress_percent(),
                    points: this.attempt_collection.get_streak_points()
                });
            }

            this.log_model.set({
                attempts: this.log_model.get("attempts") + 1
            });

            this.log_model.save()
                .then(function(data) {
                    // update the top-right point display, now that we've saved the points successfully
                    window.statusModel.set("newpoints", self.log_model.get("points") - self.starting_points);
                });

            this.$(".hint-reminder").hide(); // hide message about hints

        }

        // if a correct answer was given, then mark the attempt log as complete
        if (data.correct) {
            this.current_attempt_log.set({
                complete: true
            });
        }

        this.current_attempt_log.save();

    },

    ready_for_next_question: function() {

        var self = this;

<<<<<<< HEAD
        this.user_data_loaded_deferred.then(function() {

            // if this is the first attempt, or the previous attempt was complete, start a new attempt log
            if (!self.current_attempt_log || self.current_attempt_log.get("complete")) {
                self.exercise_view.load_question(); // will generate a new random seed to use
                self.initialize_new_attempt_log({seed: self.exercise_view.data_model.get("seed")});
            } else { // use the seed already established for this attempt
                self.exercise_view.load_question({seed: self.current_attempt_log.get("seed")});
            }

            self.$(".hint-reminder").show(); // show message about hints

        });
=======
        if (this.user_data_loaded_deferred) {

            this.user_data_loaded_deferred.then(function() {

                // if this is the first attempt, or the previous attempt was complete, start a new attempt log
                if (!self.current_attempt_log || self.current_attempt_log.get("complete")) {
                    self.exercise_view.load_question(); // will generate a new random seed to use
                    self.initialize_new_attempt_log({seed: self.exercise_view.data_model.get("seed")});
                } else { // use the seed already established for this attempt
                    self.exercise_view.load_question({seed: self.current_attempt_log.get("seed")});
                }

                self.$(".hint-reminder").show(); // show message about hints

            });

        } else { // not logged in, but just load the next question, for kicks

            self.exercise_view.load_question();

        }

>>>>>>> 256e3aaa

    }

});


window.ExerciseTestView = Backbone.View.extend({

    start_template: HB.template("exercise/test-start"),

    stop_template: HB.template("exercise/test-stop"),

    initialize: function() {

        _.bindAll(this);

        if (window.statusModel.get("is_logged_in")) {

            // load the data about this particular test
            this.test_model = new TestDataModel({title: this.options.title})
            var test_model_deferred = this.test_model.fetch()

            // load the data about the user's overall progress on the test
            this.log_collection = new TestLogCollection([], {title: this.options.title});
            var log_collection_deferred = this.log_collection.fetch();

            this.user_data_loaded_deferred = $.when(log_collection_deferred, test_model_deferred).then(this.user_data_loaded);

        }

    },

    finish_test: function() {
<<<<<<< HEAD
        if(this.log_model.get("complete")){
            this.$el.html(this.stop_template())

            $("#stop-test").click(function(){window.location.href = "/"})
=======
        if (this.log_model.get("complete")) {
            this.$el.html(this.stop_template())

            // TODO-BLOCKER(jamalex): with exam mode redirect enabled, where does this lead you?
            this.$(".stop-test").click(function() { window.location.href = "/"; })
>>>>>>> 256e3aaa

            return true;
        }
    },

    user_data_loaded: function() {

        // get the test log model from the queried collection
        if(!this.log_model){
            this.log_model = this.log_collection.get_first_log_or_new_log();
        }

        if(!this.log_model.get("started")){
            this.$el.html(this.start_template());

            $("#start-test").click(this.start_test);

        } else {

            this.listenTo(this.log_model, "complete", this.finish_test);

            var question_data = this.log_model.get_item_data(this.test_model);

            var data = $.extend({el: this.el}, question_data);

            this.initialize_new_attempt_log(question_data);

            this.exercise_view = new ExerciseView(data);

            this.exercise_view.on("check_answer", this.check_answer);
            this.exercise_view.on("problem_loaded", this.problem_loaded);
            this.exercise_view.on("ready_for_next_question", this.ready_for_next_question);
        }

    },

    start_test: function() {
        this.log_model.set({"started": true});
        model_save_deferred = this.log_model.save();
        this.user_data_loaded();
        this.ready_for_next_question();
        this.problem_loaded();
    },

    problem_loaded: function(data) {
        this.current_attempt_log.add_response_log_event({
            type: "loaded"
        });
        // if the question hasn't yet been answered (and hence saved), mark the current time as the question load time
        if (this.current_attempt_log.isNew()) {
            this.current_attempt_log.set("timestamp", window.statusModel.get_server_time());
        }

    },

    initialize_new_attempt_log: function(data) {

        var defaults = {
            exercise_id: this.options.exercise_id,
            user: window.statusModel.get("user_uri"),
            context_type: "test" || "",
            context_id: this.options.title || "",
            language: "", // TODO(jamalex): get the current exercise language
            version: window.statusModel.get("version")
        };

        var data = $.extend(defaults, data);

        this.current_attempt_log = new AttemptLogModel(data);

        return this.current_attempt_log;

    },

    check_answer: function(data) {

        $("#check-answer-button").val("Next Question").show()

        $("#check-answer-button").parent().stop(jumpedToEnd=true)

        // increment the response count
        this.current_attempt_log.set("response_count", this.current_attempt_log.get("response_count") + 1);

        this.current_attempt_log.add_response_log_event({
            type: "answer",
            answer: data.guess,
            correct: data.correct
        });

        // update and save the exercise and attempt logs
        this.update_and_save_log_models("answer_given", data);
    },

    update_and_save_log_models: function(event_type, data) {

        // if current attempt log has not been saved, then this is the user's first response to the question
        if (this.current_attempt_log.isNew()) {

            this.current_attempt_log.set({
                correct: data.correct,
                answer_given: data.guess,
                time_taken: new Date(window.statusModel.get_server_time()) - new Date(this.current_attempt_log.get("timestamp")),
                complete: true
            });

            this.log_model.set({
                index: this.log_model.get("index") + 1
            });

            if(data.correct) {
                this.log_model.set({
                    total_correct: this.log_model.get("total_correct") + 1
                });
            }

            this.log_model.save();

        }

        this.current_attempt_log.save();

        this.ready_for_next_question();

    },

    ready_for_next_question: function() {

        var self = this;

        this.user_data_loaded_deferred.then(function() {

            self.exercise_view.load_question(self.log_model.get_item_data());
            self.initialize_new_attempt_log(self.log_model.get_item_data());
            $("#next-question-button").remove()

        });

    }

});

window.ExerciseQuizView = Backbone.View.extend({

    stop_template: HB.template("exercise/quiz-stop"),

    initialize: function(options) {

        _.bindAll(this);

        if (window.statusModel.get("is_logged_in")) {

            this.quiz_model = options.quiz_model;
<<<<<<< HEAD

            // load the data about the user's overall progress on the test
            this.log_collection = new QuizLogCollection([], {quiz: this.quiz_model.get("quiz_id")});
            var log_collection_deferred = this.log_collection.fetch();

            this.user_data_loaded_deferred = $.when(log_collection_deferred).then(this.user_data_loaded);

=======

            // load the data about the user's overall progress on the test
            this.log_collection = new QuizLogCollection([], {quiz: this.quiz_model.get("quiz_id")});
            var log_collection_deferred = this.log_collection.fetch();

            this.user_data_loaded_deferred = log_collection_deferred.then(this.user_data_loaded);

        } else {

            // TODO(jamalex): why can't poor account-less users quiz themselves? :(
            this.$el.html("<h3>" + gettext("Sorry, you must be logged in to do a quiz.") + "</h3><br/><br/><br/>");

>>>>>>> 256e3aaa
        }

    },

    finish_quiz: function() {
        this.$el.html(this.stop_template())

        var self = this;

        $("#stop-quiz").click(function(){self.trigger("complete");})
    },

    user_data_loaded: function() {

        // get the quiz log model from the queried collection
        if(!this.log_model){
            this.log_model = this.log_collection.get_first_log_or_new_log();
        }

        this.listenTo(this.log_model, "complete", this.finish_quiz);

        var question_data = this.log_model.get_item_data(this.quiz_model);

        var data = $.extend({el: this.el}, question_data);

        this.initialize_new_attempt_log(question_data);

        this.exercise_view = new ExerciseView(data);

        this.exercise_view.on("check_answer", this.check_answer);
<<<<<<< HEAD
        this.exercise_view.on("problem_loaded", this.problem_loaded);
        this.exercise_view.on("ready_for_next_question", this.ready_for_next_question);
=======
        this.exercise_view.on("ready_for_next_question", this.ready_for_next_question);
        this.exercise_view.on("problem_loaded", this.problem_loaded);
>>>>>>> 256e3aaa

    },

    problem_loaded: function(data) {
        this.current_attempt_log.add_response_log_event({
            type: "loaded"
<<<<<<< HEAD
        });
        // if the question hasn't yet been answered (and hence saved), mark the current time as the question load time
        if (this.current_attempt_log.isNew()) {
            this.current_attempt_log.set("timestamp", window.statusModel.get_server_time());
        }

    },

    initialize_new_attempt_log: function(data) {

        var defaults = {
            exercise_id: this.options.exercise_id,
            user: window.statusModel.get("user_uri"),
            context_type: "quiz" || "",
            context_id: this.options.title || "",
            language: "", // TODO(jamalex): get the current exercise language
            version: window.statusModel.get("version")
        };

        var data = $.extend(defaults, data);

        this.current_attempt_log = new AttemptLogModel(data);

        return this.current_attempt_log;

    },

    check_answer: function(data) {

        $("#check-answer-button").val("Next Question").show()

        $("#check-answer-button").parent().stop(jumpedToEnd=true)

        // increment the response count
        this.current_attempt_log.set("response_count", this.current_attempt_log.get("response_count") + 1);

        this.current_attempt_log.add_response_log_event({
            type: "answer",
            answer: data.guess,
            correct: data.correct
        });

        // update and save the exercise and attempt logs
        this.update_and_save_log_models("answer_given", data);
    },

    update_and_save_log_models: function(event_type, data) {

        // if current attempt log has not been saved, then this is the user's first response to the question
        if (this.current_attempt_log.isNew()) {

            this.current_attempt_log.set({
                correct: data.correct,
                answer_given: data.guess,
                time_taken: new Date(window.statusModel.get_server_time()) - new Date(this.current_attempt_log.get("timestamp")),
                complete: true
            });

            this.log_model.set({
                index: this.log_model.get("index") + 1
            });

            this.log_model.add_response_log_item(data);

            this.log_model.save();

        }

        this.current_attempt_log.save();

        this.ready_for_next_question();

    },

    ready_for_next_question: function() {

        var self = this;

        this.user_data_loaded_deferred.then(function() {

            self.exercise_view.load_question(self.log_model.get_item_data());
            self.initialize_new_attempt_log(self.log_model.get_item_data());

        });

    }

});


function seeded_shuffle(source_array, random) {
    var array = source_array.slice(0)
    var m = array.length, t, i;

    // While there remain elements to shuffle…
    while (m) {

        // Pick a remaining element…
        i = Math.floor(random() * m--);

        // And swap it with the current element.
        t = array[m];
        array[m] = array[i];
        array[i] = t;
    }

=======
        });
        // if the question hasn't yet been answered (and hence saved), mark the current time as the question load time
        if (this.current_attempt_log.isNew()) {
            this.current_attempt_log.set("timestamp", window.statusModel.get_server_time());
        }

    },

    initialize_new_attempt_log: function(data) {

        var defaults = {
            exercise_id: this.options.exercise_id,
            user: window.statusModel.get("user_uri"),
            context_type: "quiz" || "",
            context_id: this.options.title || "",
            language: "", // TODO(jamalex): get the current exercise language
            version: window.statusModel.get("version")
        };

        var data = $.extend(defaults, data);

        this.current_attempt_log = new AttemptLogModel(data);

        return this.current_attempt_log;

    },

    check_answer: function(data) {

        // hide the "Correct! Next question..." button
        $("#next-question-button").hide();

        // show the "Next Question" button and prevent it from shaking
        $("#check-answer-button")
            .val(gettext("Next Question"))
            .show()
            .parent()
                .stop(jumpedToEnd=true);

        // increment the response count
        this.current_attempt_log.set("response_count", this.current_attempt_log.get("response_count") + 1);

        this.current_attempt_log.add_response_log_event({
            type: "answer",
            answer: data.guess,
            correct: data.correct
        });

        // update and save the exercise and attempt logs
        this.update_and_save_log_models("answer_given", data);
    },

    update_and_save_log_models: function(event_type, data) {

        // if current attempt log has not been saved, then this is the user's first response to the question
        if (this.current_attempt_log.isNew()) {

            this.current_attempt_log.set({
                correct: data.correct,
                answer_given: data.guess,
                time_taken: new Date(window.statusModel.get_server_time()) - new Date(this.current_attempt_log.get("timestamp")),
                complete: true
            });

            this.log_model.set({
                index: this.log_model.get("index") + 1
            });

            this.log_model.add_response_log_item(data);

            this.log_model.save();

        }

        this.current_attempt_log.save();

        this.ready_for_next_question();

    },

    ready_for_next_question: function() {

        var self = this;

        this.user_data_loaded_deferred.then(function() {

            self.exercise_view.load_question(self.log_model.get_item_data());
            self.initialize_new_attempt_log(self.log_model.get_item_data());

        });

    }

});


function seeded_shuffle(source_array, random) {
    var array = source_array.slice(0)
    var m = array.length, t, i;

    // While there remain elements to shuffle…
    while (m) {

        // Pick a remaining element…
        i = Math.floor(random() * m--);

        // And swap it with the current element.
        t = array[m];
        array[m] = array[i];
        array[i] = t;
    }

>>>>>>> 256e3aaa
    return array;
}<|MERGE_RESOLUTION|>--- conflicted
+++ resolved
@@ -87,12 +87,8 @@
     */
 
     defaults: {
-<<<<<<< HEAD
-        streak_progress: 0
-=======
         streak_progress: 0,
         points: 0
->>>>>>> 256e3aaa
     },
 
     initialize: function() {
@@ -364,21 +360,12 @@
             if((this.get("index") == this.item_sequence.length) && !already_complete){
                 this.set({
                     complete: true
-<<<<<<< HEAD
-                })
-                this.trigger("complete");
-            };
-        };
-
-        Backbone.Model.prototype.save.call(this)
-=======
                 });
                 this.trigger("complete");
             }
         }
 
         Backbone.Model.prototype.save.call(this);
->>>>>>> 256e3aaa
     },
 
     urlRoot: "/test/api/testlog/"
@@ -415,11 +402,7 @@
 var QuizDataModel = Backbone.Model.extend({
 
     defaults: {
-<<<<<<< HEAD
-        repeats: 3,
-=======
         repeats: 3
->>>>>>> 256e3aaa
     },
 
     initialize: function() {
@@ -520,23 +503,14 @@
 
                 if(!already_complete) {
                     this.set({
-<<<<<<< HEAD
-                        complete: true,
-=======
                         complete: true
->>>>>>> 256e3aaa
 
                     })
                 }
 
                 this.trigger("complete");
-<<<<<<< HEAD
-            };
-        };
-=======
             }
         }
->>>>>>> 256e3aaa
 
         Backbone.Model.prototype.save.call(this)
     },
@@ -662,8 +636,6 @@
 });
 
 
-<<<<<<< HEAD
-=======
 window.ExerciseRelatedVideoView = Backbone.View.extend({
 
     template: HB.template("exercise/exercise-related-videos"),
@@ -696,7 +668,6 @@
 });
 
 
->>>>>>> 256e3aaa
 window.ExerciseView = Backbone.View.extend({
 
     template: HB.template("exercise/exercise"),
@@ -739,24 +710,6 @@
 
         this.listenTo(this.data_model, "change:title", this.update_title);
 
-<<<<<<< HEAD
-    },
-
-    initialize_khan_exercises_listeners: function() {
-
-        var self = this;
-
-        Khan.loaded.then(this.khan_loaded);
-
-        $(Exercises).bind("checkAnswer", this.check_answer);
-
-        $(Exercises).bind("gotoNextProblem", this.goto_next_problem);
-
-        $(Exercises).bind("hintUsed", this.hint_used);
-
-        $(Exercises).bind("newProblem", this.problem_loaded);
-
-=======
         this.listenTo(this.data_model, "change:related_videos", this.render_related_videos);
 
     },
@@ -775,7 +728,6 @@
             $(Exercises).bind("newProblem", this.problem_loaded);
         }
 
->>>>>>> 256e3aaa
     },
 
     load_question: function(question_data) {
@@ -837,8 +789,6 @@
     khan_loaded: function() {
         $(Exercises).trigger("problemTemplateRendered");
         this.trigger("ready_for_next_question");
-<<<<<<< HEAD
-=======
     },
 
     render_related_videos: function() {
@@ -851,7 +801,6 @@
             first_video: related_videos[0],
             other_videos: related_videos.slice(1)
         });
->>>>>>> 256e3aaa
     }
 
 });
@@ -896,7 +845,6 @@
                 self.user_data_loaded_deferred = $.when(log_collection_deferred, attempt_collection_deferred);
                 self.user_data_loaded_deferred.then(self.user_data_loaded);
 
-<<<<<<< HEAD
             }
         });
     },
@@ -915,26 +863,6 @@
             }
         }
 
-=======
-            }
-        });
-    },
-
-    user_data_loaded: function() {
-
-        // get the exercise log model from the queried collection
-        this.log_model = this.log_collection.get_first_log_or_new_log();
-
-        // add some dummy attempt logs if needed, to match it up with the exercise log
-        // (this is needed because attempt logs were not added until 0.13.0, so many older users have only exercise logs)
-        if (this.attempt_collection.length < this.attempt_collection.STREAK_WINDOW) {
-            var exercise_log_streak_progress = Math.min(this.log_model.get("streak_progress"), 100);
-            while (this.attempt_collection.get_streak_progress_percent() < exercise_log_streak_progress) {
-                this.attempt_collection.add({correct: true, complete: true, points: this.get_points_per_question()});
-            }
-        }
-
->>>>>>> 256e3aaa
         // if the previous attempt was not yet complete, load it up again as the current attempt log model
         if (this.attempt_collection.length > 0 && !this.attempt_collection.at(0).get("completed")) {
             this.current_attempt_log = this.attempt_collection.at(0);
@@ -1064,21 +992,6 @@
 
         var self = this;
 
-<<<<<<< HEAD
-        this.user_data_loaded_deferred.then(function() {
-
-            // if this is the first attempt, or the previous attempt was complete, start a new attempt log
-            if (!self.current_attempt_log || self.current_attempt_log.get("complete")) {
-                self.exercise_view.load_question(); // will generate a new random seed to use
-                self.initialize_new_attempt_log({seed: self.exercise_view.data_model.get("seed")});
-            } else { // use the seed already established for this attempt
-                self.exercise_view.load_question({seed: self.current_attempt_log.get("seed")});
-            }
-
-            self.$(".hint-reminder").show(); // show message about hints
-
-        });
-=======
         if (this.user_data_loaded_deferred) {
 
             this.user_data_loaded_deferred.then(function() {
@@ -1101,7 +1014,6 @@
 
         }
 
->>>>>>> 256e3aaa
 
     }
 
@@ -1135,18 +1047,11 @@
     },
 
     finish_test: function() {
-<<<<<<< HEAD
-        if(this.log_model.get("complete")){
-            this.$el.html(this.stop_template())
-
-            $("#stop-test").click(function(){window.location.href = "/"})
-=======
         if (this.log_model.get("complete")) {
             this.$el.html(this.stop_template())
 
             // TODO-BLOCKER(jamalex): with exam mode redirect enabled, where does this lead you?
             this.$(".stop-test").click(function() { window.location.href = "/"; })
->>>>>>> 256e3aaa
 
             return true;
         }
@@ -1299,20 +1204,11 @@
         if (window.statusModel.get("is_logged_in")) {
 
             this.quiz_model = options.quiz_model;
-<<<<<<< HEAD
 
             // load the data about the user's overall progress on the test
             this.log_collection = new QuizLogCollection([], {quiz: this.quiz_model.get("quiz_id")});
             var log_collection_deferred = this.log_collection.fetch();
 
-            this.user_data_loaded_deferred = $.when(log_collection_deferred).then(this.user_data_loaded);
-
-=======
-
-            // load the data about the user's overall progress on the test
-            this.log_collection = new QuizLogCollection([], {quiz: this.quiz_model.get("quiz_id")});
-            var log_collection_deferred = this.log_collection.fetch();
-
             this.user_data_loaded_deferred = log_collection_deferred.then(this.user_data_loaded);
 
         } else {
@@ -1320,7 +1216,6 @@
             // TODO(jamalex): why can't poor account-less users quiz themselves? :(
             this.$el.html("<h3>" + gettext("Sorry, you must be logged in to do a quiz.") + "</h3><br/><br/><br/>");
 
->>>>>>> 256e3aaa
         }
 
     },
@@ -1351,20 +1246,14 @@
         this.exercise_view = new ExerciseView(data);
 
         this.exercise_view.on("check_answer", this.check_answer);
-<<<<<<< HEAD
-        this.exercise_view.on("problem_loaded", this.problem_loaded);
-        this.exercise_view.on("ready_for_next_question", this.ready_for_next_question);
-=======
         this.exercise_view.on("ready_for_next_question", this.ready_for_next_question);
         this.exercise_view.on("problem_loaded", this.problem_loaded);
->>>>>>> 256e3aaa
 
     },
 
     problem_loaded: function(data) {
         this.current_attempt_log.add_response_log_event({
             type: "loaded"
-<<<<<<< HEAD
         });
         // if the question hasn't yet been answered (and hence saved), mark the current time as the question load time
         if (this.current_attempt_log.isNew()) {
@@ -1394,9 +1283,15 @@
 
     check_answer: function(data) {
 
-        $("#check-answer-button").val("Next Question").show()
-
-        $("#check-answer-button").parent().stop(jumpedToEnd=true)
+        // hide the "Correct! Next question..." button
+        $("#next-question-button").hide();
+
+        // show the "Next Question" button and prevent it from shaking
+        $("#check-answer-button")
+            .val(gettext("Next Question"))
+            .show()
+            .parent()
+                .stop(jumpedToEnd=true);
 
         // increment the response count
         this.current_attempt_log.set("response_count", this.current_attempt_log.get("response_count") + 1);
@@ -1471,119 +1366,5 @@
         array[i] = t;
     }
 
-=======
-        });
-        // if the question hasn't yet been answered (and hence saved), mark the current time as the question load time
-        if (this.current_attempt_log.isNew()) {
-            this.current_attempt_log.set("timestamp", window.statusModel.get_server_time());
-        }
-
-    },
-
-    initialize_new_attempt_log: function(data) {
-
-        var defaults = {
-            exercise_id: this.options.exercise_id,
-            user: window.statusModel.get("user_uri"),
-            context_type: "quiz" || "",
-            context_id: this.options.title || "",
-            language: "", // TODO(jamalex): get the current exercise language
-            version: window.statusModel.get("version")
-        };
-
-        var data = $.extend(defaults, data);
-
-        this.current_attempt_log = new AttemptLogModel(data);
-
-        return this.current_attempt_log;
-
-    },
-
-    check_answer: function(data) {
-
-        // hide the "Correct! Next question..." button
-        $("#next-question-button").hide();
-
-        // show the "Next Question" button and prevent it from shaking
-        $("#check-answer-button")
-            .val(gettext("Next Question"))
-            .show()
-            .parent()
-                .stop(jumpedToEnd=true);
-
-        // increment the response count
-        this.current_attempt_log.set("response_count", this.current_attempt_log.get("response_count") + 1);
-
-        this.current_attempt_log.add_response_log_event({
-            type: "answer",
-            answer: data.guess,
-            correct: data.correct
-        });
-
-        // update and save the exercise and attempt logs
-        this.update_and_save_log_models("answer_given", data);
-    },
-
-    update_and_save_log_models: function(event_type, data) {
-
-        // if current attempt log has not been saved, then this is the user's first response to the question
-        if (this.current_attempt_log.isNew()) {
-
-            this.current_attempt_log.set({
-                correct: data.correct,
-                answer_given: data.guess,
-                time_taken: new Date(window.statusModel.get_server_time()) - new Date(this.current_attempt_log.get("timestamp")),
-                complete: true
-            });
-
-            this.log_model.set({
-                index: this.log_model.get("index") + 1
-            });
-
-            this.log_model.add_response_log_item(data);
-
-            this.log_model.save();
-
-        }
-
-        this.current_attempt_log.save();
-
-        this.ready_for_next_question();
-
-    },
-
-    ready_for_next_question: function() {
-
-        var self = this;
-
-        this.user_data_loaded_deferred.then(function() {
-
-            self.exercise_view.load_question(self.log_model.get_item_data());
-            self.initialize_new_attempt_log(self.log_model.get_item_data());
-
-        });
-
-    }
-
-});
-
-
-function seeded_shuffle(source_array, random) {
-    var array = source_array.slice(0)
-    var m = array.length, t, i;
-
-    // While there remain elements to shuffle…
-    while (m) {
-
-        // Pick a remaining element…
-        i = Math.floor(random() * m--);
-
-        // And swap it with the current element.
-        t = array[m];
-        array[m] = array[i];
-        array[i] = t;
-    }
-
->>>>>>> 256e3aaa
     return array;
 }