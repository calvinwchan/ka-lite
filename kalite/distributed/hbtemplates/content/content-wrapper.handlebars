--- conflicted
+++ resolved
@@ -5,14 +5,10 @@
                 <div class="panel-heading">
                     <div class="pull-right">
                         <div class="points-wrapper"></div>
-<<<<<<< HEAD
-                        <a href="{{ content_urls.stream }}" class="btn btn-primary download-link pull-right">{{_ "Download" }}</a>
-=======
                         {{!-- TODO-BLOCKER 0.13 rtibbles enable this for other content types. --}}
                         {{#ifcond kind "==" "Document" }}
                         <a href="{{ content_urls.stream }}" class="btn btn-primary download-link pull-right">{{_ "Download" }}</a>
                         {{/ifcond}}
->>>>>>> 649097d3
                         <div class="clear"></div>
                     </div>
 
@@ -29,19 +25,11 @@
                     </h3>
 
                     <span class="title">{{ title }}</span>
-<<<<<<< HEAD
-
-                    {{#if description }}
-                    <div class="content-description">{{ description }}</div>
-                    {{/if}}
-
-=======
                     <span class="organization">by: {{ organization }}</span>
                     {{#if description }}
                     <div class="content-description">{{ description }}</div>
                     {{/if}}
 
->>>>>>> 649097d3
                     <div class="clear"></div>
 
                     <div class="borderwrapper"></div>
@@ -51,15 +39,9 @@
                 </div>
                 {{#if related_content}}
                 <div class="panel-footer">
-<<<<<<< HEAD
-                    <h4>
-                        Related content:
-                    </h4>
-=======
                     <h3>
                         Related content:
                     </h3>
->>>>>>> 649097d3
                     <div class="row">
                         {{#each related_content }}
                             <div class="col-xs-4">
@@ -77,8 +59,6 @@
                             </div>
                         {{/each}}
                     </div>
-<<<<<<< HEAD
-=======
                 </div>
                 {{/if}}
                 {{#if tags}}
@@ -93,7 +73,6 @@
                             </span>
                         </a>
                     {{/each}}
->>>>>>> 649097d3
                 </div>
                 {{/if}}
             </div>
