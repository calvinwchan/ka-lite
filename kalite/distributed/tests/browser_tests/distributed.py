--- conflicted
+++ resolved
@@ -174,13 +174,8 @@
         self.student = self.create_student(facility_name=self.facility_name)
         self.browser_login_student(self.student_username, self.student_password, facility_name=self.facility_name)
 
-<<<<<<< HEAD
         self.browse_to(self.live_server_url + get_node_cache("Exercise")[self.EXERCISE_SLUG]["path"])
-        self.browser_check_django_message(num_messages=0)  # make sure no messages
-=======
-        self.browse_to(self.live_server_url + get_node_cache("Exercise")[self.EXERCISE_SLUG][0]["path"])
         self.nanswers = self.browser.execute_script('return window.ExerciseParams.STREAK_CORRECT_NEEDED;')
->>>>>>> 52608612
 
     def browser_get_current_points(self):
         """
