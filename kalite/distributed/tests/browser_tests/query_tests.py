"""
These use a web-browser, along selenium, to simulate user actions.
"""
import random
import string

from django.conf import settings

from .base import KALiteDistributedWithFacilityBrowserTestCase
from kalite.facility.models import FacilityUser
from kalite.main.models import UserLog


#To test range of query numbers.
#TODO: Put in more general location.
class FuzzyInt(int):
    def __new__(cls, lowest, highest):
        obj = super(FuzzyInt, cls).__new__(cls, highest)
        obj.lowest = lowest
        obj.highest = highest
        return obj

    def __eq__(self, other):
        return other >= self.lowest and other <= self.highest

    def __repr__(self):
        return "[%d..%d]" % (self.lowest, self.highest)

    def __str__(self):
        return self.__repr__()

    def __unicode__(self):
        return self.__repr__()

    def __format__(self, formatstr):
        return self.__repr__()

    def __add__(self, x):
        val = super(FuzzyInt, self).__add__(x)
        self.lowest += x
        self.highest += x
        return self


class QueryTest(KALiteDistributedWithFacilityBrowserTestCase):
    """"""
    def __init__(self, *args, **kwargs):
        """To guarantee state across tests, clear browser state every time."""
        random.seed('ben') # to make password reproducible
        self.persistent_browser = False
        super(QueryTest, self).__init__(*args, **kwargs)

    @staticmethod
    def _gen_valid_password():
        return ''.join(random.sample(string.ascii_lowercase, settings.PASSWORD_CONSTRAINTS['min_length']))

    def test_query_login_admin(self):
<<<<<<< HEAD
        with self.assertNumQueries(FuzzyInt(35, 39)):
=======
        with self.assertNumQueries(41 + 0*UserLog.is_enabled()):
>>>>>>> 8b401428
            self.browser_login_admin()

    def test_query_login_teacher(self):
        """Check the # of queries when logging in as a teacher."""
        teacher = FacilityUser(is_teacher=True, username="t1", facility=self.facility)
        passwd = self._gen_valid_password()
        teacher.set_password(passwd)
        teacher.save()

<<<<<<< HEAD
        with self.assertNumQueries(FuzzyInt(25, 28) + 3*UserLog.is_enabled()):
=======
        with self.assertNumQueries(28 + 3*UserLog.is_enabled()):
>>>>>>> 8b401428
            self.browser_login_teacher("t1", passwd, self.facility)

    def test_query_login_student(self):
        """Check the # of queries when logging in as a student."""
        student = FacilityUser(is_teacher=False, username="s1", facility=self.facility)
        passwd = self._gen_valid_password()
        student.set_password(passwd)
        student.save()

        expected_num_queries = 25 + 3*UserLog.is_enabled()
        with self.assertNumQueries(FuzzyInt(expected_num_queries - 3, expected_num_queries + 3)):
            self.browser_login_student("s1", passwd, self.facility)

    def test_query_status_admin(self):
        """"""
        self.test_query_login_admin()
        with self.assertNumQueries(FuzzyInt(3, 9)):
            self.browse_to(self.reverse("status"))

    def test_query_status_teacher(self):
        """"""
        self.test_query_login_teacher()
        with self.assertNumQueries(FuzzyInt(2, 6)):
            self.browse_to(self.reverse("status"))

    def test_query_status_student(self):
        """"""
        self.test_query_login_student()
        with self.assertNumQueries(0):
            self.browse_to(self.reverse("status"))


    def test_query_logout_admin(self):
        """"""
        self.test_query_login_admin()
        with self.assertNumQueries(FuzzyInt(6, 7) + 0*UserLog.is_enabled()):
            self.browser_logout_user()

    def test_query_logout_teacher(self):
        """"""
        self.test_query_login_teacher()
        with self.assertNumQueries(FuzzyInt(5, 11) + 11*UserLog.is_enabled()):
            self.browser_logout_user()

    def test_query_logout_student(self):
        """"""
        self.test_query_login_student()
        with self.assertNumQueries(FuzzyInt(4, 11) + 11*UserLog.is_enabled()):
            self.browser_logout_user()


    def test_query_goto_math_logged_out(self):
        """Check the # of queries when browsing to the "Math" topic page"""

        # Without login
        with self.assertNumQueries(4):
            self.browse_to(self.live_server_url + "/math/")

    def test_query_goto_math_logged_in(self):
        """Check the # of queries when browsing to the "Math" topic page"""

        self.test_query_login_student()
        with self.assertNumQueries(0):
            self.browse_to(self.live_server_url + "/math/")<|MERGE_RESOLUTION|>--- conflicted
+++ resolved
@@ -55,11 +55,7 @@
         return ''.join(random.sample(string.ascii_lowercase, settings.PASSWORD_CONSTRAINTS['min_length']))
 
     def test_query_login_admin(self):
-<<<<<<< HEAD
-        with self.assertNumQueries(FuzzyInt(35, 39)):
-=======
-        with self.assertNumQueries(41 + 0*UserLog.is_enabled()):
->>>>>>> 8b401428
+        with self.assertNumQueries(FuzzyInt(35, 41)):
             self.browser_login_admin()
 
     def test_query_login_teacher(self):
@@ -69,11 +65,7 @@
         teacher.set_password(passwd)
         teacher.save()
 
-<<<<<<< HEAD
-        with self.assertNumQueries(FuzzyInt(25, 28) + 3*UserLog.is_enabled()):
-=======
-        with self.assertNumQueries(28 + 3*UserLog.is_enabled()):
->>>>>>> 8b401428
+        with self.assertNumQueries(FuzzyInt(25, 28) + 3 * UserLog.is_enabled()):
             self.browser_login_teacher("t1", passwd, self.facility)
 
     def test_query_login_student(self):
