--- conflicted
+++ resolved
@@ -290,12 +290,8 @@
     """
     context = topic_context(topics)
     # TODO-BLOCKER(aron): Remove this when merging to other branches
-<<<<<<< HEAD
-    assert package_selected("Nalanda"), "Nalanda deployment should have the Nalanda package activated"
-=======
     if "nalanda" not in settings.CONFIG_PACKAGE:
         return HttpResponse("The Nalanda package must be activated. Put in the following to your local_settings.py:\n\nCONFIG_PACKAGE = 'Nalanda'", content_type="text/plain")
->>>>>>> 66188175
     context.update({
         "title": "Home",
     })
