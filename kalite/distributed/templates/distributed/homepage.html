{% extends base_template %}

{% load i18n %}
{% load staticfiles %}

{% block home_active %}active{% endblock home_active %}

{% block headjs %}{{ block.super }}
    {% if settings.AUTO_LOAD_TEST %}{# TODO(bcipolli): eliminate this, make the load testing app inherit from / override this page #}
    <script>
        if (window.parent.frames.length === 0) {
            window.location = "{% url 'load_test' %}";
        }
    </script>
    {% endif %}
{% endblock headjs %}

{% block content %}
    <div class="container">

        <!-- <div class="row jumbotron hidden-xs"> -->
        <div class="row">
            <h2 class="main-headline hidden-xs">{% trans "A free world-class education for anyone anywhere." %}</h2>
<!--             <p>{% trans "KA Lite is a lightweight web server for viewing and interacting with core Khan Academy content (videos and exercises) without needing an Internet connection." %}</p> -->
        </div>

<<<<<<< HEAD
        <div class="vertical-shadow suggested-action">
            <a href="{% url 'exercise_dashboard' %}">
                <h2 class="suggested-action-title">{% trans "Learn by doing exercises!" %}</h2>
                <p>{% trans "Practice your math skills from addition to calculus and everything in between." %}</p>
                <div class="suggested-action-image-link" style="background-image: url({% static 'images/distributed/knowledge-map-derivative-intuition.png' %});"></div>
            </a>
=======
        <div class="row">

            <div class="col-sm-6 vertical-shadow suggested-action">
                <h3 class="suggested-action-title">{% trans "Learn by watching videos!" %}</h3>
                <p class="topic-list">
                    {% for subtopic in topics %}
                        <a href="{{ subtopic.path }}" class="topic-{% if not subtopic.available %}un{% endif %}available" title="{% blocktrans with avail=subtopic.nvideos_available known=subtopic.nvideos_known local=subtopic.nvideos_local %}{{ avail }} / {{ known }} video(s) are available ({{ local }} locally).{% endblocktrans %}">
                            {% trans subtopic.title %}
                        </a>
                    <br />
                    {% endfor %}
                </p>
            </div>

            <div class="col-sm-5 col-sm-offset-1 vertical-shadow suggested-action">
                <a href="{% url exercise_dashboard %}">
                    <h3 class="suggested-action-title">{% trans "Learn by doing exercises!" %}</h3>
                    <p>{% trans "Practice your math skills from addition to calculus and everything in between." %}</p>
                    <div class="suggested-action-image-link"></div>
                </a>
            </div>

            <div class="row col-sm-12">
                <p class="homepage-p">{% trans "KA Lite is a lightweight web server for viewing and interacting with core Khan Academy content (videos and exercises) without needing an Internet connection." %}</p>
            </div>

>>>>>>> b62b4f44
        </div>

    </div>

{% endblock content %}<|MERGE_RESOLUTION|>--- conflicted
+++ resolved
@@ -24,14 +24,6 @@
 <!--             <p>{% trans "KA Lite is a lightweight web server for viewing and interacting with core Khan Academy content (videos and exercises) without needing an Internet connection." %}</p> -->
         </div>
 
-<<<<<<< HEAD
-        <div class="vertical-shadow suggested-action">
-            <a href="{% url 'exercise_dashboard' %}">
-                <h2 class="suggested-action-title">{% trans "Learn by doing exercises!" %}</h2>
-                <p>{% trans "Practice your math skills from addition to calculus and everything in between." %}</p>
-                <div class="suggested-action-image-link" style="background-image: url({% static 'images/distributed/knowledge-map-derivative-intuition.png' %});"></div>
-            </a>
-=======
         <div class="row">
 
             <div class="col-sm-6 vertical-shadow suggested-action">
@@ -47,7 +39,7 @@
             </div>
 
             <div class="col-sm-5 col-sm-offset-1 vertical-shadow suggested-action">
-                <a href="{% url exercise_dashboard %}">
+                <a href="{% url 'exercise_dashboard' %}">
                     <h3 class="suggested-action-title">{% trans "Learn by doing exercises!" %}</h3>
                     <p>{% trans "Practice your math skills from addition to calculus and everything in between." %}</p>
                     <div class="suggested-action-image-link"></div>
@@ -58,9 +50,7 @@
                 <p class="homepage-p">{% trans "KA Lite is a lightweight web server for viewing and interacting with core Khan Academy content (videos and exercises) without needing an Internet connection." %}</p>
             </div>
 
->>>>>>> b62b4f44
         </div>
-
     </div>
 
 {% endblock content %}