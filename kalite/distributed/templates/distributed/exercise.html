{% extends base_template %}
{% load i18n %}
{% load staticfiles %}

{% block practice_active %}active{% endblock practice_active %}

{% block headcss %}{{ block.super }}
    <link rel="stylesheet" type="text/css" href="{% static 'khan-exercises/css/khan-exercise.css' %}?{{ BUILD_ID }}"></link>

    <!-- Used by KA to dynamically add styling to the exercise -->
    <style id="exercise-inline-style"></style>
{% endblock headcss %}

{% block headjs %}{{ block.super }}
    <script>
        var urlBaseOverride = "{% static 'khan-exercises/' %}";
        // some dummy features on the Exercises object to make khan-exercises.js happy
        Exercises = {
            completeStack: {
                getUid: function() { return 0; },
                getCustomStackID: function() { return 0; }
            },
            currentCard: {
                attributes: {},
                get: function() {}
            },
            RelatedVideos: {
                render: function() {}
            },
            getCurrentFramework: function() { return "khan-exercises"; },
            incompleteStack: [0],
            PerseusBridge: {
                cleanupProblem: function() {}
            },
        };
    </script>
    <script src="{% static 'khan-exercises/khan-exercise.js' %}?{{ BUILD_ID }}"></script>
    <script>
        {# No user data is stored here; that is recovered via an AJAX call, so that this page is fully cacheable #}
        var exerciseData = {
            "basepoints": {{ exercise.basepoints }},
            "description": "{{ exercise.description|linebreaksbr }}",
            "title": "{{ exercise.display_name }}",
            "exerciseModel": {
                "displayName": "{{ exercise.display_name }}",
                "name": "{{ exercise.name }}",
                "secondsPerFastProblem": {{ exercise.seconds_per_fast_problem }},
                "authorName": "{{ exercise.author_name }}",
                "relatedVideos": [],
                "fileName": "{{ exercise_template }}"
            },
            "readOnly": false,
            "percentCompleted": 0,
            "points": 0,
            "starting_points": 0,
            "attempts": 0,
            "exerciseProgress": {
                "level": ""
            },
            "lastCountHints": 0
        };
    </script>
    <script src="{% static 'js/distributed/exercises.js' %}"></script>
{% endblock headjs %}

{% block content %}
    <div class="container">
        
        <div class="exercises-header">

            {% if prev %}
            <div class="row">
                <div class="vidprev"><a href="{{ prev.path }}">&lt; {% trans prev.title %} <span class="progress-circle" data-exercise-id="{{ prev.id }}"></span></a></div>
                {% endif %}

                {% if next %}
                <div class="vidnext pull-right"><a href="{{ next.path }}"><span class="progress-circle" data-exercise-id="{{ next.id }}"></span> {% trans next.title %} &gt;</a></div>
                {% endif %}
            </div>

            <h3 class="row">
                <span class="practice-exercise-topic-context">{% trans "Practicing" %}</span> {% trans title %}
                {% if exercise.description %}<br/><span class="practice-exercise-description">{% trans exercise.description %}</span>{% endif %}
            </h3>
            
        </div>
        
        <div class="row exercises-body">
            <div class="exercises-card current-card">
                <div class="current-card-container card-type-problem">
                    <div class="current-card-container-inner vertical-shadow">
                        <div class="current-card-contents">
                            <div id="problem-and-answer">
                                <div id='problemarea'>
                                    <div id='scratchpad'><div></div></div>
                                    <div id='workarea'></div>
                                    <div id='hintsarea'></div>
                                </div>
                                <div id="answer_area_wrap"><div id="answer_area">
                                    <form id="answerform" action="{% url exercise_dashboard %}" method="get" name="answerform">
                                        {% trans "Your progress streak bar for this exercise" as prog_streak %}
                                        <div id="streakbar" class="info-box" title="{{ prog_streak }}">
                                            <div class="streak">
                                                <div class="progress-bar"><div id="totalpoints"></div></div>
                                            </div>
                                        </div>
                                        <input type="submit" style="position: absolute; left: -9999px; width: 1px; height: 1px">
                                        <div id="answercontent" class="info-box">
                                        <span id="examples-show"> {% trans "Acceptable formats" %}</span>
                                            <span class="info-box-header">{% trans "Answer" %}</span>
                                            <ul id="examples" style="display: none"></ul>
                                            <div id="questionpoints"></div>
                                            <div id="solutionarea" class="fancy-scrollbar"></div>
                                            <div class="answer-buttons">
                                            {% trans "Check Answer" as check_btn %}
                                            <input type="button" class="simple-button green" id="check-answer-button" value="{{ check_btn }}"/>
                                            {% trans "Correct! Next Question..." as next_btn %}
                                            <input type="button" class="simple-button green" id="next-question-button" style="display:none;" name="correctnextbutton" value="{{ next_btn }}"/>
                                            <div id="check-answer-results"><p class="check-answer-message info-box-sub-description"></p></div>
                                            </div>
                                        </div>
                                        <div class="info-box hint-box">
                                            <span class="info-box-header">{% trans "Need help?" %}</span>
                                            <div id="get-hint-button-container">
                                                {% trans "I'd like a hint" as hint %}
                                                <input id="hint" type="button" class="simple-button orange full-width" value="{{ hint }}" name="hint"/>
                                            </div>
                                            <div id="hint-remainder">{% trans "Note: this will reset your streak and points for this exercise!" %}</div>
                                        </div>

                                        {% if related_videos %}
                                        <div class="info-box related-video-box">
                                            <div id="related-video-content">
                                                <span class="info-box-header">{% trans "Stuck? Watch a video." %}</span>

<<<<<<< HEAD
                                                <div id="related-video-list">
                                                    <ul class="related-video-list">
                                                    {% for video in related_videos %}
                                                    {% if forloop.first %}
                                                        <li>
                                                            <div class="thumbnail_vid">
                                                                <a class="related-video" href="{{ video.path }}" title="{% trans video.title %}" target="_blank">
                                                                    <div class="thumb">{# TODO(bcipolli): don't hard-code english here. probably simplify what's sent to this template #}
                                                                        <img class="thumbimage" {% if video.availability.en.thumbnail %}src="{{ video.availability.en.thumbnail }}{% endif %}"/>
                                                                        <div class="thumbnail_label" style="margin-top: 68px; ">
                                                                            <div class="thumbnail_desc">
                                                                                <span class="progress-circle" data-video-id="{{ video.id }}"></span>
                                                                                <span>{% trans video.title %}</span>
                                                                            </div>
                                                                            <div class="thumbnail_teaser" style="height: 0px; ">{% if video.description %}{% trans video.description %}{% endif %}</div>
=======
                                            <div id="related-video-list">
                                                <ul class="related-video-list">
                                                {% for video in related_videos %}
                                                {# TODO(bcipolli): don't hard-code english here. probably simplify what's sent to this template #}
                                                {% if forloop.first and video.availability.en.thumbnail %}
                                                    <li>
                                                        <div class="thumbnail">
                                                            <a class="related-video" href="{{ video.path }}" title="{% trans video.title %}" target="_blank">
                                                                <div class="thumb">
                                                                    <img class="thumbimage" src="{{ video.availability.en.thumbnail }}"/>
                                                                    <div class="thumbnail_label" style="margin-top: 68px; ">
                                                                        <div class="thumbnail_desc">
                                                                            <span class="progress-circle" data-video-id="{{ video.id }}"></span>
                                                                            <span>{% trans video.title %}</span>
>>>>>>> 17751235
                                                                        </div>
                                                                    </div>
                                                                </a>
                                                            </div>
                                                        </li>

                                                    {% else %}
                                                        <li>
                                                            <a class="related-video related-video-inline" href="{{ video.path }}" title="{% trans video.title %}" target="_blank">
                                                                <span class="video-title">
                                                                    <span class="progress-circle" data-video-id="{{ video.id }}"></span>
                                                                    {% trans video.title %}
                                                                </span>
                                                            </a>
                                                        </li>
                                                    {% endif %}
                                                    {% endfor %}
                                                    </ul>
                                                </div>
                                                <div class="clear"></div>
                                            </div>
                                        </div>
                                        {% endif %}
                                    </form>
                                </div></div>
                                <div class="clear"></div>
                            </div>
                        </div>
                    </div>
                    <div>
                        <a id="scratchpad-show" href style>{% trans "Show scratchpad" %}</a>
                        <span id="scratchpad-not-available" style="display: none;">{% trans "Scratchpad not available" %}</span>
                    </div>
                </div>
            </div>
        </div>
    </div>
{% endblock content %}<|MERGE_RESOLUTION|>--- conflicted
+++ resolved
@@ -65,7 +65,7 @@
 
 {% block content %}
     <div class="container">
-        
+
         <div class="exercises-header">
 
             {% if prev %}
@@ -82,9 +82,9 @@
                 <span class="practice-exercise-topic-context">{% trans "Practicing" %}</span> {% trans title %}
                 {% if exercise.description %}<br/><span class="practice-exercise-description">{% trans exercise.description %}</span>{% endif %}
             </h3>
-            
+
         </div>
-        
+
         <div class="row exercises-body">
             <div class="exercises-card current-card">
                 <div class="current-card-container card-type-problem">
@@ -133,38 +133,21 @@
                                             <div id="related-video-content">
                                                 <span class="info-box-header">{% trans "Stuck? Watch a video." %}</span>
 
-<<<<<<< HEAD
                                                 <div id="related-video-list">
                                                     <ul class="related-video-list">
                                                     {% for video in related_videos %}
-                                                    {% if forloop.first %}
+                                                    {% if forloop.first and video.availability.en.thumbnail %}
                                                         <li>
                                                             <div class="thumbnail_vid">
                                                                 <a class="related-video" href="{{ video.path }}" title="{% trans video.title %}" target="_blank">
                                                                     <div class="thumb">{# TODO(bcipolli): don't hard-code english here. probably simplify what's sent to this template #}
-                                                                        <img class="thumbimage" {% if video.availability.en.thumbnail %}src="{{ video.availability.en.thumbnail }}{% endif %}"/>
+                                                                        <img class="thumbimage" src="{{ video.availability.en.thumbnail }}"/>
                                                                         <div class="thumbnail_label" style="margin-top: 68px; ">
                                                                             <div class="thumbnail_desc">
                                                                                 <span class="progress-circle" data-video-id="{{ video.id }}"></span>
                                                                                 <span>{% trans video.title %}</span>
                                                                             </div>
                                                                             <div class="thumbnail_teaser" style="height: 0px; ">{% if video.description %}{% trans video.description %}{% endif %}</div>
-=======
-                                            <div id="related-video-list">
-                                                <ul class="related-video-list">
-                                                {% for video in related_videos %}
-                                                {# TODO(bcipolli): don't hard-code english here. probably simplify what's sent to this template #}
-                                                {% if forloop.first and video.availability.en.thumbnail %}
-                                                    <li>
-                                                        <div class="thumbnail">
-                                                            <a class="related-video" href="{{ video.path }}" title="{% trans video.title %}" target="_blank">
-                                                                <div class="thumb">
-                                                                    <img class="thumbimage" src="{{ video.availability.en.thumbnail }}"/>
-                                                                    <div class="thumbnail_label" style="margin-top: 68px; ">
-                                                                        <div class="thumbnail_desc">
-                                                                            <span class="progress-circle" data-video-id="{{ video.id }}"></span>
-                                                                            <span>{% trans video.title %}</span>
->>>>>>> 17751235
                                                                         </div>
                                                                     </div>
                                                                 </a>
