--- conflicted
+++ resolved
@@ -73,30 +73,6 @@
                 <div class="vidprev"><a href="{{ prev.path }}">&lt; {% trans prev.title %} <span class="progress-circle" data-exercise-id="{{ prev.id }}"></span></a></div>
                 {% endif %}
 
-<<<<<<< HEAD
-        <h2>
-            <span class="practice-exercise-topic-context">{% trans "Practicing" %}</span> {% trans title %}
-            {% if exercise.description %}<br/><span class="practice-exercise-description">{% trans exercise.description %}</span>{% endif %}
-        </h2>
-    </div>
-    <div class="exercises-body">
-        <div class="exercises-card current-card">
-            <div class="current-card-container card-type-problem">
-                <div class="current-card-container-inner vertical-shadow">
-                    <div class="current-card-contents">
-                        <div id="problem-and-answer">
-                            <div id='problemarea'>
-                                <div id='scratchpad'><div></div></div>
-                                <div id='workarea'></div>
-                                <div id='hintsarea'></div>
-                            </div>
-                            <div id="answer_area_wrap"><div id="answer_area">
-                                <form id="answerform" action="{% url 'exercise_dashboard' %}" method="get" name="answerform">
-                                    {% trans "Your progress streak bar for this exercise" as prog_streak %}
-                                    <div id="streakbar" class="info-box" title="{{ prog_streak }}">
-                                        <div class="streak">
-                                            <div class="progress-bar"><div id="totalpoints"></div></div>
-=======
                 {% if next %}
                 <div class="vidnext pull-right"><a href="{{ next.path }}"><span class="progress-circle" data-exercise-id="{{ next.id }}"></span> {% trans next.title %} &gt;</a></div>
                 {% endif %}
@@ -121,13 +97,12 @@
                                     <div id='hintsarea'></div>
                                 </div>
                                 <div id="answer_area_wrap"><div id="answer_area">
-                                    <form id="answerform" action="{% url exercise_dashboard %}" method="get" name="answerform">
+                                    <form id="answerform" action="{% url 'exercise_dashboard' %}" method="get" name="answerform">
                                         {% trans "Your progress streak bar for this exercise" as prog_streak %}
                                         <div id="streakbar" class="info-box" title="{{ prog_streak }}">
                                             <div class="streak">
                                                 <div class="progress-bar"><div id="totalpoints"></div></div>
                                             </div>
->>>>>>> b62b4f44
                                         </div>
                                         <input type="submit" style="position: absolute; left: -9999px; width: 1px; height: 1px">
                                         <div id="answercontent" class="info-box">
