import datetime
import os
from annoying.decorators import render_to
from collections import Counter, OrderedDict
from datetime import timedelta  # this is OK; central server code can be 2.7+

from django.db.models import Sum, Max, Count, F, Q, Min

from . import stats_logger
from i18n import get_video_language, get_video_id
from main.models import ExerciseLog, VideoLog
from main.topic_tools import get_id2slug_map
from securesync.models import SyncSession, Device
from settings import LOG as logging
from shared.decorators import require_authorized_admin


@require_authorized_admin
@render_to("stats/syncing.html")
def recent_syncing(request, org_id=None, max_zones=20, chunk_size=100, ndays=None):
    ndays = ndays or int(request.GET.get("days", 7))

    ss = SyncSession.objects \
        .annotate( \
            ndevices=Count("client_device__devicezone__zone__id", distinct=True), \
        ) \
        .filter(models_uploaded__gt=0, timestamp__gt=F("timestamp") - timedelta(days=ndays)) \
        .order_by("-timestamp") \
        .values(
            "client_device__devicezone__zone__name", "client_device__devicezone__zone__id", "client_device__devicezone__zone__organization__id", \
            "ndevices", "timestamp", "models_uploaded", "client_device__name", "client_device__id", "client_version", "client_os", "client_device__devicemetadata__is_demo_device", \
        )

    # Apparently I can't group by zone.  So, will have to do manually
    zones = OrderedDict()
    cur_chunk = 0
    while len(zones) < max_zones and cur_chunk < ss.count():
        for session in ss[cur_chunk:cur_chunk+chunk_size]:
            if len(zones) >= max_zones:
                break
            zone_id = session["client_device__devicezone__zone__id"]
            if zone_id in zones:
                zones[zone_id]["nsessions"] += 1
                zones[zone_id]["nuploaded"] += session["models_uploaded"]
                zones[zone_id]["device"]["is_demo_device"] = zones[zone_id]["device"]["is_demo_device"] or session["client_device__devicemetadata__is_demo_device"]

            else:
                zones[zone_id] = {
                    "nsessions": 1,
                    "last_synced": session["timestamp"],
                    "nuploaded": session["models_uploaded"],
                    "name": session["client_device__devicezone__zone__name"],
                    "id": session["client_device__devicezone__zone__id"],
                    "organization": { "id": session["client_device__devicezone__zone__organization__id"] },
                    "device": {
                        "id": session["client_device__id"] or "ben",
                        "name": session["client_device__name"],
                        "os": session["client_os"],
                        "version": session["client_version"],
                        "is_demo_device": session["client_device__devicemetadata__is_demo_device"],
                    },
                }
        cur_chunk += chunk_size

    return {
        "days": ndays,
        "zones": zones,
    }


@require_authorized_admin
@render_to("stats/timelines.html")
def timelines(request, ndays=None):
    ndays = ndays or int(request.GET.get("days", 1))

    registrations = list(Device.objects \
        .exclude(devicemetadata__is_demo_device=True) \
        .annotate( \
            first_sess=Min("client_sessions__timestamp"),\
            nsess=Count("client_sessions", distinct=True), \
        ) \
        .values("first_sess", "nsess", "name", "devicezone__zone__name") \
        .order_by("first_sess") \
        .filter(nsess__gt=0, first_sess__gt=F("first_sess") - timedelta(days=ndays)))

    # Exercises completed (by date)
    exercises = list(ExerciseLog.objects \
        .values("completion_timestamp", "signed_by__name", "signed_by__devicezone__zone__name") \
        .order_by("completion_timestamp") \
        .exclude(signed_by__devicemetadata__is_demo_device=True) \
        .filter(complete=True, completion_timestamp__gt=F("completion_timestamp") - timedelta(days=ndays)))

    # Videos completed (by date)
    videos = list(VideoLog.objects \
        .values("completion_timestamp", "signed_by__name", "signed_by__devicezone__zone__name") \
        .order_by("completion_timestamp") \
        .exclude(signed_by__devicemetadata__is_demo_device=True) \
        .filter(complete=True, completion_timestamp__gt=F("completion_timestamp") - timedelta(days=ndays)))

    return {
        "registrations": registrations,
        "exercises": exercises,
        "videos": videos,
    }



def sorted_dict(d, key=lambda t: t[1], reverse=True, **kwargs):
    return OrderedDict(sorted(d.items(), key=key, reverse=reverse, **kwargs))

def sum_counter(d_in, fn, **kwargs):
    d_out = dict()
    for key, val in d_in.iteritems():
        new_key = fn(key)
        d_out[new_key] = val + d_out.get(new_key, 0)
    return sorted_dict(d_out, **kwargs)


@require_authorized_admin
@render_to("stats/logs.html")
def show_logs(request, ndays=None):
    """Show file-based logging info for video downloads, language packs, and subtitles"""
    ndays = ndays or int(request.GET.get("days", 7))

    def get_logger_filename(logger_type):
        return stats_logger(logger_type).handlers[0].baseFilename

    def parse_data(logger_type, data_fields, windowsize=128, ndays=None):
        parsed_data = {}
        nparts = len(data_fields)
        summary_data = dict([(fld, {}) for fld in (data_fields + ["date"])])

        filepath = get_logger_filename(logger_type)
        if not os.path.exists(filepath):
            return (parsed_data, summary_data)

        # Group by ip, date, and youtube_id
        old_data = ""
        first_loop = True
        last_loop = False
        with open(filepath, "r") as fp:
            fp.seek(0, 2)  # go to the end of the stream
            while True:
                # Read the next chunk of data
                try:
                    # Get the data
                    try:
                        if first_loop:
                            fp.seek(-windowsize, 1)  # go backwards by a few
                            first_loop = False
                        else:
                            fp.seek(-2 * windowsize, 1)  # go backwards by a few

                        cur_data = fp.read(windowsize) + old_data
                    except:
                        if last_loop and not old_data:
                            raise
                        elif last_loop:
                            cur_data = old_data
                            old_data = ""
                        else:
                            last_loop = True
                            fp.seek(0)
                            cur_data = fp.read(windowsize) + old_data  # could be some overlap...

                    if not cur_data:
                        break;
                except:
                    break

                # Parse the data
                lines = cur_data.split("\n")
                old_data = lines[0] if len(lines) > 1 else ""
                new_data = lines[1:] if len(lines) > 1 else lines
                for l in new_data:
                    if not l:
                        continue

                    # All start with a date
                    parts = l.split(" - ", 2)
                    if len(parts) != 2:
                        continue
                    tim = parts[0]
                    dat = tim.split(" ")[0]

                    # Validate that this date is within the accepted range
                    parsed_date = datetime.datetime.strptime(dat, "%Y-%m-%d")
                    logging.debug("%s %s" % (parsed_date, (datetime.datetime.now() - timedelta(days=ndays))))
                    if ndays is not None and datetime.datetime.now() - timedelta(days=ndays) > parsed_date:
                        last_loop = True
                        old_data = ""
                        break;

                    # The rest is semicolon-delimited
                    parts = parts[1].split(";")  # vd;127.0.0.1;xvnpSRO9IDM

                    # Now save things off
                    parsed_data[tim] = dict([(data_fields[idx], parts[idx]) for idx in range(nparts)])
                    summary_data["date"][dat] = 1 + summary_data["date"].get(dat, 0)
                    for idx in range(nparts):
                        summary_data[data_fields[idx]][parts[idx]] = 1 + summary_data[data_fields[idx]].get(parts[idx], 0)

        for key, val in summary_data.iteritems():
            summary_data[key] = sorted_dict(val, key=lambda t: t[0])

        return (parsed_data, summary_data)

    (video_raw_data, video_summary_data) = parse_data("videos", ["task_id", "ip_address", "youtube_id"], ndays=ndays)
    (lp_raw_data, lp_summary_data)       = parse_data("language_packs", ["task_id", "ip_address", "lang_code", "version"], ndays=ndays)
<<<<<<< HEAD
=======
    (srt_raw_data, srt_summary_data)     = parse_data("subtitles", ["task_id", "ip_address", "lang_code", "youtube_id"], ndays=ndays)
>>>>>>> 65d5b5f5

    return {
        "ndays": ndays,
        "videos": {
            "raw": video_raw_data,
            "dates": video_summary_data["date"],
            "ips": video_summary_data["ip_address"],
            "slugs": sum_counter(video_summary_data["youtube_id"], fn=lambda yid: get_id2slug_map().get(get_video_id(yid))),
            "lang_codes": sum_counter(video_summary_data["youtube_id"], fn=lambda yid: get_video_language(yid)),
        },
        "language_packs": {
            "raw": lp_raw_data,
            "dates": lp_summary_data["date"],
            "ips": lp_summary_data["ip_address"],
<<<<<<< HEAD
            "versions": lp_summary_data["version"],
            "lang_codes": lp_summary_data["lang_code"],
        }
=======
            "lang_codes": lp_summary_data["lang_code"],
            "versions": lp_summary_data["version"],
        },
        "subtitles": {
            "raw": srt_raw_data,
            "dates": srt_summary_data["date"],
            "ips": srt_summary_data["ip_address"],
            "lang_codes": srt_summary_data["lang_code"],
        },
>>>>>>> 65d5b5f5
    }<|MERGE_RESOLUTION|>--- conflicted
+++ resolved
@@ -207,10 +207,7 @@
 
     (video_raw_data, video_summary_data) = parse_data("videos", ["task_id", "ip_address", "youtube_id"], ndays=ndays)
     (lp_raw_data, lp_summary_data)       = parse_data("language_packs", ["task_id", "ip_address", "lang_code", "version"], ndays=ndays)
-<<<<<<< HEAD
-=======
     (srt_raw_data, srt_summary_data)     = parse_data("subtitles", ["task_id", "ip_address", "lang_code", "youtube_id"], ndays=ndays)
->>>>>>> 65d5b5f5
 
     return {
         "ndays": ndays,
@@ -225,11 +222,6 @@
             "raw": lp_raw_data,
             "dates": lp_summary_data["date"],
             "ips": lp_summary_data["ip_address"],
-<<<<<<< HEAD
-            "versions": lp_summary_data["version"],
-            "lang_codes": lp_summary_data["lang_code"],
-        }
-=======
             "lang_codes": lp_summary_data["lang_code"],
             "versions": lp_summary_data["version"],
         },
@@ -239,5 +231,4 @@
             "ips": srt_summary_data["ip_address"],
             "lang_codes": srt_summary_data["lang_code"],
         },
->>>>>>> 65d5b5f5
     }