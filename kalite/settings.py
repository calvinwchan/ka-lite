import json
import os
import logging
import sys
import time
import tempfile

try:
    from local_settings import *
    import local_settings
except ImportError:
    local_settings = {}

DEBUG          = getattr(local_settings, "DEBUG", False)
TEMPLATE_DEBUG = getattr(local_settings, "TEMPLATE_DEBUG", DEBUG)

# Set logging level based on the value of DEBUG (evaluates to 0 if False, 1 if True)
<<<<<<< HEAD
logging.basicConfig(format='%(levelname)s:%(message)s')
logging.getLogger("kalite").setLevel(logging.DEBUG*DEBUG + logging.INFO*(1-DEBUG))
logging.getLogger("kalite").setLevel(logging.DEBUG*DEBUG + logging.INFO*(1-DEBUG))

=======
logging.basicConfig()
LOG = getattr(local_settings, "LOG", logging.getLogger("kalite"))
LOG.setLevel(logging.DEBUG*DEBUG + logging.INFO*(1-DEBUG))
    
>>>>>>> 60c2629f
INTERNAL_IPS   = getattr(local_settings, "INTERNAL_IPS", ("127.0.0.1",))

# TODO(jamalex): currently this only has an effect on Linux/OSX
PRODUCTION_PORT = getattr(local_settings, "PRODUCTION_PORT", 8008)

CENTRAL_SERVER = getattr(local_settings, "CENTRAL_SERVER", False)

# info about the central server(s)
SECURESYNC_PROTOCOL   = getattr(local_settings, "SECURESYNC_PROTOCOL",   "https")
CENTRAL_SERVER_DOMAIN = getattr(local_settings, "CENTRAL_SERVER_DOMAIN", "adhocsync.com")
CENTRAL_SERVER_HOST   = getattr(local_settings, "CENTRAL_SERVER_HOST",   "kalite.%s"%CENTRAL_SERVER_DOMAIN)
CENTRAL_WIKI_URL      = getattr(local_settings, "CENTRAL_WIKI_URL",      "http://kalitewiki.learningequality.org/")#http://%kalitewiki.s/%CENTRAL_SERVER_DOMAIN   
CENTRAL_FROM_EMAIL    = getattr(local_settings, "CENTRAL_FROM_EMAIL",    "kalite@%s"%CENTRAL_SERVER_DOMAIN)
CENTRAL_DEPLOYMENT_EMAIL = getattr(local_settings, "CENTRAL_DEPLOYMENT_EMAIL", "deployments@learningequality.org")
CENTRAL_SUPPORT_EMAIL = getattr(local_settings, "CENTRAL_SUPPORT_EMAIL",    "support@learningequality.org")
CENTRAL_DEV_EMAIL     = getattr(local_settings, "CENTRAL_DEV_EMAIL",        "dev@learningequality.org")
CENTRAL_INFO_EMAIL    = getattr(local_settings, "CENTRAL_INFO_EMAIL",       "info@learningequality.org")
CENTRAL_CONTACT_EMAIL = getattr(local_settings, "CENTRAL_CONTACT_EMAIL", "info@learningequality.org")#"kalite@%s"%CENTRAL_SERVER_DOMAIN
CENTRAL_ADMIN_EMAIL   = getattr(local_settings, "CENTRAL_ADMIN_EMAIL",   "errors@learningequality.org")#"kalite@%s"%CENTRAL_SERVER_DOMAIN
CENTRAL_FROM_EMAIL    = getattr(local_settings, "CENTRAL_FROM_EMAIL",    "kalite@%s"%CENTRAL_SERVER_DOMAIN)
CENTRAL_CONTACT_EMAIL = getattr(local_settings, "CENTRAL_CONTACT_EMAIL", "info@learningequality.org")#"kalite@%s"%CENTRAL_SERVER_DOMAIN    

CENTRAL_SUBSCRIBE_URL    = getattr(local_settings, "CENTRAL_SUBSCRIBE_URL",    "http://adhocsync.us6.list-manage.com/subscribe/post?u=023b9af05922dfc7f47a4fffb&amp;id=97a379de16")

ADMINS         = getattr(local_settings, "ADMINS", ( ("KA Lite Team", CENTRAL_ADMIN_EMAIL), ) )

MANAGERS       = getattr(local_settings, "MANAGERS", ADMINS)

PROJECT_PATH   = os.path.realpath(getattr(local_settings, "PROJECT_PATH", os.path.dirname(os.path.realpath(__file__)))) + "/"

LOCALE_PATHS   = getattr(local_settings, "LOCALE_PATHS", (PROJECT_PATH + "/../locale",))
LOCALE_PATHS   = tuple([os.path.realpath(lp) + "/" for lp in LOCALE_PATHS])

DATABASES      = getattr(local_settings, "DATABASES", {
    "default": {
        "ENGINE": getattr(local_settings, "DATABASE_TYPE", "django.db.backends.sqlite3"),
        "NAME"  : getattr(local_settings, "DATABASE_PATH", PROJECT_PATH + "/database/data.sqlite"),
        "OPTIONS": {
            "timeout": 60,
        },
    }
})

DATA_PATH      = os.path.realpath(getattr(local_settings, "DATA_PATH", PROJECT_PATH + "/static/data/")) + "/"

CONTENT_ROOT   = os.path.realpath(getattr(local_settings, "CONTENT_ROOT", PROJECT_PATH + "/../content/")) + "/"
CONTENT_URL    = getattr(local_settings, "CONTENT_URL", "/content/")

# Local time zone for this installation. Choices can be found here:
# http://en.wikipedia.org/wiki/List_of_tz_zones_by_name
TIME_ZONE      = getattr(local_settings, "TIME_ZONE", "America/Los_Angeles")

# Language code for this installation. All choices can be found here:
# http://www.i18nguy.com/unicode/language-identifiers.html
LANGUAGE_CODE  = getattr(local_settings, "LANGUAGE_CODE", "en-us")

# If you set this to False, Django will make some optimizations so as not
# to load the internationalization machinery.
USE_I18N       = getattr(local_settings, "USE_I18N", True)

# If you set this to False, Django will not format dates, numbers and
# calendars according to the current locale
USE_L10N       = getattr(local_settings, "USE_L10N", False)

MEDIA_URL       = getattr(local_settings, "MEDIA_URL", "/media/")
MEDIA_ROOT      = getattr(local_settings, "MEDIA_ROOT", PROJECT_PATH + "/media/") # not currently used
STATIC_URL      = getattr(local_settings, "STATIC_URL", "/static/")
STATIC_ROOT     = getattr(local_settings, "STATIC_ROOT", PROJECT_PATH + "/static/")

# Make this unique, and don't share it with anybody.
SECRET_KEY     = getattr(local_settings, "SECRET_KEY", "8qq-!fa$92i=s1gjjitd&%s@4%ka9lj+=@n7a&fzjpwu%3kd#u")

TEMPLATE_DIRS  = getattr(local_settings, "TEMPLATE_DIRS", (PROJECT_PATH + "/templates",))
TEMPLATE_DIRS  = tuple([os.path.realpath(td) + "/" for td in TEMPLATE_DIRS])

TEMPLATE_CONTEXT_PROCESSORS = (
    "django.contrib.auth.context_processors.auth",
    "django.core.context_processors.debug",
    "django.core.context_processors.i18n",
    "django.core.context_processors.media",
    "django.contrib.messages.context_processors.messages",
    "django.core.context_processors.request",
    "%s.custom_context_processors.custom" % ("central" if CENTRAL_SERVER else "main"),
)


# List of callables that know how to import templates from various sources.
TEMPLATE_LOADERS = (
    "django.template.loaders.filesystem.Loader",
    "django.template.loaders.app_directories.Loader",
#     "django.template.loaders.eggs.Loader",
)

MIDDLEWARE_CLASSES = (
    "django.contrib.sessions.middleware.SessionMiddleware",
    'django.middleware.locale.LocaleMiddleware',
    "django.middleware.common.CommonMiddleware",
    "django.contrib.auth.middleware.AuthenticationMiddleware",
    "django.contrib.messages.middleware.MessageMiddleware",
    "main.middleware.GetNextParam",
    "django.middleware.csrf.CsrfViewMiddleware",
)
if DEBUG:
    MIDDLEWARE_CLASSES += (
        'django_snippets.profiling_middleware.ProfileMiddleware', # add ?prof to URL, to see performance stats
    )

ROOT_URLCONF = "kalite.urls"

INSTALLED_APPS = (
    "django.contrib.auth",
    "django.contrib.contenttypes",
    "django.contrib.sessions",
    "django.contrib.admin",
    "django.contrib.humanize",
    "django.contrib.messages",
    "django.contrib.staticfiles",
    "south",
    "chronograph",
    "django_cherrypy_wsgiserver",
    "securesync",
    "config",
    "kalite",
    "main", # in order for securesync to work, this needs to be here.
)

if DEBUG or CENTRAL_SERVER:
    INSTALLED_APPS += ("django_extensions","django_snippets")


if CENTRAL_SERVER:
    ACCOUNT_ACTIVATION_DAYS = getattr(local_settings, "ACCOUNT_ACTIVATION_DAYS", 7)
    DEFAULT_FROM_EMAIL      = getattr(local_settings, "DEFAULT_FROM_EMAIL", CENTRAL_FROM_EMAIL)
<<<<<<< HEAD
    INSTALLED_APPS         += ("postmark", "kalite.registration", "central", "faq", "contact")
=======
    INSTALLED_APPS         += ("postmark", "kalite.registration", "central", "faq",)
>>>>>>> 60c2629f
    EMAIL_BACKEND           = getattr(local_settings, "EMAIL_BACKEND", "postmark.backends.PostmarkBackend")
    AUTH_PROFILE_MODULE     = 'central.UserProfile'

else:
    # Include optionally installed apps
    if os.path.exists(PROJECT_PATH + "/loadtesting/"):
        INSTALLED_APPS     += ("loadtesting"),

    MIDDLEWARE_CLASSES += (
        "securesync.middleware.DBCheck",
        "securesync.middleware.AuthFlags",
        "main.middleware.SessionLanguage",
    )


# By default, cache for maximum possible time.
#   Note: caching for 100 years can be too large a value
#   sys.maxint also can be too large (causes ValueError), since it's added to the current time.
#   Caching for the lesser of (100 years) or (5 years less than the max int) should work.
_5_years = 5 * 365 * 24 * 60 * 60
_100_years = 100 * 365 * 24 * 60 * 60
_max_cache_time = min(_100_years, sys.maxint - time.time() - _5_years)
CACHE_TIME = getattr(local_settings, "CACHE_TIME", _max_cache_time)

# Cache is activated in every case, 
#   EXCEPT: if CACHE_TIME=0
if CACHE_TIME or CACHE_TIME is None: # None can mean infinite caching to some functions
    CACHES = {
        'default': {
            'BACKEND': 'django.core.cache.backends.filebased.FileBasedCache',
            'LOCATION': getattr(local_settings, "CACHE_LOCATION", tempfile.gettempdir()), # this is kind of OS-specific, so dangerous.
            'TIMEOUT': CACHE_TIME, # should be consistent
            'OPTIONS': {
                'MAX_ENTRIES': getattr(local_settings, "CACHE_MAX_ENTRIES", 5*2000) #2000 entries=~10,000 files
            },
        }
    }

SESSION_ENGINE = 'django.contrib.sessions.backends.cache'

<<<<<<< HEAD
TEST_RUNNER = 'kalite.utils.testrunner.KALiteTestRunner'
=======
# This setting is required for AJAX-based messaging to work in Django 1.4,
#   due to this bug: https://code.djangoproject.com/ticket/19387
MESSAGE_STORAGE = 'django.contrib.messages.storage.session.SessionStorage'

# import these one extra time to overwrite any settings not explicitly looking for local settings
try:
    from local_settings import *
except ImportError:
    pass


syncing_models = []
def add_syncing_models(models):
    for model in models:
        if model not in syncing_models:
            syncing_models.append(model)
>>>>>>> 60c2629f
<|MERGE_RESOLUTION|>--- conflicted
+++ resolved
@@ -15,17 +15,10 @@
 TEMPLATE_DEBUG = getattr(local_settings, "TEMPLATE_DEBUG", DEBUG)
 
 # Set logging level based on the value of DEBUG (evaluates to 0 if False, 1 if True)
-<<<<<<< HEAD
 logging.basicConfig(format='%(levelname)s:%(message)s')
-logging.getLogger("kalite").setLevel(logging.DEBUG*DEBUG + logging.INFO*(1-DEBUG))
-logging.getLogger("kalite").setLevel(logging.DEBUG*DEBUG + logging.INFO*(1-DEBUG))
-
-=======
-logging.basicConfig()
 LOG = getattr(local_settings, "LOG", logging.getLogger("kalite"))
 LOG.setLevel(logging.DEBUG*DEBUG + logging.INFO*(1-DEBUG))
     
->>>>>>> 60c2629f
 INTERNAL_IPS   = getattr(local_settings, "INTERNAL_IPS", ("127.0.0.1",))
 
 # TODO(jamalex): currently this only has an effect on Linux/OSX
@@ -159,18 +152,14 @@
 if CENTRAL_SERVER:
     ACCOUNT_ACTIVATION_DAYS = getattr(local_settings, "ACCOUNT_ACTIVATION_DAYS", 7)
     DEFAULT_FROM_EMAIL      = getattr(local_settings, "DEFAULT_FROM_EMAIL", CENTRAL_FROM_EMAIL)
-<<<<<<< HEAD
     INSTALLED_APPS         += ("postmark", "kalite.registration", "central", "faq", "contact")
-=======
-    INSTALLED_APPS         += ("postmark", "kalite.registration", "central", "faq",)
->>>>>>> 60c2629f
     EMAIL_BACKEND           = getattr(local_settings, "EMAIL_BACKEND", "postmark.backends.PostmarkBackend")
     AUTH_PROFILE_MODULE     = 'central.UserProfile'
 
 else:
     # Include optionally installed apps
-    if os.path.exists(PROJECT_PATH + "/loadtesting/"):
-        INSTALLED_APPS     += ("loadtesting"),
+    if os.path.exists(PROJECT_PATH + "/tests/loadtesting/"):
+        INSTALLED_APPS     += ("kalite.tests.loadtesting"),
 
     MIDDLEWARE_CLASSES += (
         "securesync.middleware.DBCheck",
@@ -203,24 +192,8 @@
     }
 
 SESSION_ENGINE = 'django.contrib.sessions.backends.cache'
-
-<<<<<<< HEAD
-TEST_RUNNER = 'kalite.utils.testrunner.KALiteTestRunner'
-=======
 # This setting is required for AJAX-based messaging to work in Django 1.4,
 #   due to this bug: https://code.djangoproject.com/ticket/19387
 MESSAGE_STORAGE = 'django.contrib.messages.storage.session.SessionStorage'
 
-# import these one extra time to overwrite any settings not explicitly looking for local settings
-try:
-    from local_settings import *
-except ImportError:
-    pass
-
-
-syncing_models = []
-def add_syncing_models(models):
-    for model in models:
-        if model not in syncing_models:
-            syncing_models.append(model)
->>>>>>> 60c2629f
+TEST_RUNNER = 'kalite.utils.testrunner.KALiteTestRunner'