import json
import os
import logging

try:
    from local_settings import *
    import local_settings
except ImportError:
    local_settings = {}

<<<<<<< HEAD
def local_or_(setting_name, default_val):
    """Returns local_settings version if it exists (and is non-empty), otherwise uses default value"""
    return hasattr(local_settings, setting_name) and getattr(local_settings, setting_name) or default_val
    
DEBUG          = local_or_("DEBUG", False)
TEMPLATE_DEBUG = local_or_("TEMPLATE_DEBUG", False)

# Set logging level based on the value of DEBUG (evaluates to 0 if False, 1 if True)
logging.getLogger().setLevel(logging.DEBUG*DEBUG + logging.INFO*(1-DEBUG))
    
INTERNAL_IPS   = local_or_("INTERNAL_IPS", ("127.0.0.1",))

CENTRAL_SERVER = local_or_("CENTRAL_SERVER", False)

# info about the central server(s)
SECURESYNC_PROTOCOL   = local_or_("SECURESYNC_PROTOCOL",   "https")
CENTRAL_SERVER_DOMAIN = local_or_("CENTRAL_SERVER_DOMAIN", "adhocsync.com")
CENTRAL_SERVER_HOST   = local_or_("CENTRAL_SERVER_HOST",   "kalite.%s"%CENTRAL_SERVER_DOMAIN)
CENTRAL_FROM_EMAIL    = local_or_("CENTRAL_FROM_EMAIL",    "kalite@%s"%CENTRAL_SERVER_DOMAIN)
CENTRAL_ADMIN_EMAIL   = local_or_("CENTRAL_ADMIN_EMAIL",   "info@learningequality.org")#"kalite@%s"%CENTRAL_SERVER_DOMAIN
CENTRAL_CONTACT_EMAIL = local_or_("CENTRAL_CONTACT_EMAIL", "info@learningequality.org")#"kalite@%s"%CENTRAL_SERVER_DOMAIN
CENTRAL_WIKI_URL      = local_or_("CENTRAL_WIKI_URL",      "http://kalitewiki.learningequality.org/")#http://%kalitewiki.s/%CENTRAL_SERVER_DOMAIN   

ADMINS         = local_or_("ADMINS", ( ("KA Lite Team", CENTRAL_ADMIN_EMAIL), ) )

MANAGERS       = local_or_("MANAGERS", ADMINS)

PROJECT_PATH   = local_or_("PROJECT_PATH", os.path.dirname(os.path.realpath(__file__)))

LOCALE_PATHS   = local_or_("LOCALE_PATHS", (PROJECT_PATH + "/../locale",))

DATABASES      = local_or_("DATABASES", {
    "default": {
        "ENGINE": local_or_("DATABASE_TYPE", "django.db.backends.sqlite3"),
        "NAME"  : local_or_("DATABASE_PATH", PROJECT_PATH + "/database/data.sqlite"),
=======
DEBUG          = getattr(local_settings, "DEBUG", False)
TEMPLATE_DEBUG = getattr(local_settings, "TEMPLATE_DEBUG", DEBUG)

# Set logging level based on the value of DEBUG (evaluates to 0 if False, 1 if True)
logging.getLogger().setLevel(logging.DEBUG*DEBUG + logging.INFO*(1-DEBUG))
    
INTERNAL_IPS   = getattr(local_settings, "INTERNAL_IPS", ("127.0.0.1",))

CENTRAL_SERVER = getattr(local_settings, "CENTRAL_SERVER", False)

# info about the central server(s)
SECURESYNC_PROTOCOL   = getattr(local_settings, "SECURESYNC_PROTOCOL",   "https")
CENTRAL_SERVER_DOMAIN = getattr(local_settings, "CENTRAL_SERVER_DOMAIN", "adhocsync.com")
CENTRAL_SERVER_HOST   = getattr(local_settings, "CENTRAL_SERVER_HOST",   "kalite.%s"%CENTRAL_SERVER_DOMAIN)
CENTRAL_WIKI_URL      = getattr(local_settings, "CENTRAL_WIKI_URL",      "http://kalitewiki.learningequality.org/")#http://%kalitewiki.s/%CENTRAL_SERVER_DOMAIN   
CENTRAL_FROM_EMAIL    = getattr(local_settings, "CENTRAL_FROM_EMAIL",    "kalite@%s"%CENTRAL_SERVER_DOMAIN)
CENTRAL_CONTACT_EMAIL = getattr(local_settings, "CENTRAL_CONTACT_EMAIL", "info@learningequality.org")#"kalite@%s"%CENTRAL_SERVER_DOMAIN
CENTRAL_ADMIN_EMAIL   = getattr(local_settings, "CENTRAL_ADMIN_EMAIL",   "errors@learningequality.org")#"kalite@%s"%CENTRAL_SERVER_DOMAIN

ADMINS         = getattr(local_settings, "ADMINS", ( ("KA Lite Team", CENTRAL_ADMIN_EMAIL), ) )

MANAGERS       = getattr(local_settings, "MANAGERS", ADMINS)

PROJECT_PATH   = getattr(local_settings, "PROJECT_PATH", os.path.dirname(os.path.realpath(__file__)))

LOCALE_PATHS   = getattr(local_settings, "LOCALE_PATHS", (PROJECT_PATH + "/../locale",))

DATABASES      = getattr(local_settings, "DATABASES", {
    "default": {
        "ENGINE": getattr(local_settings, "DATABASE_TYPE", "django.db.backends.sqlite3"),
        "NAME"  : getattr(local_settings, "DATABASE_PATH", PROJECT_PATH + "/database/data.sqlite"),
>>>>>>> c22e0d87
        "OPTIONS": {
            "timeout": 60,
        },
    }
})

<<<<<<< HEAD
DATA_PATH      = local_or_("DATA_PATH", PROJECT_PATH + "/static/data/")

CONTENT_ROOT   = local_or_("CONTENT_ROOT", PROJECT_PATH + "/../content/")
CONTENT_URL    = local_or_("CONTENT_URL", "/content/")

# Local time zone for this installation. Choices can be found here:
# http://en.wikipedia.org/wiki/List_of_tz_zones_by_name
TIME_ZONE      = local_or_("TIME_ZONE", "America/Los_Angeles")

# Language code for this installation. All choices can be found here:
# http://www.i18nguy.com/unicode/language-identifiers.html
LANGUAGE_CODE  = local_or_("LANGUAGE_CODE", "en-us")

# If you set this to False, Django will make some optimizations so as not
# to load the internationalization machinery.
USE_I18N       = local_or_("USE_I18N", True)

# If you set this to False, Django will not format dates, numbers and
# calendars according to the current locale
USE_L10N       = local_or_("USE_L10N", False)

MEDIA_ROOT     = local_or_("MEDIA_ROOT", PROJECT_PATH + "/static/")
MEDIA_URL      = local_or_("MEDIA_URL", "/static/")
STATIC_URL     = local_or_("STATIC_URL", "/static/")

# Make this unique, and don't share it with anybody.
SECRET_KEY     = local_or_("SECRET_KEY", "8qq-!fa$92i=s1gjjitd&%s@4%ka9lj+=@n7a&fzjpwu%3kd#u")

TEMPLATE_DIRS  = local_or_("TEMPLATE_DIRS", (PROJECT_PATH + "/templates",))
=======
DATA_PATH      = getattr(local_settings, "DATA_PATH", PROJECT_PATH + "/static/data/")

CONTENT_ROOT   = getattr(local_settings, "CONTENT_ROOT", PROJECT_PATH + "/../content/")
CONTENT_URL    = getattr(local_settings, "CONTENT_URL", "/content/")

# Local time zone for this installation. Choices can be found here:
# http://en.wikipedia.org/wiki/List_of_tz_zones_by_name
TIME_ZONE      = getattr(local_settings, "TIME_ZONE", "America/Los_Angeles")

# Language code for this installation. All choices can be found here:
# http://www.i18nguy.com/unicode/language-identifiers.html
LANGUAGE_CODE  = getattr(local_settings, "LANGUAGE_CODE", "en-us")

# If you set this to False, Django will make some optimizations so as not
# to load the internationalization machinery.
USE_I18N       = getattr(local_settings, "USE_I18N", True)

# If you set this to False, Django will not format dates, numbers and
# calendars according to the current locale
USE_L10N       = getattr(local_settings, "USE_L10N", False)

MEDIA_ROOT     = getattr(local_settings, "MEDIA_ROOT", PROJECT_PATH + "/static/")
MEDIA_URL      = getattr(local_settings, "MEDIA_URL", "/static/")
STATIC_URL     = getattr(local_settings, "STATIC_URL", "/static/")

# Make this unique, and don't share it with anybody.
SECRET_KEY     = getattr(local_settings, "SECRET_KEY", "8qq-!fa$92i=s1gjjitd&%s@4%ka9lj+=@n7a&fzjpwu%3kd#u")

TEMPLATE_DIRS  = getattr(local_settings, "TEMPLATE_DIRS", (PROJECT_PATH + "/templates",))
>>>>>>> c22e0d87


TEMPLATE_CONTEXT_PROCESSORS = (
    "django.contrib.auth.context_processors.auth",
    "django.core.context_processors.debug",
    "django.core.context_processors.i18n",
    "django.core.context_processors.media",
    "django.contrib.messages.context_processors.messages",
    "django.core.context_processors.request",
    "main.custom_context_processors.custom",
)

# List of callables that know how to import templates from various sources.
TEMPLATE_LOADERS = (
    "django.template.loaders.filesystem.Loader",
    "django.template.loaders.app_directories.Loader",
#     "django.template.loaders.eggs.Loader",
)

MIDDLEWARE_CLASSES = (
    "django.contrib.sessions.middleware.SessionMiddleware",
    'django.middleware.locale.LocaleMiddleware',
    "django.middleware.common.CommonMiddleware",
    "django.middleware.csrf.CsrfViewMiddleware",
    "django.contrib.auth.middleware.AuthenticationMiddleware",
    "django.contrib.messages.middleware.MessageMiddleware",
    "main.middleware.GetNextParam",
)

ROOT_URLCONF = "kalite.urls"

INSTALLED_APPS = (
    "django.contrib.auth",
    "django.contrib.contenttypes",
    "django.contrib.sessions",
    "django.contrib.admin",
    "django.contrib.humanize",
    "django.contrib.messages",
    "south",
    "chronograph",
    "django_cherrypy_wsgiserver",
    "securesync",
    "config",
    "main",
    "faq",
    "loadtesting",
)

if DEBUG or CENTRAL_SERVER:
    INSTALLED_APPS += ("django_extensions",)


if CENTRAL_SERVER:
<<<<<<< HEAD
    ACCOUNT_ACTIVATION_DAYS = local_or_("ACCOUNT_ACTIVATION_DAYS", 7)
    DEFAULT_FROM_EMAIL      = local_or_("DEFAULT_FROM_EMAIL", CENTRAL_FROM_EMAIL)
=======
    ACCOUNT_ACTIVATION_DAYS = getattr(local_settings, "ACCOUNT_ACTIVATION_DAYS", 7)
    DEFAULT_FROM_EMAIL      = getattr(local_settings, "DEFAULT_FROM_EMAIL", CENTRAL_FROM_EMAIL)
>>>>>>> c22e0d87
    INSTALLED_APPS         += ("postmark", "kalite.registration", "central")
    EMAIL_BACKEND           = getattr(local_settings, "EMAIL_BACKEND", "postmark.backends.PostmarkBackend")
    AUTH_PROFILE_MODULE     = 'central.UserProfile'

if not CENTRAL_SERVER:
    MIDDLEWARE_CLASSES += (
        "securesync.middleware.DBCheck",
        "securesync.middleware.AuthFlags",
        "main.middleware.SessionLanguage",
    )
    TEMPLATE_CONTEXT_PROCESSORS += (
        "main.custom_context_processors.languages",
    )


syncing_models = []
def add_syncing_models(models):
    for model in models:
        if model not in syncing_models:
            syncing_models.append(model)

slug_key = {
    "Topic": "id",
    "Video": "readable_id",
    "Exercise": "name",
}

title_key = {
    "Topic": "title",
    "Video": "title",
    "Exercise": "display_name",
}<|MERGE_RESOLUTION|>--- conflicted
+++ resolved
@@ -8,43 +8,6 @@
 except ImportError:
     local_settings = {}
 
-<<<<<<< HEAD
-def local_or_(setting_name, default_val):
-    """Returns local_settings version if it exists (and is non-empty), otherwise uses default value"""
-    return hasattr(local_settings, setting_name) and getattr(local_settings, setting_name) or default_val
-    
-DEBUG          = local_or_("DEBUG", False)
-TEMPLATE_DEBUG = local_or_("TEMPLATE_DEBUG", False)
-
-# Set logging level based on the value of DEBUG (evaluates to 0 if False, 1 if True)
-logging.getLogger().setLevel(logging.DEBUG*DEBUG + logging.INFO*(1-DEBUG))
-    
-INTERNAL_IPS   = local_or_("INTERNAL_IPS", ("127.0.0.1",))
-
-CENTRAL_SERVER = local_or_("CENTRAL_SERVER", False)
-
-# info about the central server(s)
-SECURESYNC_PROTOCOL   = local_or_("SECURESYNC_PROTOCOL",   "https")
-CENTRAL_SERVER_DOMAIN = local_or_("CENTRAL_SERVER_DOMAIN", "adhocsync.com")
-CENTRAL_SERVER_HOST   = local_or_("CENTRAL_SERVER_HOST",   "kalite.%s"%CENTRAL_SERVER_DOMAIN)
-CENTRAL_FROM_EMAIL    = local_or_("CENTRAL_FROM_EMAIL",    "kalite@%s"%CENTRAL_SERVER_DOMAIN)
-CENTRAL_ADMIN_EMAIL   = local_or_("CENTRAL_ADMIN_EMAIL",   "info@learningequality.org")#"kalite@%s"%CENTRAL_SERVER_DOMAIN
-CENTRAL_CONTACT_EMAIL = local_or_("CENTRAL_CONTACT_EMAIL", "info@learningequality.org")#"kalite@%s"%CENTRAL_SERVER_DOMAIN
-CENTRAL_WIKI_URL      = local_or_("CENTRAL_WIKI_URL",      "http://kalitewiki.learningequality.org/")#http://%kalitewiki.s/%CENTRAL_SERVER_DOMAIN   
-
-ADMINS         = local_or_("ADMINS", ( ("KA Lite Team", CENTRAL_ADMIN_EMAIL), ) )
-
-MANAGERS       = local_or_("MANAGERS", ADMINS)
-
-PROJECT_PATH   = local_or_("PROJECT_PATH", os.path.dirname(os.path.realpath(__file__)))
-
-LOCALE_PATHS   = local_or_("LOCALE_PATHS", (PROJECT_PATH + "/../locale",))
-
-DATABASES      = local_or_("DATABASES", {
-    "default": {
-        "ENGINE": local_or_("DATABASE_TYPE", "django.db.backends.sqlite3"),
-        "NAME"  : local_or_("DATABASE_PATH", PROJECT_PATH + "/database/data.sqlite"),
-=======
 DEBUG          = getattr(local_settings, "DEBUG", False)
 TEMPLATE_DEBUG = getattr(local_settings, "TEMPLATE_DEBUG", DEBUG)
 
@@ -76,44 +39,12 @@
     "default": {
         "ENGINE": getattr(local_settings, "DATABASE_TYPE", "django.db.backends.sqlite3"),
         "NAME"  : getattr(local_settings, "DATABASE_PATH", PROJECT_PATH + "/database/data.sqlite"),
->>>>>>> c22e0d87
         "OPTIONS": {
             "timeout": 60,
         },
     }
 })
 
-<<<<<<< HEAD
-DATA_PATH      = local_or_("DATA_PATH", PROJECT_PATH + "/static/data/")
-
-CONTENT_ROOT   = local_or_("CONTENT_ROOT", PROJECT_PATH + "/../content/")
-CONTENT_URL    = local_or_("CONTENT_URL", "/content/")
-
-# Local time zone for this installation. Choices can be found here:
-# http://en.wikipedia.org/wiki/List_of_tz_zones_by_name
-TIME_ZONE      = local_or_("TIME_ZONE", "America/Los_Angeles")
-
-# Language code for this installation. All choices can be found here:
-# http://www.i18nguy.com/unicode/language-identifiers.html
-LANGUAGE_CODE  = local_or_("LANGUAGE_CODE", "en-us")
-
-# If you set this to False, Django will make some optimizations so as not
-# to load the internationalization machinery.
-USE_I18N       = local_or_("USE_I18N", True)
-
-# If you set this to False, Django will not format dates, numbers and
-# calendars according to the current locale
-USE_L10N       = local_or_("USE_L10N", False)
-
-MEDIA_ROOT     = local_or_("MEDIA_ROOT", PROJECT_PATH + "/static/")
-MEDIA_URL      = local_or_("MEDIA_URL", "/static/")
-STATIC_URL     = local_or_("STATIC_URL", "/static/")
-
-# Make this unique, and don't share it with anybody.
-SECRET_KEY     = local_or_("SECRET_KEY", "8qq-!fa$92i=s1gjjitd&%s@4%ka9lj+=@n7a&fzjpwu%3kd#u")
-
-TEMPLATE_DIRS  = local_or_("TEMPLATE_DIRS", (PROJECT_PATH + "/templates",))
-=======
 DATA_PATH      = getattr(local_settings, "DATA_PATH", PROJECT_PATH + "/static/data/")
 
 CONTENT_ROOT   = getattr(local_settings, "CONTENT_ROOT", PROJECT_PATH + "/../content/")
@@ -143,7 +74,6 @@
 SECRET_KEY     = getattr(local_settings, "SECRET_KEY", "8qq-!fa$92i=s1gjjitd&%s@4%ka9lj+=@n7a&fzjpwu%3kd#u")
 
 TEMPLATE_DIRS  = getattr(local_settings, "TEMPLATE_DIRS", (PROJECT_PATH + "/templates",))
->>>>>>> c22e0d87
 
 
 TEMPLATE_CONTEXT_PROCESSORS = (
@@ -197,13 +127,8 @@
 
 
 if CENTRAL_SERVER:
-<<<<<<< HEAD
-    ACCOUNT_ACTIVATION_DAYS = local_or_("ACCOUNT_ACTIVATION_DAYS", 7)
-    DEFAULT_FROM_EMAIL      = local_or_("DEFAULT_FROM_EMAIL", CENTRAL_FROM_EMAIL)
-=======
     ACCOUNT_ACTIVATION_DAYS = getattr(local_settings, "ACCOUNT_ACTIVATION_DAYS", 7)
     DEFAULT_FROM_EMAIL      = getattr(local_settings, "DEFAULT_FROM_EMAIL", CENTRAL_FROM_EMAIL)
->>>>>>> c22e0d87
     INSTALLED_APPS         += ("postmark", "kalite.registration", "central")
     EMAIL_BACKEND           = getattr(local_settings, "EMAIL_BACKEND", "postmark.backends.PostmarkBackend")
     AUTH_PROFILE_MODULE     = 'central.UserProfile'
