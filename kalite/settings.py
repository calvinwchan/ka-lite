import getpass
import hashlib
import json
import logging
import os
import platform
import sys
import tempfile
import time
import uuid
import version  # in danger of a circular import.  NEVER add settings stuff there--should all be hard-coded.

##############################
# Basic setup (no options)
##############################

# suppress warnings here.
try:
    import warnings
    warnings.simplefilter("ignore") # any other filter was ineffecual or threw an error
except:
    pass

try:
    from local_settings import *
    import local_settings
except ImportError:
    local_settings = {}

# Add additional mimetypes to avoid errors/warnings
import mimetypes
mimetypes.add_type("font/opentype", ".otf", True)


# Used everywhere, so ... set it up top.
DEBUG          = getattr(local_settings, "DEBUG", False)


##############################
# Basic App Settings
##############################

CENTRAL_SERVER = getattr(local_settings, "CENTRAL_SERVER", False)

PRODUCTION_PORT = getattr(local_settings, "PRODUCTION_PORT", 8008 if not CENTRAL_SERVER else 8001)
#proxy port is used by nginx and is used by Raspberry Pi optimizations
PROXY_PORT = getattr(local_settings, "PROXY_PORT", None)
CHERRYPY_THREAD_COUNT = getattr(local_settings, "CHERRYPY_THREAD_COUNT", 50 if not DEBUG else 5)

# Note: this MUST be hard-coded for backwards-compatibility reasons.
ROOT_UUID_NAMESPACE = uuid.UUID("a8f052c7-8790-5bed-ab15-fe2d3b1ede41")  # print uuid.uuid5(uuid.NAMESPACE_URL, "https://kalite.adhocsync.com/")

CENTRAL_SERVER_DOMAIN = getattr(local_settings, "CENTRAL_SERVER_DOMAIN", "adhocsync.com")
CENTRAL_SERVER_HOST   = getattr(local_settings, "CENTRAL_SERVER_HOST",   "kalite.%s"%CENTRAL_SERVER_DOMAIN)
CENTRAL_WIKI_URL      = getattr(local_settings, "CENTRAL_WIKI_URL",      "http://kalitewiki.learningequality.org/")#http://%kalitewiki.s/%CENTRAL_SERVER_DOMAIN
CENTRAL_FROM_EMAIL    = getattr(local_settings, "CENTRAL_FROM_EMAIL",    "kalite@%s"%CENTRAL_SERVER_DOMAIN)
CENTRAL_DEPLOYMENT_EMAIL = getattr(local_settings, "CENTRAL_DEPLOYMENT_EMAIL", "deployments@learningequality.org")
CENTRAL_SUPPORT_EMAIL = getattr(local_settings, "CENTRAL_SUPPORT_EMAIL",    "support@learningequality.org")
CENTRAL_DEV_EMAIL     = getattr(local_settings, "CENTRAL_DEV_EMAIL",        "dev@learningequality.org")
CENTRAL_INFO_EMAIL    = getattr(local_settings, "CENTRAL_INFO_EMAIL",       "info@learningequality.org")
CENTRAL_CONTACT_EMAIL = getattr(local_settings, "CENTRAL_CONTACT_EMAIL", "info@learningequality.org")#"kalite@%s"%CENTRAL_SERVER_DOMAIN
CENTRAL_ADMIN_EMAIL   = getattr(local_settings, "CENTRAL_ADMIN_EMAIL",   "errors@learningequality.org")#"kalite@%s"%CENTRAL_SERVER_DOMAIN

CENTRAL_SUBSCRIBE_URL    = getattr(local_settings, "CENTRAL_SUBSCRIBE_URL",    "http://adhocsync.us6.list-manage.com/subscribe/post?u=023b9af05922dfc7f47a4fffb&amp;id=97a379de16")

PROJECT_PATH   = os.path.realpath(getattr(local_settings, "PROJECT_PATH", os.path.dirname(os.path.realpath(__file__)))) + "/"

LOCALE_PATHS   = getattr(local_settings, "LOCALE_PATHS", (PROJECT_PATH + "/../locale",))
LOCALE_PATHS   = tuple([os.path.realpath(lp) + "/" for lp in LOCALE_PATHS])

DATABASES      = getattr(local_settings, "DATABASES", {
    "default": {
        "ENGINE": getattr(local_settings, "DATABASE_TYPE", "django.db.backends.sqlite3"),
        "NAME"  : getattr(local_settings, "DATABASE_PATH", PROJECT_PATH + "/database/data.sqlite"),
        "OPTIONS": {
            "timeout": 60,
        },
    }
})

CONTENT_ROOT   = os.path.realpath(getattr(local_settings, "CONTENT_ROOT", PROJECT_PATH + "/../content/")) + "/"
CONTENT_URL    = getattr(local_settings, "CONTENT_URL", "/content/")
PASSWORD_CONSTRAINTS = getattr(local_settings, "PASSWORD_CONSTRAINTS", {'min_length': getattr(local_settings,
                                                                                              'PASSWORD_MIN_LENGTH',
                                                                                              6)})


##############################
# Basic Django settings
##############################

INTERNAL_IPS   = getattr(local_settings, "INTERNAL_IPS", ("127.0.0.1",))

ADMINS         = getattr(local_settings, "ADMINS", ( ("KA Lite Team", CENTRAL_ADMIN_EMAIL), ) )

MANAGERS       = getattr(local_settings, "MANAGERS", ADMINS)

# Local time zone for this installation. Choices can be found here:
# http://en.wikipedia.org/wiki/List_of_tz_zones_by_name
<<<<<<< HEAD
TIME_ZONE      = getattr(local_settings, "TIME_ZONE", "America/Los_Angeles")
USE_TZ         = True  # needed for timezone-aware datetimes (particularly in updates code)
=======
TIME_ZONE      = getattr(local_settings, "TIME_ZONE", None)
>>>>>>> bb2c7048

# Language code for this installation. All choices can be found here:
# http://www.i18nguy.com/unicode/language-identifiers.html
LANGUAGE_CODE  = getattr(local_settings, "LANGUAGE_CODE", "en")

# If you set this to False, Django will make some optimizations so as not
# to load the internationalization machinery.
USE_I18N       = getattr(local_settings, "USE_I18N", True)

# If you set this to False, Django will not format dates, numbers and
# calendars according to the current locale
USE_L10N       = getattr(local_settings, "USE_L10N", False)

MEDIA_URL      = getattr(local_settings, "MEDIA_URL", "/media/")
MEDIA_ROOT     = os.path.realpath(getattr(local_settings, "MEDIA_ROOT", PROJECT_PATH + "/media/")) + "/"
STATIC_URL     = getattr(local_settings, "STATIC_URL", "/static/")
STATIC_ROOT    = os.path.realpath(getattr(local_settings, "STATIC_ROOT", PROJECT_PATH + "/static/")) + "/"

# Other defined paths
DATA_PATH      = os.path.realpath(getattr(local_settings, "DATA_PATH", PROJECT_PATH + "/static/data/")) + "/"
SUBTITLES_DATA_ROOT = os.path.realpath(getattr(local_settings, "SUBTITLES_DATA_ROOT", DATA_PATH + "subtitles/")) + "/"
LANGUAGE_PACK_ROOT = os.path.realpath(getattr(local_settings, "LANGUAGE_PACK_ROOT", STATIC_ROOT + "language_packs/")) + "/"

 # Make this unique, and don't share it with anybody.
SECRET_KEY     = getattr(local_settings, "SECRET_KEY", "8qq-!fa$92i=s1gjjitd&%s@4%ka9lj+=@n7a&fzjpwu%3kd#u")

TEMPLATE_DIRS  = getattr(local_settings, "TEMPLATE_DIRS", (PROJECT_PATH + "/templates",))
TEMPLATE_DIRS  = tuple([os.path.realpath(td) + "/" for td in TEMPLATE_DIRS])

TEMPLATE_CONTEXT_PROCESSORS = (
    "django.contrib.auth.context_processors.auth",
    "django.core.context_processors.debug",
    "django.core.context_processors.i18n",
    "django.core.context_processors.media",
    "django.contrib.messages.context_processors.messages",
    "django.core.context_processors.request",
    "%s.custom_context_processors.custom" % ("central" if CENTRAL_SERVER else "main"),
)


# List of callables that know how to import templates from various sources.
TEMPLATE_LOADERS = (
    "django.template.loaders.filesystem.Loader",
    "django.template.loaders.app_directories.Loader",
#     "django.template.loaders.eggs.Loader",
)

MIDDLEWARE_CLASSES = getattr(local_settings, 'MIDDLEWARE_CLASSES', tuple())
MIDDLEWARE_CLASSES = (
    "django.contrib.sessions.middleware.SessionMiddleware",
    'django.middleware.locale.LocaleMiddleware',
    "django.middleware.common.CommonMiddleware",
    "django.contrib.auth.middleware.AuthenticationMiddleware",
    "django.contrib.messages.middleware.MessageMiddleware",
    "kalite.middleware.GetNextParam",
    "django.middleware.csrf.CsrfViewMiddleware",
) + MIDDLEWARE_CLASSES  # append local_settings middleware, in case of dependencies

INSTALLED_APPS = getattr(local_settings, 'INSTALLED_APPS', tuple())
INSTALLED_APPS = (
    "django.contrib.auth",
    "django.contrib.contenttypes",
    "django.contrib.sessions",
    "django.contrib.admin",
    "django.contrib.humanize",
    "django.contrib.messages",
    "django.contrib.staticfiles",
    "django_extensions", # needed for clean_pyc (testing)
    "south",
    "chronograph",
    "django_cherrypy_wsgiserver",
    "securesync",
    "config",
    "main", # in order for securesync to work, this needs to be here.
    "control_panel",  # in both apps
    "coachreports",  # in both apps; reachable on central via control_panel
    "khanload",  # khan academy interactions
    "kalite",  # contains commands
) + INSTALLED_APPS  # append local_settings installed_apps, in case of dependencies


if DEBUG or CENTRAL_SERVER:
    INSTALLED_APPS += ("django_snippets",)   # used in contact form and (debug) profiling middleware

if CENTRAL_SERVER:
    ROOT_URLCONF = "central.urls"
    ACCOUNT_ACTIVATION_DAYS = getattr(local_settings, "ACCOUNT_ACTIVATION_DAYS", 7)
    DEFAULT_FROM_EMAIL      = getattr(local_settings, "DEFAULT_FROM_EMAIL", CENTRAL_FROM_EMAIL)
    INSTALLED_APPS         += ("postmark", "kalite.registration", "central", "faq", "contact", "stats", "i18n")
    EMAIL_BACKEND           = getattr(local_settings, "EMAIL_BACKEND", "postmark.backends.PostmarkBackend")
    AUTH_PROFILE_MODULE     = "central.UserProfile"
    CSRF_COOKIE_NAME        = "csrftoken_central"
    LANGUAGE_COOKIE_NAME    = "django_language_central"
    SESSION_COOKIE_NAME     = "sessionid_central"
    CROWDIN_PROJECT_ID      = getattr(local_settings, "CROWDIN_PROJECT_ID", "ka-lite")
    CROWDIN_PROJECT_KEY     = getattr(local_settings, "CROWDIN_PROJECT_KEY", None)

else:
    ROOT_URLCONF = "main.urls"
    INSTALLED_APPS += ("updates",)
    MIDDLEWARE_CLASSES += (
        "securesync.middleware.AuthFlags",  # this must come first in app-dependent middleware--many others depend on it.
        "securesync.middleware.FacilityCheck",
        "securesync.middleware.RegisteredCheck",
        "securesync.middleware.DBCheck",
        "main.middleware.SessionLanguage",
    )


########################
# Debugging and testing
########################

# Set logging level based on the value of DEBUG (evaluates to 0 if False, 1 if True)
logging.basicConfig()
LOG = getattr(local_settings, "LOG", logging.getLogger("kalite"))
LOG.setLevel(logging.DEBUG*DEBUG + logging.INFO*(1-DEBUG))

TEMPLATE_DEBUG = getattr(local_settings, "TEMPLATE_DEBUG", DEBUG)

# Django debug_toolbar config
if getattr(local_settings, "USE_DEBUG_TOOLBAR", False):
    assert CACHE_TIME == 0, "Debug toolbar must be set in conjunction with CACHE_TIME=0"
    INSTALLED_APPS += ('debug_toolbar',)
    MIDDLEWARE_CLASSES += ('debug_toolbar.middleware.DebugToolbarMiddleware',)
    DEBUG_TOOLBAR_PANELS = (
        'debug_toolbar.panels.version.VersionDebugPanel',
        'debug_toolbar.panels.timer.TimerDebugPanel',
        'debug_toolbar.panels.settings_vars.SettingsVarsDebugPanel',
        'debug_toolbar.panels.headers.HeaderDebugPanel',
        'debug_toolbar.panels.request_vars.RequestVarsDebugPanel',
        'debug_toolbar.panels.template.TemplateDebugPanel',
        'debug_toolbar.panels.sql.SQLDebugPanel',
        'debug_toolbar.panels.signals.SignalDebugPanel',
        'debug_toolbar.panels.logger.LoggingPanel',
    )
    DEBUG_TOOLBAR_CONFIG = {
        'INTERCEPT_REDIRECTS': False,
        'HIDE_DJANGO_SQL': False,
        'ENABLE_STACKTRACES' : True,
    }

if DEBUG:
    # add ?prof to URL, to see performance stats
    MIDDLEWARE_CLASSES += ('django_snippets.profiling_middleware.ProfileMiddleware',)

if not CENTRAL_SERVER and os.path.exists(PROJECT_PATH + "/tests/loadtesting/"):
        INSTALLED_APPS += ("tests.loadtesting",)

TEST_RUNNER = 'kalite.shared.testing.testrunner.KALiteTestRunner'

TESTS_TO_SKIP = getattr(local_settings, "TESTS_TO_SKIP", ["long"])  # can be
assert not (set(TESTS_TO_SKIP) - set(["fast", "medium", "long"])), "TESTS_TO_SKIP must contain only 'fast', 'medium', and 'long'"

AUTO_LOAD_TEST = getattr(local_settings, "AUTO_LOAD_TEST", False)


########################
# Zero-config options
########################

ZERO_CONFIG   = getattr(local_settings, "ZERO_CONFIG", False)

# With zero config, no admin (by default)
INSTALL_ADMIN_USERNAME = getattr(local_settings, "INSTALL_ADMIN_USERNAME", None)
INSTALL_ADMIN_PASSWORD = getattr(local_settings, "INSTALL_ADMIN_PASSWORD", None)
assert bool(INSTALL_ADMIN_USERNAME) + bool(INSTALL_ADMIN_PASSWORD) != 1, "Must specify both admin username and password, or neither."

# With zero config, always a default facility
INSTALL_FACILITY_NAME = getattr(local_settings, "INSTALL_FACILITY_NAME", None if not ZERO_CONFIG else "Default Facility")


########################
# Syncing and synced data
########################

SECURESYNC_PROTOCOL   = getattr(local_settings, "SECURESYNC_PROTOCOL",   "https")

CRONSERVER_FREQUENCY = getattr(local_settings, "CRONSERVER_FREQUENCY", 600) # 10 mins (in seconds)

SYNCING_THROTTLE_WAIT_TIME = getattr(local_settings, "SYNCING_THROTTLE_WAIT_TIME", None)  # default: don't throttle syncing

SYNCING_MAX_RECORDS_PER_REQUEST = getattr(local_settings, "SYNCING_MAX_RECORDS_PER_REQUEST", 100)  # 100 records per http request


# Here, None === no limit
SYNC_SESSIONS_MAX_RECORDS = getattr(local_settings, "SYNC_SESSIONS_MAX_RECORDS", None if CENTRAL_SERVER else 10)

# Used for user logs.  By default, completely off.
#  Note: None means infinite (just like caching)
USER_LOG_MAX_RECORDS_PER_USER = getattr(local_settings, "USER_LOG_MAX_RECORDS_PER_USER", 0)
USER_LOG_SUMMARY_FREQUENCY = getattr(local_settings, "USER_LOG_SUMMARY_FREQUENCY", (1,"months"))


########################
# Security
########################

# None means, use full hashing locally--turn off the password cache
PASSWORD_ITERATIONS_TEACHER = getattr(local_settings, "PASSWORD_ITERATIONS_TEACHER", None)
PASSWORD_ITERATIONS_STUDENT = getattr(local_settings, "PASSWORD_ITERATIONS_STUDENT", None)
assert PASSWORD_ITERATIONS_TEACHER is None or PASSWORD_ITERATIONS_TEACHER >= 1, "If set, PASSWORD_ITERATIONS_TEACHER must be >= 1"
assert PASSWORD_ITERATIONS_STUDENT is None or PASSWORD_ITERATIONS_STUDENT >= 1, "If set, PASSWORD_ITERATIONS_STUDENT must be >= 1"

# This should not be set, except in cases where additional security is desired.
PASSWORD_ITERATIONS_TEACHER_SYNCED = getattr(local_settings, "PASSWORD_ITERATIONS_TEACHER_SYNCED", 5000)
PASSWORD_ITERATIONS_STUDENT_SYNCED = getattr(local_settings, "PASSWORD_ITERATIONS_STUDENT_SYNCED", 2500)
assert PASSWORD_ITERATIONS_TEACHER_SYNCED >= 5000, "PASSWORD_ITERATIONS_TEACHER_SYNCED must be >= 5000"
assert PASSWORD_ITERATIONS_STUDENT_SYNCED >= 2500, "PASSWORD_ITERATIONS_STUDENT_SYNCED must be >= 5000"


########################
# Storage and caching
########################

# Sessions use the default cache, and we want a local memory cache for that.
# Separate session caching from file caching.
SESSION_ENGINE = getattr(local_settings, "SESSION_ENGINE", 'django.contrib.sessions.backends.cache' + ('d_db' if DEBUG else ''))

MESSAGE_STORAGE = 'utils.django_utils.NoDuplicateMessagesSessionStorage'

CACHES = {
    "default": {
        'BACKEND': 'django.core.cache.backends.locmem.LocMemCache',
    }
}

if not CENTRAL_SERVER:
    # Local memory cache is to expensive to use for the page cache.
    #   instead, use a file-based cache.
    # By default, cache for maximum possible time.
    #   Note: caching for 100 years can be too large a value
    #   sys.maxint also can be too large (causes ValueError), since it's added to the current time.
    #   Caching for the lesser of (100 years) or (5 years less than the max int) should work.
    _5_years = 5 * 365 * 24 * 60 * 60
    _100_years = 100 * 365 * 24 * 60 * 60
    _max_cache_time = min(_100_years, sys.maxint - time.time() - _5_years)
    CACHE_TIME = getattr(local_settings, "CACHE_TIME", _max_cache_time)
    CACHE_NAME = getattr(local_settings, "CACHE_NAME", None)  # without a cache defined, None is fine

    # Cache is activated in every case,
    #   EXCEPT: if CACHE_TIME=0
    if CACHE_TIME != 0:  # None can mean infinite caching to some functions
        KEY_PREFIX = version.VERSION

        # File-based cache
        install_location_hash = hashlib.sha1(PROJECT_PATH).hexdigest()
        username = getpass.getuser() or "unknown_user"
        cache_dir_name = "kalite_web_cache_%s" % (username)
        CACHE_LOCATION = os.path.realpath(getattr(local_settings, "CACHE_LOCATION", os.path.join(tempfile.gettempdir(), cache_dir_name, install_location_hash))) + "/"
        CACHES["file_based_cache"] = {
            'BACKEND': 'django.core.cache.backends.filebased.FileBasedCache',
            'LOCATION': CACHE_LOCATION, # this is kind of OS-specific, so dangerous.
            'TIMEOUT': CACHE_TIME, # should be consistent
            'OPTIONS': {
                'MAX_ENTRIES': getattr(local_settings, "CACHE_MAX_ENTRIES", 5*2000) #2000 entries=~10,000 files
            },
        }

        # Memory-based cache
        CACHES["mem_cache"] = {
            'BACKEND': 'django.core.cache.backends.locmem.LocMemCache',
            'LOCATION': 'unique-snowflake',
            'TIMEOUT': CACHE_TIME, # should be consistent
            'OPTIONS': {
                'MAX_ENTRIES': getattr(local_settings, "CACHE_MAX_ENTRIES", 5*2000) #2000 entries=~10,000 files
            },
        }

        # The chosen cache
        CACHE_NAME = getattr(local_settings, "CACHE_NAME", "file_based_cache")
        if CACHE_NAME == "file_based_cache":
            LOG.debug("Cache location = %s" % CACHE_LOCATION)
        else:
            LOG.debug("Using %s caching" % CACHE_NAME)


########################
# Features
########################


if CENTRAL_SERVER:
    # Used for accessing the KA API.
    #   By default, things won't work--local_settings needs to specify good values.
    #   We do this so that we have control over our own key/secret (secretly, of course!)
    KHAN_API_CONSUMER_KEY = getattr(local_settings, "KHAN_API_CONSUMER_KEY", "")
    KHAN_API_CONSUMER_SECRET = getattr(local_settings, "KHAN_API_CONSUMER_SECRET", "")
    
    # Postmark settings, to enable sending registration/invitation emails
    POSTMARK_API_KEY = getattr(local_settings, "POSTMARK_API_KEY", "")
    POSTMARK_SENDER = getattr(local_settings, "POSTMARK_SENDER", CENTRAL_FROM_EMAIL)
    # Default to "test mode" if no API key, to print out the email to the console, rather than trying to send
    POSTMARK_TEST_MODE = getattr(local_settings, "POSTMARK_TEST_MODE", POSTMARK_API_KEY == "")

else:
    # enable this to use a background mplayer instance instead of playing the video in the browser, on loopback connections
    # TODO(jamalex): this will currently only work when caching is disabled, as the conditional logic is in the Django template
    USE_MPLAYER = getattr(local_settings, "USE_MPLAYER", False) if CACHE_TIME == 0 else False

    # Clock Setting disabled by default unless overriden.
    # Note: This will only work on Linux systems where the server is running as root.
    ENABLE_CLOCK_SET = False


# This has to be defined for main and central
# Should be a function that receives a video file (youtube ID), and returns a URL to a video stream
BACKUP_VIDEO_SOURCE = getattr(local_settings, "BACKUP_VIDEO_SOURCE", None)
BACKUP_THUMBNAIL_SOURCE = getattr(local_settings, "BACKUP_THUMBNAIL_SOURCE", None)
assert not BACKUP_VIDEO_SOURCE or CACHE_TIME == 0, "If BACKUP_VIDEO_SOURCE, then CACHE_TIME must be 0"


########################
# Debugging and testing
########################

# Set logging level based on the value of DEBUG (evaluates to 0 if False, 1 if True)
logging.basicConfig()
LOG = getattr(local_settings, "LOG", logging.getLogger("kalite"))
LOG.setLevel(logging.DEBUG*DEBUG + logging.INFO*(1-DEBUG))

TEMPLATE_DEBUG = getattr(local_settings, "TEMPLATE_DEBUG", DEBUG)

# Django debug_toolbar config
if getattr(local_settings, "USE_DEBUG_TOOLBAR", False):
    assert CACHE_TIME == 0, "Debug toolbar must be set in conjunction with CACHE_TIME=0"
    INSTALLED_APPS += ('debug_toolbar',)
    MIDDLEWARE_CLASSES += ('debug_toolbar.middleware.DebugToolbarMiddleware',)
    DEBUG_TOOLBAR_PANELS = (
        'debug_toolbar.panels.version.VersionDebugPanel',
        'debug_toolbar.panels.timer.TimerDebugPanel',
        'debug_toolbar.panels.settings_vars.SettingsVarsDebugPanel',
        'debug_toolbar.panels.headers.HeaderDebugPanel',
        'debug_toolbar.panels.request_vars.RequestVarsDebugPanel',
        'debug_toolbar.panels.template.TemplateDebugPanel',
        'debug_toolbar.panels.sql.SQLDebugPanel',
        'debug_toolbar.panels.signals.SignalDebugPanel',
        'debug_toolbar.panels.logger.LoggingPanel',
    )
    DEBUG_TOOLBAR_CONFIG = {
        'INTERCEPT_REDIRECTS': False,
        'HIDE_DJANGO_SQL': False,
        'ENABLE_STACKTRACES' : True,
    }

if DEBUG:
    # add ?prof to URL, to see performance stats
    MIDDLEWARE_CLASSES += ('django_snippets.profiling_middleware.ProfileMiddleware',)

if not CENTRAL_SERVER and os.path.exists(PROJECT_PATH + "/tests/loadtesting/"):
        INSTALLED_APPS += ("tests.loadtesting",)

TEST_RUNNER = 'kalite.shared.testing.testrunner.KALiteTestRunner'

TESTS_TO_SKIP = getattr(local_settings, "TESTS_TO_SKIP", ["long"])  # can be
assert not (set(TESTS_TO_SKIP) - set(["fast", "medium", "long"])), "TESTS_TO_SKIP must contain only 'fast', 'medium', and 'long'"

AUTO_LOAD_TEST = getattr(local_settings, "AUTO_LOAD_TEST", False)

assert not AUTO_LOAD_TEST or not CENTRAL_SERVER, "AUTO_LOAD_TEST only on local server"



########################
# IMPORTANT: Do not add new settings below this line
# everything that follows is overriding default settings, depending on CONFIG_PACKAGE

# config_package (None|RPi) alters some defaults e.g. different defaults for Raspberry Pi(RPi)
# autodetect if this is a Raspberry Pi-type device, and auto-set the config_package
#  to override the auto-detection, set CONFIG_PACKAGE=None in the local_settings

CONFIG_PACKAGE = getattr(local_settings, "CONFIG_PACKAGE",
                   ("RPi" if platform.uname()[0] == "Linux" and platform.uname()[4] == "armv6l" and not CENTRAL_SERVER
                   else []))
                        
if isinstance(CONFIG_PACKAGE, basestring):
    CONFIG_PACKAGE = [CONFIG_PACKAGE]
CONFIG_PACKAGE = [cp.lower() for cp in CONFIG_PACKAGE]

def package_selected(package_name):
    global CONFIG_PACKAGE
    return bool(CONFIG_PACKAGE) and bool(package_name) and package_name.lower() in CONFIG_PACKAGE


# Config for Raspberry Pi distributed server
if package_selected("RPi"):
    logging.info("RPi package selected.")
    # nginx proxy will normally be on 8008 and production port on 7007
    # If ports are overridden in local_settings, run the optimizerpi script
    PRODUCTION_PORT = getattr(local_settings, "PRODUCTION_PORT", 7007)
    PROXY_PORT = getattr(local_settings, "PROXY_PORT", 8008)
    assert PRODUCTION_PORT != PROXY_PORT, "PRODUCTION_PORT and PROXY_PORT must not be the same"
    # 18 is the sweet-spot for cherrypy threads
    CHERRYPY_THREAD_COUNT = getattr(local_settings, "CHERRYPY_THREAD_COUNT", 18)
    #SYNCING_THROTTLE_WAIT_TIME = getattr(local_settings, "SYNCING_THROTTLE_WAIT_TIME", 1.0)
    #SYNCING_MAX_RECORDS_PER_REQUEST = getattr(local_settings, "SYNCING_MAX_RECORDS_PER_REQUEST", 10)


    PASSWORD_ITERATIONS_TEACHER = getattr(local_settings, "PASSWORD_ITERATIONS_TEACHER", 2000)
    PASSWORD_ITERATIONS_STUDENT = getattr(local_settings, "PASSWORD_ITERATIONS_STUDENT", 1000)

    ENABLE_CLOCK_SET = getattr(local_settings, "ENABLE_CLOCK_SET", True)

if package_selected("UserRestricted"):
    LOG.info("UserRestricted package selected.")

    if CACHE_TIME != 0 and not hasattr(local_settings, KEY_PREFIX):
        KEY_PREFIX += "|restricted"  # this option changes templates<|MERGE_RESOLUTION|>--- conflicted
+++ resolved
@@ -97,12 +97,8 @@
 
 # Local time zone for this installation. Choices can be found here:
 # http://en.wikipedia.org/wiki/List_of_tz_zones_by_name
-<<<<<<< HEAD
-TIME_ZONE      = getattr(local_settings, "TIME_ZONE", "America/Los_Angeles")
+TIME_ZONE      = getattr(local_settings, "TIME_ZONE", None)
 USE_TZ         = True  # needed for timezone-aware datetimes (particularly in updates code)
-=======
-TIME_ZONE      = getattr(local_settings, "TIME_ZONE", None)
->>>>>>> bb2c7048
 
 # Language code for this installation. All choices can be found here:
 # http://www.i18nguy.com/unicode/language-identifiers.html
