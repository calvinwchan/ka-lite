--- conflicted
+++ resolved
@@ -194,11 +194,6 @@
     )
     TEMPLATE_CONTEXT_PROCESSORS += ("main.custom_context_processors.languages",)
 
-<<<<<<< HEAD
-# None means, use full hashing locally--turn off the password cache
-PASSWORD_ITERATIONS_TEACHER = getattr(local_settings, "PASSWORD_ITERATIONS_TEACHER", None)
-PASSWORD_ITERATIONS_STUDENT = getattr(local_settings, "PASSWORD_ITERATIONS_STUDENT", None)
-=======
 
 ########################
 # Syncing and synced data
@@ -208,21 +203,26 @@
 
 # Here, None === no limit
 SYNC_SESSIONS_MAX_RECORDS = getattr(local_settings, "SYNC_SESSIONS_MAX_RECORDS", None if CENTRAL_SERVER else 10)
->>>>>>> dd6622ac
 
 # Used for user logs.  By default, completely off.
 #  Note: None means infinite (just like caching)
 USER_LOG_MAX_RECORDS_PER_USER = getattr(local_settings, "USER_LOG_MAX_RECORDS_PER_USER", 0)
 USER_LOG_SUMMARY_FREQUENCY = getattr(local_settings, "USER_LOG_SUMMARY_FREQUENCY", (1,"months"))
 
-<<<<<<< HEAD
-=======
+
+########################
+# Security
+########################
+
+# None means, use full hashing locally--turn off the password cache
+PASSWORD_ITERATIONS_TEACHER = getattr(local_settings, "PASSWORD_ITERATIONS_TEACHER", None)
+PASSWORD_ITERATIONS_STUDENT = getattr(local_settings, "PASSWORD_ITERATIONS_STUDENT", None)
+
 
 ########################
 # Storage and caching
 ########################
 
->>>>>>> dd6622ac
 # Sessions use the default cache, and we want a local memory cache for that.
 # Separate session caching from file caching.
 SESSION_ENGINE = getattr(local_settings, "SESSION_ENGINE", 'django.contrib.sessions.backends.cached_db')
