import json
import os
import logging
import sys
import time
import tempfile

try:
    from local_settings import *
    import local_settings
except ImportError:
    local_settings = {}

DEBUG          = getattr(local_settings, "DEBUG", False)
TEMPLATE_DEBUG = getattr(local_settings, "TEMPLATE_DEBUG", DEBUG)

# Set logging level based on the value of DEBUG (evaluates to 0 if False, 1 if True)
logging.basicConfig()
LOG = getattr(local_settings, "LOG", logging.getLogger("kalite"))
LOG.setLevel(logging.DEBUG*DEBUG + logging.INFO*(1-DEBUG))
    
INTERNAL_IPS   = getattr(local_settings, "INTERNAL_IPS", ("127.0.0.1",))

# TODO(jamalex): currently this only has an effect on Linux/OSX
PRODUCTION_PORT = getattr(local_settings, "PRODUCTION_PORT", 8008)

CENTRAL_SERVER = getattr(local_settings, "CENTRAL_SERVER", False)

# info about the central server(s)
SECURESYNC_PROTOCOL   = getattr(local_settings, "SECURESYNC_PROTOCOL",   "https")
CENTRAL_SERVER_DOMAIN = getattr(local_settings, "CENTRAL_SERVER_DOMAIN", "adhocsync.com")
CENTRAL_SERVER_HOST   = getattr(local_settings, "CENTRAL_SERVER_HOST",   "kalite.%s"%CENTRAL_SERVER_DOMAIN)
CENTRAL_WIKI_URL      = getattr(local_settings, "CENTRAL_WIKI_URL",      "http://kalitewiki.learningequality.org/")#http://%kalitewiki.s/%CENTRAL_SERVER_DOMAIN   
CENTRAL_FROM_EMAIL    = getattr(local_settings, "CENTRAL_FROM_EMAIL",    "kalite@%s"%CENTRAL_SERVER_DOMAIN)
CENTRAL_DEPLOYMENT_EMAIL = getattr(local_settings, "CENTRAL_DEPLOYMENT_EMAIL", "deployments@learningequality.org")
CENTRAL_SUPPORT_EMAIL = getattr(local_settings, "CENTRAL_SUPPORT_EMAIL",    "support@learningequality.org")
CENTRAL_DEV_EMAIL     = getattr(local_settings, "CENTRAL_DEV_EMAIL",        "dev@learningequality.org")
CENTRAL_INFO_EMAIL    = getattr(local_settings, "CENTRAL_INFO_EMAIL",       "info@learningequality.org")
CENTRAL_CONTACT_EMAIL = getattr(local_settings, "CENTRAL_CONTACT_EMAIL", "info@learningequality.org")#"kalite@%s"%CENTRAL_SERVER_DOMAIN
CENTRAL_ADMIN_EMAIL   = getattr(local_settings, "CENTRAL_ADMIN_EMAIL",   "errors@learningequality.org")#"kalite@%s"%CENTRAL_SERVER_DOMAIN
CENTRAL_FROM_EMAIL    = getattr(local_settings, "CENTRAL_FROM_EMAIL",    "kalite@%s"%CENTRAL_SERVER_DOMAIN)
CENTRAL_CONTACT_EMAIL = getattr(local_settings, "CENTRAL_CONTACT_EMAIL", "info@learningequality.org")#"kalite@%s"%CENTRAL_SERVER_DOMAIN    

CENTRAL_SUBSCRIBE_URL    = getattr(local_settings, "CENTRAL_SUBSCRIBE_URL",    "http://adhocsync.us6.list-manage.com/subscribe/post?u=023b9af05922dfc7f47a4fffb&amp;id=97a379de16")

ADMINS         = getattr(local_settings, "ADMINS", ( ("KA Lite Team", CENTRAL_ADMIN_EMAIL), ) )

MANAGERS       = getattr(local_settings, "MANAGERS", ADMINS)

PROJECT_PATH   = getattr(local_settings, "PROJECT_PATH", os.path.dirname(os.path.realpath(__file__)))

LOCALE_PATHS   = getattr(local_settings, "LOCALE_PATHS", (PROJECT_PATH + "/../locale",))

DATABASES      = getattr(local_settings, "DATABASES", {
    "default": {
        "ENGINE": getattr(local_settings, "DATABASE_TYPE", "django.db.backends.sqlite3"),
        "NAME"  : getattr(local_settings, "DATABASE_PATH", PROJECT_PATH + "/database/data.sqlite"),
        "OPTIONS": {
            "timeout": 60,
        },
    }
})

DATA_PATH      = getattr(local_settings, "DATA_PATH", PROJECT_PATH + "/static/data/")

CONTENT_ROOT   = getattr(local_settings, "CONTENT_ROOT", PROJECT_PATH + "/../content/")
CONTENT_URL    = getattr(local_settings, "CONTENT_URL", "/content/")

# Local time zone for this installation. Choices can be found here:
# http://en.wikipedia.org/wiki/List_of_tz_zones_by_name
TIME_ZONE      = getattr(local_settings, "TIME_ZONE", "America/Los_Angeles")

# Language code for this installation. All choices can be found here:
# http://www.i18nguy.com/unicode/language-identifiers.html
LANGUAGE_CODE  = getattr(local_settings, "LANGUAGE_CODE", "en-us")

# If you set this to False, Django will make some optimizations so as not
# to load the internationalization machinery.
USE_I18N       = getattr(local_settings, "USE_I18N", True)

# If you set this to False, Django will not format dates, numbers and
# calendars according to the current locale
USE_L10N       = getattr(local_settings, "USE_L10N", False)

MEDIA_URL      = getattr(local_settings, "MEDIA_URL", "/media/")
MEDIA_ROOT     = getattr(local_settings, "MEDIA_ROOT", PROJECT_PATH + "/media/")
STATIC_URL     = getattr(local_settings, "STATIC_URL", "/static/")
STATIC_ROOT    = getattr(local_settings, "STATIC_ROOT", PROJECT_PATH + "/static/")

 # Make this unique, and don't share it with anybody.
SECRET_KEY     = getattr(local_settings, "SECRET_KEY", "8qq-!fa$92i=s1gjjitd&%s@4%ka9lj+=@n7a&fzjpwu%3kd#u")

TEMPLATE_DIRS  = getattr(local_settings, "TEMPLATE_DIRS", (PROJECT_PATH + "/templates",))


TEMPLATE_CONTEXT_PROCESSORS = (
    "django.contrib.auth.context_processors.auth",
    "django.core.context_processors.debug",
    "django.core.context_processors.i18n",
    "django.core.context_processors.media",
    "django.contrib.messages.context_processors.messages",
    "django.core.context_processors.request",
    "%s.custom_context_processors.custom" % ("central" if CENTRAL_SERVER else "main"),
)


# List of callables that know how to import templates from various sources.
TEMPLATE_LOADERS = (
    "django.template.loaders.filesystem.Loader",
    "django.template.loaders.app_directories.Loader",
#     "django.template.loaders.eggs.Loader",
)

MIDDLEWARE_CLASSES = (
    "django.contrib.sessions.middleware.SessionMiddleware",
    'django.middleware.locale.LocaleMiddleware',
    "django.middleware.common.CommonMiddleware",
    "django.contrib.auth.middleware.AuthenticationMiddleware",
    "django.contrib.messages.middleware.MessageMiddleware",
    "main.middleware.GetNextParam",
    "django.middleware.csrf.CsrfViewMiddleware",
)

ROOT_URLCONF = "kalite.urls"

INSTALLED_APPS = (
    "django.contrib.auth",
    "django.contrib.contenttypes",
    "django.contrib.sessions",
    "django.contrib.admin",
    "django.contrib.humanize",
    "django.contrib.messages",
    "django.contrib.staticfiles",
    "django_extensions", # needed for clean_pyc (testing)
    "south",
    "chronograph",
    "django_cherrypy_wsgiserver",
    "kalite",
    "securesync",
    "config",
    "main", # in order for securesync to work, this needs to be here.
<<<<<<< HEAD
    "control_panel", # in both apps
=======
    "kalite", # contains commands
>>>>>>> 914e3610
)
MESSAGE_STORAGE = 'django.contrib.messages.storage.session.SessionStorage'

if DEBUG or CENTRAL_SERVER:
    INSTALLED_APPS += ("django_snippets",)   # used in contact form and (debug) profiling middleware

if DEBUG:
    # add ?prof to URL, to see performance stats
    MIDDLEWARE_CLASSES += ('django_snippets.profiling_middleware.ProfileMiddleware',)

if CENTRAL_SERVER:
    ACCOUNT_ACTIVATION_DAYS = getattr(local_settings, "ACCOUNT_ACTIVATION_DAYS", 7)
    DEFAULT_FROM_EMAIL      = getattr(local_settings, "DEFAULT_FROM_EMAIL", CENTRAL_FROM_EMAIL)
    INSTALLED_APPS         += ("postmark", "kalite.registration", "central", "faq", "contact",)
    EMAIL_BACKEND           = getattr(local_settings, "EMAIL_BACKEND", "postmark.backends.PostmarkBackend")
    AUTH_PROFILE_MODULE     = 'central.UserProfile'

else:
    INSTALLED_APPS         += ("coachreports",)
    # Include optionally installed apps
    if os.path.exists(PROJECT_PATH + "/loadtesting/"):
        INSTALLED_APPS     += ("loadtesting",)

    MIDDLEWARE_CLASSES += (
        "securesync.middleware.DBCheck",
        "securesync.middleware.AuthFlags",
        "main.middleware.SessionLanguage",
    )
    TEMPLATE_CONTEXT_PROCESSORS += ("main.custom_context_processors.languages",)


# By default, cache for maximum possible time.
#   Note: caching for 100 years can be too large a value
#   sys.maxint also can be too large (causes ValueError), since it's added to the current time.
#   Caching for the lesser of (100 years) or (5 years less than the max int) should work.
_5_years = 5 * 365 * 24 * 60 * 60
_100_years = 100 * 365 * 24 * 60 * 60
_max_cache_time = min(_100_years, sys.maxint - time.time() - _5_years)
CACHE_TIME = getattr(local_settings, "CACHE_TIME", _max_cache_time)

# Cache is activated in every case, 
#   EXCEPT: if CACHE_TIME=0
if CACHE_TIME or CACHE_TIME is None: # None can mean infinite caching to some functions
    CACHES = {
        'default': {
            'BACKEND': 'django.core.cache.backends.filebased.FileBasedCache',
            'LOCATION': getattr(local_settings, "CACHE_LOCATION", tempfile.gettempdir()), # this is kind of OS-specific, so dangerous.
            'TIMEOUT': CACHE_TIME, # should be consistent
            'OPTIONS': {
                'MAX_ENTRIES': getattr(local_settings, "CACHE_MAX_ENTRIES", 5*2000) #2000 entries=~10,000 files
            },
        }
    }

SESSION_ENGINE = 'django.contrib.sessions.backends.cache'

TEST_RUNNER = 'kalite.utils.testrunner.KALiteTestRunner'

# This setting is required for AJAX-based messaging to work in Django 1.4,
#   due to this bug: https://code.djangoproject.com/ticket/19387
MESSAGE_STORAGE = 'django.contrib.messages.storage.session.SessionStorage'

TEST_RUNNER = 'kalite.utils.testrunner.KALiteTestRunner'<|MERGE_RESOLUTION|>--- conflicted
+++ resolved
@@ -18,7 +18,7 @@
 logging.basicConfig()
 LOG = getattr(local_settings, "LOG", logging.getLogger("kalite"))
 LOG.setLevel(logging.DEBUG*DEBUG + logging.INFO*(1-DEBUG))
-    
+
 INTERNAL_IPS   = getattr(local_settings, "INTERNAL_IPS", ("127.0.0.1",))
 
 # TODO(jamalex): currently this only has an effect on Linux/OSX
@@ -30,7 +30,7 @@
 SECURESYNC_PROTOCOL   = getattr(local_settings, "SECURESYNC_PROTOCOL",   "https")
 CENTRAL_SERVER_DOMAIN = getattr(local_settings, "CENTRAL_SERVER_DOMAIN", "adhocsync.com")
 CENTRAL_SERVER_HOST   = getattr(local_settings, "CENTRAL_SERVER_HOST",   "kalite.%s"%CENTRAL_SERVER_DOMAIN)
-CENTRAL_WIKI_URL      = getattr(local_settings, "CENTRAL_WIKI_URL",      "http://kalitewiki.learningequality.org/")#http://%kalitewiki.s/%CENTRAL_SERVER_DOMAIN   
+CENTRAL_WIKI_URL      = getattr(local_settings, "CENTRAL_WIKI_URL",      "http://kalitewiki.learningequality.org/")#http://%kalitewiki.s/%CENTRAL_SERVER_DOMAIN
 CENTRAL_FROM_EMAIL    = getattr(local_settings, "CENTRAL_FROM_EMAIL",    "kalite@%s"%CENTRAL_SERVER_DOMAIN)
 CENTRAL_DEPLOYMENT_EMAIL = getattr(local_settings, "CENTRAL_DEPLOYMENT_EMAIL", "deployments@learningequality.org")
 CENTRAL_SUPPORT_EMAIL = getattr(local_settings, "CENTRAL_SUPPORT_EMAIL",    "support@learningequality.org")
@@ -39,7 +39,7 @@
 CENTRAL_CONTACT_EMAIL = getattr(local_settings, "CENTRAL_CONTACT_EMAIL", "info@learningequality.org")#"kalite@%s"%CENTRAL_SERVER_DOMAIN
 CENTRAL_ADMIN_EMAIL   = getattr(local_settings, "CENTRAL_ADMIN_EMAIL",   "errors@learningequality.org")#"kalite@%s"%CENTRAL_SERVER_DOMAIN
 CENTRAL_FROM_EMAIL    = getattr(local_settings, "CENTRAL_FROM_EMAIL",    "kalite@%s"%CENTRAL_SERVER_DOMAIN)
-CENTRAL_CONTACT_EMAIL = getattr(local_settings, "CENTRAL_CONTACT_EMAIL", "info@learningequality.org")#"kalite@%s"%CENTRAL_SERVER_DOMAIN    
+CENTRAL_CONTACT_EMAIL = getattr(local_settings, "CENTRAL_CONTACT_EMAIL", "info@learningequality.org")#"kalite@%s"%CENTRAL_SERVER_DOMAIN
 
 CENTRAL_SUBSCRIBE_URL    = getattr(local_settings, "CENTRAL_SUBSCRIBE_URL",    "http://adhocsync.us6.list-manage.com/subscribe/post?u=023b9af05922dfc7f47a4fffb&amp;id=97a379de16")
 
@@ -139,11 +139,8 @@
     "securesync",
     "config",
     "main", # in order for securesync to work, this needs to be here.
-<<<<<<< HEAD
     "control_panel", # in both apps
-=======
     "kalite", # contains commands
->>>>>>> 914e3610
 )
 MESSAGE_STORAGE = 'django.contrib.messages.storage.session.SessionStorage'
 
@@ -184,7 +181,7 @@
 _max_cache_time = min(_100_years, sys.maxint - time.time() - _5_years)
 CACHE_TIME = getattr(local_settings, "CACHE_TIME", _max_cache_time)
 
-# Cache is activated in every case, 
+# Cache is activated in every case,
 #   EXCEPT: if CACHE_TIME=0
 if CACHE_TIME or CACHE_TIME is None: # None can mean infinite caching to some functions
     CACHES = {
