--- conflicted
+++ resolved
@@ -69,29 +69,13 @@
 # calendars according to the current locale
 USE_L10N       = getattr(local_settings, "USE_L10N", False)
 
-<<<<<<< HEAD
-MEDIA_URL       = local_or_("MEDIA_URL", "/media/")
-MEDIA_ROOT      = local_or_("MEDIA_ROOT", PROJECT_PATH + "/media/") # not currently used
-STATIC_URL      = local_or_("STATIC_URL", "/static/")
-if DEBUG: # jedi mind-trick on django to serve up static files in debug/release,
-          #   while still following the semantics of django STATIC_ROOT/STATIC_URL
-    STATIC_ROOT      = "" # this should point to a directory where we can collect and shove all files.
-                          #    since we have no intention of doing so, set it to None.
-    STATICFILES_DIRS = ( local_or_("STATIC_ROOT", PROJECT_PATH + "/static/"), )
-else:
-    STATIC_ROOT     = local_or_("STATIC_ROOT", PROJECT_PATH + "/static/")
+MEDIA_URL       = getattr(local_settings, "MEDIA_URL", "/media/")
+MEDIA_ROOT      = getattr(local_settings, "MEDIA_ROOT", PROJECT_PATH + "/media/") # not currently used
+STATIC_URL      = getattr(local_settings, "STATIC_URL", "/static/")
+STATIC_ROOT     = getattr(local_settings, "STATIC_ROOT", PROJECT_PATH + "/static/")
     
- 
- # Make this unique, and don't share it with anybody.
-SECRET_KEY     = local_or_("SECRET_KEY", "8qq-!fa$92i=s1gjjitd&%s@4%ka9lj+=@n7a&fzjpwu%3kd#u")
-=======
-MEDIA_ROOT     = getattr(local_settings, "MEDIA_ROOT", PROJECT_PATH + "/static/")
-MEDIA_URL      = getattr(local_settings, "MEDIA_URL", "/static/")
-STATIC_URL     = getattr(local_settings, "STATIC_URL", "/static/")
-
-# Make this unique, and don't share it with anybody.
+  # Make this unique, and don't share it with anybody.
 SECRET_KEY     = getattr(local_settings, "SECRET_KEY", "8qq-!fa$92i=s1gjjitd&%s@4%ka9lj+=@n7a&fzjpwu%3kd#u")
->>>>>>> b5f04424
 
 TEMPLATE_DIRS  = getattr(local_settings, "TEMPLATE_DIRS", (PROJECT_PATH + "/templates",))
 
