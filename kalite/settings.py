--- conflicted
+++ resolved
@@ -139,13 +139,11 @@
 # disable migration framework on tests
 SOUTH_TESTS_MIGRATE = False
 
-<<<<<<< HEAD
 # only allow, and use by default, JSON in tastypie
 TASTYPIE_DEFAULT_FORMATS = ['json']
-=======
+
 # Default to a 20 minute timeout for a session - set to 0 to disable.
 SESSION_IDLE_TIMEOUT = getattr(local_settings, "SESSION_IDLE_TIMEOUT", 1200)
->>>>>>> 9fc55997
 
 ########################
 # After all settings, but before config packages,
