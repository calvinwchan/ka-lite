import json
import os
import logging
import sys
import time
import tempfile

try:
    from local_settings import *
    import local_settings
except ImportError:
    local_settings = {}

DEBUG          = getattr(local_settings, "DEBUG", False)
TEMPLATE_DEBUG = getattr(local_settings, "TEMPLATE_DEBUG", DEBUG)

# Set logging level based on the value of DEBUG (evaluates to 0 if False, 1 if True)
<<<<<<< HEAD
logging.basicConfig(format='%(levelname)s:%(message)s')
LOG = getattr(local_settings, "LOG", logging.getLogger("kalite"))
LOG.setLevel(logging.DEBUG*DEBUG + logging.INFO*(1-DEBUG))

=======
logging.basicConfig()
LOG = getattr(local_settings, "LOG", logging.getLogger("kalite"))
LOG.setLevel(logging.DEBUG*DEBUG + logging.INFO*(1-DEBUG))
    
>>>>>>> 30422d73
INTERNAL_IPS   = getattr(local_settings, "INTERNAL_IPS", ("127.0.0.1",))

# TODO(jamalex): currently this only has an effect on Linux/OSX
PRODUCTION_PORT = getattr(local_settings, "PRODUCTION_PORT", 8008)

CENTRAL_SERVER = getattr(local_settings, "CENTRAL_SERVER", False)

# info about the central server(s)
SECURESYNC_PROTOCOL   = getattr(local_settings, "SECURESYNC_PROTOCOL",   "https")
CENTRAL_SERVER_DOMAIN = getattr(local_settings, "CENTRAL_SERVER_DOMAIN", "adhocsync.com")
CENTRAL_SERVER_HOST   = getattr(local_settings, "CENTRAL_SERVER_HOST",   "kalite.%s"%CENTRAL_SERVER_DOMAIN)
CENTRAL_WIKI_URL      = getattr(local_settings, "CENTRAL_WIKI_URL",      "http://kalitewiki.learningequality.org/")#http://%kalitewiki.s/%CENTRAL_SERVER_DOMAIN   
CENTRAL_FROM_EMAIL    = getattr(local_settings, "CENTRAL_FROM_EMAIL",    "kalite@%s"%CENTRAL_SERVER_DOMAIN)
CENTRAL_DEPLOYMENT_EMAIL = getattr(local_settings, "CENTRAL_DEPLOYMENT_EMAIL", "deployments@learningequality.org")
CENTRAL_SUPPORT_EMAIL = getattr(local_settings, "CENTRAL_SUPPORT_EMAIL",    "support@learningequality.org")
CENTRAL_DEV_EMAIL     = getattr(local_settings, "CENTRAL_DEV_EMAIL",        "dev@learningequality.org")
CENTRAL_INFO_EMAIL    = getattr(local_settings, "CENTRAL_INFO_EMAIL",       "info@learningequality.org")
CENTRAL_CONTACT_EMAIL = getattr(local_settings, "CENTRAL_CONTACT_EMAIL", "info@learningequality.org")#"kalite@%s"%CENTRAL_SERVER_DOMAIN
CENTRAL_ADMIN_EMAIL   = getattr(local_settings, "CENTRAL_ADMIN_EMAIL",   "errors@learningequality.org")#"kalite@%s"%CENTRAL_SERVER_DOMAIN

CENTRAL_SUBSCRIBE_URL    = getattr(local_settings, "CENTRAL_SUBSCRIBE_URL",    "http://adhocsync.us6.list-manage.com/subscribe/post?u=023b9af05922dfc7f47a4fffb&amp;id=97a379de16")

ADMINS         = getattr(local_settings, "ADMINS", ( ("KA Lite Team", CENTRAL_ADMIN_EMAIL), ) )

MANAGERS       = getattr(local_settings, "MANAGERS", ADMINS)

PROJECT_PATH   = os.path.realpath(getattr(local_settings, "PROJECT_PATH", os.path.dirname(os.path.realpath(__file__)))) + "/"

LOCALE_PATHS   = getattr(local_settings, "LOCALE_PATHS", (PROJECT_PATH + "/../locale",))
LOCALE_PATHS   = tuple([os.path.realpath(lp) + "/" for lp in LOCALE_PATHS])

DATABASES      = getattr(local_settings, "DATABASES", {
    "default": {
        "ENGINE": getattr(local_settings, "DATABASE_TYPE", "django.db.backends.sqlite3"),
        "NAME"  : getattr(local_settings, "DATABASE_PATH", PROJECT_PATH + "/database/data.sqlite"),
        "OPTIONS": {
            "timeout": 60,
        },
    }
})

DATA_PATH      = os.path.realpath(getattr(local_settings, "DATA_PATH", PROJECT_PATH + "/static/data/")) + "/"

CONTENT_ROOT   = os.path.realpath(getattr(local_settings, "CONTENT_ROOT", PROJECT_PATH + "/../content/")) + "/"
CONTENT_URL    = getattr(local_settings, "CONTENT_URL", "/content/")

# Local time zone for this installation. Choices can be found here:
# http://en.wikipedia.org/wiki/List_of_tz_zones_by_name
TIME_ZONE      = getattr(local_settings, "TIME_ZONE", "America/Los_Angeles")

# Language code for this installation. All choices can be found here:
# http://www.i18nguy.com/unicode/language-identifiers.html
LANGUAGE_CODE  = getattr(local_settings, "LANGUAGE_CODE", "en-us")

# If you set this to False, Django will make some optimizations so as not
# to load the internationalization machinery.
USE_I18N       = getattr(local_settings, "USE_I18N", True)

# If you set this to False, Django will not format dates, numbers and
# calendars according to the current locale
USE_L10N       = getattr(local_settings, "USE_L10N", False)

<<<<<<< HEAD
MEDIA_URL       = getattr(local_settings, "MEDIA_URL", "/media/")
MEDIA_ROOT      = getattr(local_settings, "MEDIA_ROOT", PROJECT_PATH + "/media/") # not currently used
STATIC_URL      = getattr(local_settings, "STATIC_URL", "/static/")
STATIC_ROOT     = getattr(local_settings, "STATIC_ROOT", PROJECT_PATH + "/static/")
=======
MEDIA_URL      = getattr(local_settings, "MEDIA_URL", "/media/")
MEDIA_ROOT     = getattr(local_settings, "MEDIA_ROOT", PROJECT_PATH + "/media/")
STATIC_URL     = getattr(local_settings, "STATIC_URL", "/static/")
STATIC_ROOT    = getattr(local_settings, "STATIC_ROOT", PROJECT_PATH + "/static/")
>>>>>>> 30422d73

 # Make this unique, and don't share it with anybody.
SECRET_KEY     = getattr(local_settings, "SECRET_KEY", "8qq-!fa$92i=s1gjjitd&%s@4%ka9lj+=@n7a&fzjpwu%3kd#u")

TEMPLATE_DIRS  = getattr(local_settings, "TEMPLATE_DIRS", (PROJECT_PATH + "/templates",))
TEMPLATE_DIRS  = tuple([os.path.realpath(td) + "/" for td in TEMPLATE_DIRS])

TEMPLATE_CONTEXT_PROCESSORS = (
    "django.contrib.auth.context_processors.auth",
    "django.core.context_processors.debug",
    "django.core.context_processors.i18n",
    "django.core.context_processors.media",
    "django.contrib.messages.context_processors.messages",
    "django.core.context_processors.request",
    "%s.custom_context_processors.custom" % ("central" if CENTRAL_SERVER else "main"),
)


# List of callables that know how to import templates from various sources.
TEMPLATE_LOADERS = (
    "django.template.loaders.filesystem.Loader",
    "django.template.loaders.app_directories.Loader",
#     "django.template.loaders.eggs.Loader",
)

MIDDLEWARE_CLASSES = (
    "django.contrib.sessions.middleware.SessionMiddleware",
    'django.middleware.locale.LocaleMiddleware',
    "django.middleware.common.CommonMiddleware",
    "django.contrib.auth.middleware.AuthenticationMiddleware",
    "django.contrib.messages.middleware.MessageMiddleware",
    "main.middleware.GetNextParam",
    "django.middleware.csrf.CsrfViewMiddleware",
)

ROOT_URLCONF = "kalite.urls"

INSTALLED_APPS = (
    "django.contrib.auth",
    "django.contrib.contenttypes",
    "django.contrib.sessions",
    "django.contrib.admin",
    "django.contrib.humanize",
    "django.contrib.messages",
    "django.contrib.staticfiles",
<<<<<<< HEAD
    "south",
    "chronograph",
    "django_cherrypy_wsgiserver",
    "django_extensions",
=======
    "django_extensions", # needed for clean_pyc (testing)
    "south",
    "chronograph",
    "django_cherrypy_wsgiserver",
    "kalite",
>>>>>>> 30422d73
    "securesync",
    "config",
    "kalite",
    "main", # in order for securesync to work, this needs to be here.
    "kalite", # contains commands
)

if DEBUG or CENTRAL_SERVER:
    INSTALLED_APPS += ("django_snippets",)   # used in contact form and (debug) profiling middleware

if DEBUG:
    # add ?prof to URL, to see performance stats
<<<<<<< HEAD
    INSTALLED_APPS += ("django_snippets",)
=======
>>>>>>> 30422d73
    MIDDLEWARE_CLASSES += ('django_snippets.profiling_middleware.ProfileMiddleware',)

if CENTRAL_SERVER:
    ACCOUNT_ACTIVATION_DAYS = getattr(local_settings, "ACCOUNT_ACTIVATION_DAYS", 7)
    DEFAULT_FROM_EMAIL      = getattr(local_settings, "DEFAULT_FROM_EMAIL", CENTRAL_FROM_EMAIL)
    INSTALLED_APPS         += ("postmark", "kalite.registration", "central", "faq", "contact",)
    EMAIL_BACKEND           = getattr(local_settings, "EMAIL_BACKEND", "postmark.backends.PostmarkBackend")
    AUTH_PROFILE_MODULE     = 'central.UserProfile'
<<<<<<< HEAD
    INSTALLED_APPS         += (
        "postmark", 
        "central", 
        "contact",
        "faq", 
        "kalite.registration", 
    )
=======
>>>>>>> 30422d73

else:
    INSTALLED_APPS         += ("coachreports",)
    # Include optionally installed apps
    if os.path.exists(PROJECT_PATH + "/tests/loadtesting/"):
        INSTALLED_APPS     += ("kalite.tests.loadtesting"),

    MIDDLEWARE_CLASSES += (
        "securesync.middleware.DBCheck",
        "securesync.middleware.AuthFlags",
        "main.middleware.SessionLanguage",
    )
    TEMPLATE_CONTEXT_PROCESSORS += ("main.custom_context_processors.languages",)
    INSTALL_CERTIFICATES = getattr(local_settings, "INSTALL_CERTIFICATES", [])


# By default, cache for maximum possible time.
#   Note: caching for 100 years can be too large a value
#   sys.maxint also can be too large (causes ValueError), since it's added to the current time.
#   Caching for the lesser of (100 years) or (5 years less than the max int) should work.
_5_years = 5 * 365 * 24 * 60 * 60
_100_years = 100 * 365 * 24 * 60 * 60
_max_cache_time = min(_100_years, sys.maxint - time.time() - _5_years)
CACHE_TIME = getattr(local_settings, "CACHE_TIME", _max_cache_time)

# Cache is activated in every case, 
#   EXCEPT: if CACHE_TIME=0
if CACHE_TIME or CACHE_TIME is None: # None can mean infinite caching to some functions
    CACHES = {
        'default': {
            'BACKEND': 'django.core.cache.backends.filebased.FileBasedCache',
            'LOCATION': getattr(local_settings, "CACHE_LOCATION", tempfile.gettempdir()), # this is kind of OS-specific, so dangerous.
            'TIMEOUT': CACHE_TIME, # should be consistent
            'OPTIONS': {
                'MAX_ENTRIES': getattr(local_settings, "CACHE_MAX_ENTRIES", 5*2000) #2000 entries=~10,000 files
            },
        }
    }

SESSION_ENGINE = 'django.contrib.sessions.backends.cache'
# This setting is required for AJAX-based messaging to work in Django 1.4,
#   due to this bug: https://code.djangoproject.com/ticket/19387
MESSAGE_STORAGE = 'django.contrib.messages.storage.session.SessionStorage'

<<<<<<< HEAD
TEST_RUNNER = 'kalite.utils.testing.testrunner.KALiteTestRunner'
=======
TEST_RUNNER = 'kalite.utils.testrunner.KALiteTestRunner'

# import these one extra time to overwrite any settings not explicitly looking for local settings
try:
    from local_settings import *
except ImportError:
    pass


syncing_models = []
def add_syncing_models(models):
    for model in models:
        if model not in syncing_models:
            syncing_models.append(model)
>>>>>>> 30422d73
<|MERGE_RESOLUTION|>--- conflicted
+++ resolved
@@ -15,17 +15,10 @@
 TEMPLATE_DEBUG = getattr(local_settings, "TEMPLATE_DEBUG", DEBUG)
 
 # Set logging level based on the value of DEBUG (evaluates to 0 if False, 1 if True)
-<<<<<<< HEAD
 logging.basicConfig(format='%(levelname)s:%(message)s')
 LOG = getattr(local_settings, "LOG", logging.getLogger("kalite"))
 LOG.setLevel(logging.DEBUG*DEBUG + logging.INFO*(1-DEBUG))
 
-=======
-logging.basicConfig()
-LOG = getattr(local_settings, "LOG", logging.getLogger("kalite"))
-LOG.setLevel(logging.DEBUG*DEBUG + logging.INFO*(1-DEBUG))
-    
->>>>>>> 30422d73
 INTERNAL_IPS   = getattr(local_settings, "INTERNAL_IPS", ("127.0.0.1",))
 
 # TODO(jamalex): currently this only has an effect on Linux/OSX
@@ -88,17 +81,10 @@
 # calendars according to the current locale
 USE_L10N       = getattr(local_settings, "USE_L10N", False)
 
-<<<<<<< HEAD
-MEDIA_URL       = getattr(local_settings, "MEDIA_URL", "/media/")
-MEDIA_ROOT      = getattr(local_settings, "MEDIA_ROOT", PROJECT_PATH + "/media/") # not currently used
-STATIC_URL      = getattr(local_settings, "STATIC_URL", "/static/")
-STATIC_ROOT     = getattr(local_settings, "STATIC_ROOT", PROJECT_PATH + "/static/")
-=======
 MEDIA_URL      = getattr(local_settings, "MEDIA_URL", "/media/")
 MEDIA_ROOT     = getattr(local_settings, "MEDIA_ROOT", PROJECT_PATH + "/media/")
 STATIC_URL     = getattr(local_settings, "STATIC_URL", "/static/")
 STATIC_ROOT    = getattr(local_settings, "STATIC_ROOT", PROJECT_PATH + "/static/")
->>>>>>> 30422d73
 
  # Make this unique, and don't share it with anybody.
 SECRET_KEY     = getattr(local_settings, "SECRET_KEY", "8qq-!fa$92i=s1gjjitd&%s@4%ka9lj+=@n7a&fzjpwu%3kd#u")
@@ -144,18 +130,10 @@
     "django.contrib.humanize",
     "django.contrib.messages",
     "django.contrib.staticfiles",
-<<<<<<< HEAD
-    "south",
-    "chronograph",
-    "django_cherrypy_wsgiserver",
-    "django_extensions",
-=======
     "django_extensions", # needed for clean_pyc (testing)
     "south",
     "chronograph",
     "django_cherrypy_wsgiserver",
-    "kalite",
->>>>>>> 30422d73
     "securesync",
     "config",
     "kalite",
@@ -168,10 +146,6 @@
 
 if DEBUG:
     # add ?prof to URL, to see performance stats
-<<<<<<< HEAD
-    INSTALLED_APPS += ("django_snippets",)
-=======
->>>>>>> 30422d73
     MIDDLEWARE_CLASSES += ('django_snippets.profiling_middleware.ProfileMiddleware',)
 
 if CENTRAL_SERVER:
@@ -180,16 +154,6 @@
     INSTALLED_APPS         += ("postmark", "kalite.registration", "central", "faq", "contact",)
     EMAIL_BACKEND           = getattr(local_settings, "EMAIL_BACKEND", "postmark.backends.PostmarkBackend")
     AUTH_PROFILE_MODULE     = 'central.UserProfile'
-<<<<<<< HEAD
-    INSTALLED_APPS         += (
-        "postmark", 
-        "central", 
-        "contact",
-        "faq", 
-        "kalite.registration", 
-    )
-=======
->>>>>>> 30422d73
 
 else:
     INSTALLED_APPS         += ("coachreports",)
@@ -234,21 +198,4 @@
 #   due to this bug: https://code.djangoproject.com/ticket/19387
 MESSAGE_STORAGE = 'django.contrib.messages.storage.session.SessionStorage'
 
-<<<<<<< HEAD
-TEST_RUNNER = 'kalite.utils.testing.testrunner.KALiteTestRunner'
-=======
-TEST_RUNNER = 'kalite.utils.testrunner.KALiteTestRunner'
-
-# import these one extra time to overwrite any settings not explicitly looking for local settings
-try:
-    from local_settings import *
-except ImportError:
-    pass
-
-
-syncing_models = []
-def add_syncing_models(models):
-    for model in models:
-        if model not in syncing_models:
-            syncing_models.append(model)
->>>>>>> 30422d73
+TEST_RUNNER = 'kalite.utils.testing.testrunner.KALiteTestRunner'