import logging
import os
import shutil
import platform
import tempfile
from optparse import make_option
from zipfile import ZipInfo, ZipFile, ZIP_DEFLATED, ZIP_STORED

from django.core.management.base import BaseCommand, CommandError
from django.core.management import call_command

import settings
from securesync.models import Device
from shared.i18n import CROWDIN_CACHE_DIR, get_dubbed_video_map
from shared.khanload import KHANLOAD_CACHE_DIR
from utils.general import ensure_dir
from utils.platforms import is_windows, not_system_specific_scripts, system_specific_zipping, _default_callback_zip


## The following 3 functions define the rules for inclusion/exclusion

def file_in_platform(file_path, platform):
    """Logic on whether to include or exclude a file,
    based on the requested platform and the file's name (including path)"""

    ext = os.path.splitext(file_path)[1]
    return (platform == "all") or (ext not in not_system_specific_scripts(platform))


def select_package_dirs(dirnames, key_base, **kwargs):
    """Choose which directories to include/exclude,
    based on the "key-base", which is essentially the relative path from the ka-lite project"""
    base_name = os.path.split(key_base)[-1]

    if key_base == "":  # base directory
        in_dirs = set(dirnames) - set((".git", "content", "node_modules", os.path.basename(KHANLOAD_CACHE_DIR), os.path.basename(CROWDIN_CACHE_DIR)))

    elif base_name in ["locale", "localflavor"]:
        if  kwargs.get("locale") not in [None, "", "all"]:
            # ONLY include files for the particular locale
            in_dirs = set((kwargs['locale'],))
        else:
            in_dirs = set([])

    elif key_base == os.path.join("locale", kwargs['locale']):
        in_dirs = set(["LC_MESSAGES"])

    else:
        # can't exclude 'test', which eliminates the Django test client (used in caching)
        #   as well as all the Khan academy tests
        in_dirs = set(dirnames)

        in_dirs -= set(['tmp', "media"])  # media is like a temp dir
        if kwargs["remove_test"]:
            in_dirs -= set(('loadtesting', 'tests', 'testing', 'selenium', 'werkzeug', 'postmark'))
        #
        if kwargs.get("server_type", "") != "central":
            in_dirs -= set(("central", "landing-page"))
            if base_name in ["kalite", "templates"]:  # remove central server apps & templates
                in_dirs -= set(("contact", "faq", "registration"))
            elif base_name in ["static"]:
                in_dirs -= set(["language_packs", "less", "srt", "pot"])
            elif base_name in ["data"]:
                in_dirs -= set(["subtitles"])

    return in_dirs


def file_in_blacklist_set(file_path):
    """Generic filter to eliminate particular filenames and extensions.

    Note: explicitly keep out local_settings"""

    name = os.path.split(file_path)[1]
    ext = os.path.splitext(file_path)[1]
    return (ext in [".pyc", ".sqlite", ".zip", ".xlsx", ".srt", ".pot", ".sublime-project", ".sublime-workspace", ".patch"]) \
        or (name in ["local_settings.py", ".gitignore", "tests.py", "faq", ".DS_Store", "Gruntfile.js", "package.json"])


# Filter-less functions (just logic)

def recursively_add_files(dirpath, files_dict=dict(), key_base="", **kwargs):
    """Recurses into the directories of dirpath to add files to files_dict.

    files_dict: key is source path, value is a dict including dest_path (in archive)
    key_base:the relative path from the ka-lite project; used to identify
             the location in the project when including/excluding files/dirs
    """

    for (root, dirnames, filenames) in os.walk(dirpath):

        #
        in_dirs = select_package_dirs(dirnames, key_base=key_base, **kwargs)

        # Base case: loop all files in this directory
        for f in filenames:
            file_path = os.path.join(dirpath, f)

            if file_in_blacklist_set(file_path=file_path):
                continue
            elif not file_in_platform(file_path=file_path, platform=kwargs.get("platform", "all")):
                continue

            # Made it through!  Include in the package
            files_dict[file_path] = {
                "dest_path": os.path.join(key_base, f)
            }

        # Recursive case: loop all subdirectories
        for d in in_dirs:
            files_dict = recursively_add_files(
                dirpath = os.path.join(dirpath, d),
                files_dict = files_dict,
                key_base = os.path.join(key_base, d),
                **kwargs
            )

        break        # lazy to use walk; just break

    return files_dict


def create_local_settings_file(location, server_type="local", locale=None, central_server=None):
    """Create an appropriate local_settings file for the installable server."""

    fil = tempfile.mkstemp()[1]

    if settings.CENTRAL_SERVER:
        ls = open(fil, "w") # just in case fil is not unique, somehow...

    # duplicate local_settings when packaging from a local server
    elif os.path.exists(location):
        shutil.copy(location, fil)

    ls = open(fil, "a") # append, to keep those settings, but override SOME

    ls.write("\n") # never trust the previous file ended with a newline!
    if settings.DEBUG:
        ls.write("DEBUG = %s\n" % settings.DEBUG)
    ls.write("CENTRAL_SERVER = %s\n" % (server_type=="central"))
    if locale and locale != "all":
        ls.write("LANGUAGE_CODE = '%s'\n" % locale)
    if server_type == "local" and central_server:
        ls.write("CENTRAL_SERVER_HOST = '%s'\n" % central_server)
        ls.write("SECURESYNC_PROTOCOL = '%s'\n" % ("http" if settings.DEBUG or ":" in central_server else "https"))
    ls.close()

    return fil


def create_default_archive_filename(options=dict()):
    """Generate a filename for the archive"""
    out_file = "kalite"
    out_file += "-%s" % options['platform']    if options['platform']    else ""
    out_file += "-%s" % options['locale']      if options['locale']      else ""
    out_file += "-%s" % options['server_type'] if options['server_type'] else ""
    out_file += "-v%s.zip" % Device.get_own_device().get_version()

    return out_file


class Command(BaseCommand):
    help = "Create a zip file with all code, that can be unpacked anywhere."

    option_list = BaseCommand.option_list + (
        # Basic options
        make_option('-p', '--platform',
            action='store',
            dest='platform',
            default=platform.system(),
            help='OS PLATFORM to package for',
            metavar="PLATFORM"),
        make_option('-l', '--locale',
            action='store',
            dest='locale',
            default='en',  # don't ship other languages, by default.
            help='LOCALE to package for',
            metavar="LOCALE"),
        make_option('-t', '--server-type',
            action='store',
            dest='server_type',
            default="local",
            help='KA Lite server type'),
        make_option('-c', '--central-server',
            action='store',
            dest='central_server',
            default=getattr(settings, "CENTRAL_SERVER_HOST", None),
            help='Central server host and port',
            metavar="CENTRAL_SERVER"),

        # Functional options
        make_option('-r', '--remove-test',
            action='store_true',
            dest='remove_test',
            default=False,
            help='Remove testing information?'),
        make_option('-n', '--nocompress',
            action='store_false',
            dest='compress',
            default=True,
            help='Avoid compressing'),
        make_option('-f', '--file',
            action='store',
            dest='file',
            default=None,
            help='FILE to save zip to',
            metavar="FILE"),
        )

    def handle(self, *args, **options):
        if not settings.CENTRAL_SERVER:
            raise CommandError("Disabled for distributed servers, until we can figure out what to do with ")

        options['platform'] = options['platform'].lower() # normalize

        if options['platform'] not in ["all", "linux", "macos", "darwin", "windows"]:
            raise CommandError("Unrecognized platform: %s; will include ALL files." % options['platform'])

        # Step 0: refresh all resources
        get_dubbed_video_map(force=True)  # force a remote download
<<<<<<< HEAD
=======

>>>>>>> 864d10d8
        # Step 1: recursively add all static files
        kalite_base = os.path.realpath(settings.PROJECT_PATH + "/../")
        files_dict = recursively_add_files(dirpath=kalite_base, **options)

        # Step 2: Add a local_settings.py file.
        #   For distributed servers, this is a copy of the local local_settings.py,
        #   with a few properties (specified as command-line options) overridden
        ls_file = create_local_settings_file(location=os.path.realpath(kalite_base+"/kalite/local_settings.py"), server_type=options['server_type'], locale=options['locale'], central_server=options["central_server"])
        files_dict[ls_file] = { "dest_path": "kalite/local_settings.py" }

        # Step 3: select output file.
        if not options['file']:
            options['file'] = create_default_archive_filename(options)

        # Step 4: package into a zip file
        ensure_dir(os.path.realpath(os.path.dirname(options["file"])))  # allows relative paths to be passed.===
        system_specific_zipping(
            files_dict = dict([(v["dest_path"], src_path) for src_path, v in files_dict.iteritems()]),
            zip_file = options["file"],
            compression=ZIP_DEFLATED if options['compress'] else ZIP_STORED,
            callback=_default_callback_zip if options["verbosity"] else None,
        )<|MERGE_RESOLUTION|>--- conflicted
+++ resolved
@@ -218,10 +218,7 @@
 
         # Step 0: refresh all resources
         get_dubbed_video_map(force=True)  # force a remote download
-<<<<<<< HEAD
-=======
-
->>>>>>> 864d10d8
+
         # Step 1: recursively add all static files
         kalite_base = os.path.realpath(settings.PROJECT_PATH + "/../")
         files_dict = recursively_add_files(dirpath=kalite_base, **options)
