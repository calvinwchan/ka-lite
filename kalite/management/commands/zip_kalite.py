--- conflicted
+++ resolved
@@ -42,11 +42,8 @@
         # can't exclude 'test', which eliminates the Django test client (used in caching)
         #   as well as all the Khan academy tests
         in_dirs = set(dirnames)
-<<<<<<< HEAD
+
         in_dirs -= set(['tmp', "media"])  # media is like a temp dir
-=======
-        in_dirs -= set(['tmp'])
->>>>>>> 62566367
         if kwargs["remove_test"]:
             in_dirs -= set(('loadtesting', 'tests', 'testing', 'selenium', 'werkzeug', 'postmark'))
         #
@@ -222,15 +219,9 @@
             options['file'] = create_default_archive_filename(options)
 
         # Step 4: package into a zip file
-<<<<<<< HEAD
         ensure_dir(os.path.realpath(os.path.dirname(options["file"])))  # allows relative paths to be passed.
         system_specific_zipping(
             files_dict = dict([(v["dest_path"], src_path) for src_path, v in files_dict.iteritems()]), 
-=======
-        ensure_dir(os.path.realpath(os.path.dirname(options["file"])))
-        system_specific_zipping(
-            files_dict = dict([(src_path, v["dest_path"]) for src_path, v in files_dict.iteritems()]), 
->>>>>>> 62566367
             zip_file = options["file"], 
             compression=ZIP_DEFLATED if options['compress'] else ZIP_STORED,
             callback=_default_callback_zip if options["verbosity"] else None,
