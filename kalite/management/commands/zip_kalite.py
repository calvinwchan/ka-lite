--- conflicted
+++ resolved
@@ -33,11 +33,7 @@
     base_name = os.path.split(key_base)[-1]
 
     if key_base == "":  # base directory
-<<<<<<< HEAD
         in_dirs = set(dirnames) - set((".git", "content", "node_modules", os.path.basename(KHANLOAD_CACHE_DIR), os.path.basename(CROWDIN_CACHE_DIR)))
-=======
-        in_dirs = set(dirnames) - set((".git", "content", "node_modules", "_khanload_cache", "_crowdin_cache"))
->>>>>>> 5c43689d
 
     elif base_name in ["locale", "localflavor"]:
         if  kwargs.get("locale") not in [None, "", "all"]:
@@ -222,10 +218,7 @@
 
         # Step 0: refresh all resources
         get_dubbed_video_map(force=True)  # force a remote download
-<<<<<<< HEAD
-=======
-
->>>>>>> 5c43689d
+
         # Step 1: recursively add all static files
         kalite_base = os.path.realpath(settings.PROJECT_PATH + "/../")
         files_dict = recursively_add_files(dirpath=kalite_base, **options)
