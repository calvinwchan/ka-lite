import git
import os
import glob
import platform
import shutil
import sys
import subprocess
import tempfile
import urllib
import zipfile
from optparse import make_option
from zipfile import ZipFile, ZIP_DEFLATED

from django.core.management import call_command
from django.core.management.base import BaseCommand, CommandError

import settings
from settings import LOG as logging
from utils.django_utils import call_outside_command_with_output
from utils.platforms import is_windows, system_script_extension, system_specific_unzipping


class Command(BaseCommand):
    help = "Create a zip file with all code, that can be unpacked anywhere."

    option_list = BaseCommand.option_list + (
        make_option('-r', '--repo',
            action='store',
            dest='repo',
            default=None,
            help='Git REPO to pull from',
            metavar="REPO"),
        make_option('-f', '--file',
            action='store',
            dest='zip_file',
            default=None,
            help='FILE to unzip from',
            metavar="FILE"),
        make_option('-p', '--port',
            action='store',
            dest='test_port',
            default=9157,  # 'Random' test port.  Hopefully open!
            help='PORT where we can test KA Lite',
            metavar="PORT"),
        make_option('-i', '--interactive',
            action="store_true",
            dest="interactive",
            default=False,
            help="Display interactive prompts"),
        )


    def handle(self, *args, **options):

        if len(args)==1 and args[0]== "test":
            # Callback for "weak" test--checks at least that the django project compiles (local_settings is OK)
            sys.stdout.write("Success!\n")
            exit(0)

        if options.get("repo", None):
            # Specified a repo
            self.update_via_git(**options)

        elif options.get("zip_file", None):
            # Specified a file
            if not os.path.exists(options.get("zip_file")):
                raise CommandError("Specified zip file does not exist: %s" % options.get("zip_file"))
            self.update_via_zip(**options)

        elif os.path.exists(settings.PROJECT_PATH + "/../.git"):
            # Without params, if we detect a git repo, try git
            self.update_via_git(**options)

        elif len(args) > 1:
            raise CommandError("Too many command-line arguments.")

        elif len(args) == 1:
            # Specify zip via first command-line arg
            if options['zip_file'] is not None:
                raise CommandError("Cannot specify a zipfile as unnamed and named command-line arguments at the same time.")
            options['zip_file'] = args[0]
            self.update_via_zip(**options)

        else:
            # No params, no git repo: try to get a file online.
            zip_file = tempfile.mkstemp()[1]
            for url in ["https://github.com/learningequality/ka-lite/archive/master.zip",
                        "http://%s/download/kalite/%s/%s/" % (settings.CENTRAL_SERVER_HOST, platform.system().lower(), "all")]:
                logging.info("Downloading repo snapshot from %s to %s" % (url, zip_file))
                try:
                    urllib.urlretrieve(url, zip_file)
                    sys.stdout.write("success @ %s\n" % url)
                    break;
                except Exception as e:
                    logging.debug("Failed to get zipfile from %s: %s" % (url, e))
                    continue

            self.update_via_zip(zip_file=zip_file, **options)


        self.stdout.write("Update is complete!\n")



    def update_via_git(self, repo=".", *args, **kwargs):
        # Step 1: update via git repo
        sys.stdout.write("Updating via git repo: %s\n" % repo)
        self.stdout.write(git.Repo(repo).git.pull() + "\n")
        call_command("syncdb", migrate=True)


    def update_via_zip(self, zip_file, interactive=True, test_port=8008, *args, **kwargs):
        if not os.path.exists(zip_file):
            raise CommandError("Zip file doesn't exist")
        if not self.kalite_is_installed():
            raise CommandError("KA Lite not yet installed; cannot update.  Please install KA Lite first, then update.\n")

        sys.stdout.write("Updating via zip file: %s\n" % zip_file)

        # current_dir === base dir for current installation
        self.current_dir = os.path.realpath(settings.PROJECT_PATH + "/../")

        # Prep
        self.print_header()
        self.get_dest_dir(
            zip_name=os.path.splitext(os.path.split(zip_file)[1])[0],
            interactive=interactive
        )
        self.get_move_videos(interactive)

        # Work
        self.extract_files(zip_file)
        self.copy_in_data()
        self.update_local_settings()
        self.move_video_files()

        # Validation & confirmation
        if is_windows():  # In Windows. serverstart is not async
            self.test_server_weak()
        else:
            self.test_server_full(test_port=test_port)
        self.move_to_final(interactive)
        self.start_server()

        self.print_footer()


    def print_header(self):
        """Start the output with some informative header"""
        sys.stdout.write("\n")
        sys.stdout.write("*"*50 + "\n")
        sys.stdout.write("*\n")
        sys.stdout.write("* Upgrade KA Lite!\n")
        sys.stdout.write("*\n")
        sys.stdout.write("*\tCurrent install directory: %s\n" % self.current_dir)


    def get_dest_dir(self, zip_name, interactive=True):
        """Prompt for a destination, providing some easy options"""

        neighbor_dir = os.path.realpath(self.current_dir + "/../" + zip_name)

        if interactive:
            sys.stdout.write("*\n")
            sys.stdout.write("* Where would you like to install your KA Lite ugrade to?\n")
            sys.stdout.write("*\t0 : replace the current installation (%s)\n" % self.current_dir)
            sys.stdout.write("*\t1 : %s\n" % self.neighbor_dir)
            sys.stdout.write("*\tOr any other path\n")
            sys.stdout.write("*\n")

        dest_dir = "" if interactive else self.current_dir
        working_dir = "" if interactive else tempfile.mkdtemp()
        while not dest_dir:
            dest_dir=raw_input("*\tEnter a number, or path: ").strip()

            if dest_dir=="0":
                dest_dir = self.current_dir
                working_dir = tempfile.mkdtemp()
            elif dest_dir=="1":
                dest_dir = self.neighbor_dir
                working_dir = tempfile.mkdtemp() if not settings.DEBUG else dest_dir # speedup for debug
            elif dest_dir=="2":
                dest_dir = tempfile.mkdtemp()
                working_dir = dest_dir
            else:
                working_dir = tempfile.mkdtemp()
            if os.path.exists(dest_dir):# and dest_dir != self.current_dir:
                ans = ""
                while ans not in ["y","n"]:
                    ans = raw_input("*\tDestination directory exists; replace? [y/n]: ").strip().lower()
                if ans=="y":
                    break         # got it!
                else:
                    dest_dir = "" # try again

        self.dest_dir = dest_dir
        self.working_dir = working_dir


    def get_move_videos(self, interactive=True):
        """See whether the user wants to move video files, or to keep them in the existing location.

        Note that we have some meaningful cases where we don't need to prompt the user to set this."""

        self.videos_inside_install = -1 != settings.CONTENT_ROOT.find(self.current_dir)
        if not self.videos_inside_install:
            self.move_videos = "n" # videos exist outside of this install, continue that way

        elif self.dest_dir == self.current_dir or not interactive:
            self.move_videos = "y" # You HAVE to move videos

        # Ask if we want to move videos
        else:
            move_videos = ""
            while move_videos not in ["y","n"]:
                move_videos = raw_input("*\tMove movie files from old install to new? [y/n]: ").strip().lower()

            self.move_videos = move_videos


    def extract_files(self, zip_file):
        """Extract all files to a temp location"""

        sys.stdout.write("*\n")
        sys.stdout.write("* temp location == %s\n" % self.working_dir)
        sys.stdout.write("* Extracting all files to a temporary location; please wait...")
        sys.stdout.flush()

        # Speedup debug by not extracting when path exists and it's not empty.
        #   Works because we don't use a randomly generated temp name in debug mode.
        if settings.DEBUG and os.path.exists(self.working_dir + "/install.sh"):
            sys.stdout.write("** NOTE ** NOT EXTRACTING IN DEBUG MODE")
            return

        try:
            system_specific_unzipping(zip_file=zip_file, dest_dir=self.working_dir)
            sys.stdout.write("\n")
        except Exception as e:
            raise CommandError("Error unzipping %s: %s" % (zip_file, e))

        # Error checking (successful unpacking would skip all the following logic.)
        if not os.path.exists(self.working_dir + "/kalite/"):
            subdirs = os.listdir(self.working_dir)

            if len(subdirs) == 1:
                # This happens if zip was downloaded from git, rather than being created through the zip_kalite command.
                self.working_dir += "/" + subdirs[0] + "/"
                sys.stdout.write("Note: found a git-based package.  Updating working dir to %s\n" % self.working_dir)

            else:
                # Unexpected situation: no kalite dir, and more than one directory.  What could it be?
                raise CommandError("Expected %s to exist, but it doesn't.  Unknown failure in extraction; exiting." % (self.working_dir + "/kalite/"))


    def copy_in_data(self):
        """Copy over sqlite3 database, then run syncdb"""

        if settings.DATABASES['default']['ENGINE'] != 'django.db.backends.sqlite3':
            sys.stdout.write("Nothing to do for non-sqlite3 database.\n")
            return
        elif not os.path.exists(settings.DATABASES['default']['NAME']):
            sys.stdout.write("KA Lite not yet installed; no data to copy.\n")
            return
        else:
            # Copy over data for sqlite
            sys.stdout.write("* Copying over database to the server update location\n")
            shutil.copy(settings.DATABASES['default']['NAME'], os.path.realpath(self.working_dir + "/kalite/database/data.sqlite"))

        # Run the syncdb
        sys.stdout.write("* Syncing database...")
        sys.stdout.flush()
<<<<<<< HEAD
        import pdb; pdb.set_trace()
=======
>>>>>>> 56b9079f
        out = call_outside_command_with_output("migrate", manage_py_dir=os.path.join(self.working_dir, "kalite"))
        out = call_outside_command_with_output("syncdb", migrate=True, manage_py_dir=os.path.join(self.working_dir, "kalite"))
        sys.stdout.write("\n")


    def update_local_settings(self):
        """Combine the old and new local settings (put new last, so that they have precedence)"""

        sys.stdout.write("* Updating local settings\n")

        # Include the old local_settings.py
        cur_ls_file = settings.PROJECT_PATH + "/local_settings.py"
        if os.path.exists(cur_ls_file):
            fh = open(cur_ls_file, "r")
            cur_ls = fh.read()
            fh.close()
        else:
            cur_ls = ""

        # Read any new
        new_ls_file = self.working_dir + "/kalite/local_settings.py"
        if os.path.exists(new_ls_file):
            fh = open(new_ls_file, "r")
            new_ls = fh.read()
            fh.close()
        else:
            new_ls = ""

        # Create combination: package local_settings override current local_settings
        fh = open(self.working_dir + "/kalite/local_settings.py", "w")
        fh.write(cur_ls + "\n" + new_ls)
        fh.close()


    def move_video_files(self):
        """If necessary (determined previously), move video files on disk.
        Otherwise, write into local_settings."""

        # Move over videos
        if self.move_videos == "y":
            if os.path.exists(settings.CONTENT_ROOT):
                video_files = set(glob.glob(settings.CONTENT_ROOT + '*')) - set((settings.CONTENT_ROOT + "note.txt",))
            else:
                video_files = set()
            sys.stdout.write("* Moving over %d files (videos and thumbnails)\n" % len(video_files))
            if not os.path.exists(self.working_dir + "/content/"):
                os.mkdir(self.working_dir + "/content/")
            for video_file in video_files:
                shutil.move(video_file, self.working_dir + "/content/" + os.path.split(video_file)[1])

        else:  # write (append)
            fh = open(self.working_dir + "/kalite/local_settings.py", "a")
            fh.write("\nCONTENT_ROOT = '%s'\n" % settings.CONTENT_ROOT)
            fh.close()


    def test_server_weak(self):
        sys.stdout.write("* Testing the new server (simple)\n")

        out = call_outside_command_with_output("update", "test", manage_py_dir=os.path.join(self.working_dir, "kalite"))
        if "Success!" not in out[0]:
            raise CommandError(out[1] if out[1] else out[0])


    def test_server_full(self, test_port=8008):
        """Stop the old server.  Start the new server."""

        sys.stdout.write("* Testing the new server (full)\n")

        # Stop the old server
        stop_cmd = self.get_shell_script("serverstop*", location=self.current_dir + "/kalite/")
        if stop_cmd:
            try:
                p = subprocess.Popen([stop_cmd], shell=False, cwd=os.path.split(stop_cmd)[0], stdout=subprocess.PIPE, stderr=subprocess.PIPE)
                out = p.communicate()
                if out[1]:
                    raise CommandError(out[1])
            except Exception as e:
                sys.stdout.write("Warning: failed stopping the old server: %s\n" % e)


        # Start the server to validate
        start_cmd = self.get_shell_script("serverstart*", location=self.working_dir + "/kalite/")
        try:
            p = subprocess.Popen([start_cmd, str(test_port)], shell=False, cwd=os.path.split(start_cmd)[0], stdout=subprocess.PIPE, stderr=subprocess.PIPE)
            out = p.communicate()
            if out[1]:
                raise CommandError(out[1])
        except Exception as e:
            sys.stdout.write("Warning: failed starting the new server: %s\n" % e)

        # Stop the server
        stop_cmd = self.get_shell_script("serverstop*", location=self.working_dir + "/kalite/")
        if stop_cmd:
            try:
                p = subprocess.Popen([stop_cmd], shell=False, cwd=os.path.split(stop_cmd)[0], stdout=subprocess.PIPE, stderr=subprocess.PIPE)
                out = p.communicate()
                if out[1]:
                    raise CommandError(out[1])
            except Exception as e:
                sys.stdout.write("Warning: failed stopping the new server: %s\n" % e)


    def move_to_final(self, interactive=True):
        """Confirm the move to the new location"""

        # Double-check if destroying old install
        if self.dest_dir == self.current_dir:
            ans = "" if interactive else "y"
            while ans.lower() not in ["y","n"]:
                ans = raw_input("* Server setup verified; complete by moving to the final destination? [y/n]: ").strip()
            if ans=="n":
                sys.stdout.write("**** Aborting update; new server (with content) can be found at %s\n" % self.working_dir)
                exit()

        # OK, don't actually kill it--just move it
        if os.path.exists(self.dest_dir):
            try:
                if is_windows() and self.current_dir == self.dest_dir:
                    # We know this will fail, so rather than get in an intermediate state,
                    #   just move right to the compensatory mechanism.
                    raise Exception("Windows sucks.")

                tempdir = tempfile.mkdtemp()

                sys.stdout.write("* Moving old directory to a temporary location...\n")
                shutil.move(self.dest_dir, tempdir)

                # Move to the final destination
                sys.stdout.write("* Moving new installation to final position.\n")
                shutil.move(self.working_dir, self.dest_dir)

            except Exception as e:
                if str(e) == "Windows sucks.":
                    # We expect this error for Windows (sometimes, see above).
                    sys.stdout.write("Copying contents from temp directory to original directory.\n")
                else:

                    # If the move above fails, then we are in trouble.
                    #   The only way to try and save our asses is to
                    #   move each file from the new installation to the dest location,
                    #   one by one.
                    sys.stdout.write("***** Warning: failed to move: %s to %s:\n" % (self.dest_dir, tempdir))
                    sys.stdout.write("*****        '%s'\n" % e)
                    sys.stdout.write("***** Trying to copy contents into dest_dir\n")

                copy_success = 0  # count the # of files successfully moved over
                for root, dirs, files in os.walk(self.working_dir):
                    # Turn root into a relative path
                    assert root.startswith(self.working_dir), "Root from os.walk should be an absolute path."
                    relpath = root[len(self.working_dir)+1:]

                    # Loop over all directories to create destination directories
                    for d in dirs:
                        drelpath = os.path.join(relpath, d)
                        dabspath = os.path.join(self.dest_dir, drelpath)
                        if not os.path.exists(dabspath):
                            logging.debug("Created directory %s\n" % (dabspath))
                            os.mkdir(dabspath)

                    # Loop over all files, to move them over.
                    for f in files:
                        try:
                            frelpath = os.path.join(relpath, f)
                            shutil.copyfile(
                                os.path.join(self.working_dir, frelpath),
                                os.path.join(self.dest_dir, frelpath),
                            )
                            copy_success += 1
                        except:
                            sys.stderr.write("**** failed to copy %s\n" % os.path.join(self.working_dir, frelpath))
                sys.stdout.write("* Successfully copied %d files into final directory\n" % copy_success)


    def start_server(self, port=None):
        """
        Start the server, for real (not to test) (cron and web server)
        """

        sys.stdout.write("* Starting the server\n")

        # Start the server to validate
        start_cmd = self.get_shell_script("start*", location=self.current_dir)
        full_cmd = [start_cmd] if not port else [start_cmd, port]
        p = subprocess.Popen(full_cmd, shell=False, cwd=os.path.split(start_cmd)[0], stdout=subprocess.PIPE, stderr=subprocess.PIPE)
        out = p.communicate()
        if out[1]:
            raise CommandError(out[1])

        running_port = out[0].split(" ")[-1]
        sys.stdout.write("* Server accessible @ port %s.\n" % running_port)


    def print_footer(self):
        sys.stdout.write("*\n")
        sys.stdout.write("* Installation complete!\n")
        sys.stdout.write("*"*50 + "\n")

    def kalite_is_installed(self):
        if settings.DATABASES['default']['ENGINE'] != 'django.db.backends.sqlite3':
            return True  # I have no idea, so assume the best.  They updated local_settings and are "sophisticated"

        else:
            return os.path.exists(settings.DATABASES['default']['NAME'])


    def get_shell_script(self, cmd_glob, location=None):
        if not location:
            location = self.working_dir + '/kalite'
        cmd_glob += system_script_extension()

        # Find the command
        cmd = glob.glob(location + "/" + cmd_glob)
        if len(cmd) > 1:
            raise CommandError("Multiple commands found (%s)?  Should choose based on platform, but ... how to do in Python?  Contact us to implement this!" % cmd_glob)
        elif len(cmd)==1:
            cmd = cmd[0]
        else:
            cmd = None
            logging.warn("No command found: (%s in %s)" % (cmd_glob, location))
        return cmd<|MERGE_RESOLUTION|>--- conflicted
+++ resolved
@@ -269,10 +269,6 @@
         # Run the syncdb
         sys.stdout.write("* Syncing database...")
         sys.stdout.flush()
-<<<<<<< HEAD
-        import pdb; pdb.set_trace()
-=======
->>>>>>> 56b9079f
         out = call_outside_command_with_output("migrate", manage_py_dir=os.path.join(self.working_dir, "kalite"))
         out = call_outside_command_with_output("syncdb", migrate=True, manage_py_dir=os.path.join(self.working_dir, "kalite"))
         sys.stdout.write("\n")
