import getpass
import os
import re
import shutil
import sys
import tempfile
from annoying.functions import get_object_or_None
from optparse import make_option

# This is necessary for this script to run before KA Lite has ever been installed.
CURRENT_DIR = os.path.dirname(os.path.realpath(__file__))
BASE_DIR = os.path.realpath(CURRENT_DIR + "/../../../")

sys.path = [
    os.path.join(BASE_DIR, "python-packages"),
    os.path.join(BASE_DIR, "kalite")
] + sys.path
os.environ["DJANGO_SETTINGS_MODULE"] = "kalite.settings"  # allows django commands to run

from django.contrib.auth.models import User
from django.core.management import call_command
from django.core.management.base import BaseCommand, CommandError

import settings
import version
from securesync.management.commands.initdevice import load_data_for_offline_install, confirm_or_generate_zone, initialize_facility, Command as InitCommand
from securesync.models import Zone
from shared.i18n import move_old_subtitles
from utils.general import get_host_name
from utils.internet import get_ip_addresses
from utils.platforms import is_windows, system_script_extension


def raw_input_yn(prompt):
    ans = ""
    while True:
        ans = raw_input("%s (yes or no) " % prompt.strip()).lower()
        if ans in ["yes", "no"]:
            break
        sys.stderr.write("Please answer yes or no.\n")
    return ans == "yes"


def raw_input_password():
    while True:
        password = getpass.getpass("Password: ")
        if not password:
            sys.stderr.write("\tError: password must not be blank.\n")
            continue

        elif password != getpass.getpass("Password (again): "):
            sys.stderr.write("\tError: passwords did not match.\n")
            continue
        break
    return password


def find_owner(file):
    return getpass.getuser()

def validate_username(username):
    return bool(username and (not re.match(r'^[^a-zA-Z]', username) and not re.match(r'^.*[^a-zA-Z0-9_]+.*$', username)))

def get_username(username):
    while not validate_username(username):

        username = raw_input("Username (leave blank to use '%s'): " % getpass.getuser()) or getpass.getuser()
        if not validate_username(username):
            sys.stderr.write("\tError: Username must contain only letters, digits, and underscores, and start with a letter.\n")

    return username


def get_username_password(current_user="", password=None):
    return (get_username(current_user), password or raw_input_password())


def get_hostname_and_description(hostname=None, description=None):
    default_hostname = get_host_name()
    while not hostname:
        prompt = "Please enter a name for this server%s: " % ("" if not default_hostname else (" (or, press Enter to use '%s')" % get_host_name()))
        hostname = raw_input(prompt) or default_hostname
        if not hostname:
            sys.stderr.write("\tError: hostname must not be empty.\n")
        else:
            break

    description = description or raw_input("Please enter a one-line description for this server (or, press Enter to leave blank): ")

    return (hostname, description)



class Command(BaseCommand):
    help = "Create a zip file with all code, that can be unpacked anywhere."

    option_list = BaseCommand.option_list + (
        # Basic options
        # Functional options
        make_option('-u', '--username',
            action='store',
            dest='username',
            default=None,
            help='Superuser username'),
        make_option('-p', '--password',
            action='store',
            dest='password',
            default=None,
            help='Superuser password'),
        make_option('-o', '--hostname',
            action='store',
            dest='hostname',
            default=None,
            help='Computer hostname'),
        make_option('-d', '--description',
            action='store',
            dest='description',
            default="",
            help='Computer description'),

        make_option('-n', '--noinput',
            action='store_false',
            dest='interactive',
            default=True,
            help='FILE to save zip to',
            metavar="FILE"),
    )

    def handle(self, *args, **options):
        if not options["interactive"]:
            options["username"] = options["username"] or settings.INSTALL_ADMIN_USERNAME or getpass.getuser()
            options["hostname"] = options["hostname"] or get_host_name()

        sys.stdout.write("  _   __  ___    _     _ _        \n")
        sys.stdout.write(" | | / / / _ \  | |   (_) |       \n")
        sys.stdout.write(" | |/ / / /_\ \ | |    _| |_ ___  \n")
        sys.stdout.write(" |    \ |  _  | | |   | | __/ _ \ \n")
        sys.stdout.write(" | |\  \| | | | | |___| | ||  __/ \n")
        sys.stdout.write(" \_| \_/\_| |_/ \_____/_|\__\___| \n")
        sys.stdout.write("                                  \n")
        sys.stdout.write("http://kalite.learningequality.org\n")
        sys.stdout.write("                                  \n")
        sys.stdout.write("         version %s\n" % version.VERSION)
        sys.stdout.write("                                  \n")

        if sys.version_info >= (2,8) or sys.version_info < (2,6):
            raise CommandError("You must have Python version 2.6.x or 2.7.x installed. Your version is: %s\n" % sys.version_info)

        if options["interactive"]:
            sys.stdout.write("--------------------------------------------------------------------------------\n")
            sys.stdout.write("\n")
            sys.stdout.write("This script will configure the database and prepare it for use.\n")
            sys.stdout.write("\n")
            sys.stdout.write("--------------------------------------------------------------------------------\n")
            sys.stdout.write("\n")
            raw_input("Press [enter] to continue...")
            sys.stdout.write("\n")

        # Tried not to be os-specific, but ... hey. :-/
        if not is_windows() and hasattr(os, "getuid") and os.getuid() == 502:
            sys.stdout.write("-------------------------------------------------------------------\n")
            sys.stdout.write("WARNING: You are installing KA-Lite as root user!\n")
            sys.stdout.write("\tInstalling as root may cause some permission problems while running\n")
            sys.stdout.write("\tas a normal user in the future.\n")
            sys.stdout.write("-------------------------------------------------------------------\n")
            if options["interactive"]:
                if not raw_input_yn("Do you wish to continue and install it as root?"):
                    raise CommandError("Aborting script.\n")
                sys.stdout.write("\n")

        # Check to see if the current user is the owner of the install directory
        current_owner = find_owner(BASE_DIR)
        current_user = getpass.getuser()
        if current_owner != current_user:
            raise CommandError("""You are not the owner of this directory!
    Please copy all files to a directory that you own and then
    re-run this script.""")

        if not os.access(BASE_DIR, os.W_OK):
            raise CommandError("You do not have permission to write to this directory!")

        database_file = settings.DATABASES["default"]["NAME"]
        install_clean = True
        if os.path.exists(database_file):
            # We found an existing database file.  By default,
            #   we will upgrade it; users really need to work hard
            #   to delete the file (but it's possible, which is nice).
            sys.stdout.write("-------------------------------------------------------------------\n")
            sys.stdout.write("WARNING: Database file already exists! \n")
            sys.stdout.write("-------------------------------------------------------------------\n")
            if not options["interactive"] \
               or raw_input_yn("Keep database file and upgrade to KA Lite version %s? " % version.VERSION) \
               or not raw_input_yn("Remove database file '%s' now? " % database_file) \
               or not raw_input_yn("WARNING: all data will be lost!  Are you sure? "):
                install_clean = False
                sys.stdout.write("Upgrading database to KA Lite version %s\n" % version.VERSION)

            if install_clean:
                # After all, don't delete--just move.
                sys.stdout.write("OK.  We will run a clean install; \n")
                sys.stdout.write("the database file will be moved to a deletable location.\n")

        # Do all input at once, at the beginning
        if install_clean and options["interactive"]:
            if not options["username"] or not options["password"]:
                sys.stdout.write("\n")
                sys.stdout.write("Please choose a username and password for the admin account on this device.\n")
                sys.stdout.write("\tYou must remember this login information, as you will need\n")
                sys.stdout.write("\tto enter it to administer this installation of KA Lite.\n")
                sys.stdout.write("\n")
            (username, password) = get_username_password(options["username"], options["password"])
            (hostname, description) = get_hostname_and_description(options["hostname"], options["description"])
        else:
            username = options["username"] or settings.INSTALL_ADMIN_USERNAME
            password = options["password"] or settings.INSTALL_ADMIN_PASSWORD
            hostname = options["hostname"]
            description = options["description"]

        if username and not validate_username(username):
            raise CommandError("Username must contain only letters, digits, and underscores, and start with a letter.\n")


        ########################
        # Now do stuff
        ########################

        # Move database file (if exists)
        if install_clean and os.path.exists(database_file):
            # This is an overwrite install; destroy the old db
            dest_file = tempfile.mkstemp()[1]
            sys.stdout.write("(Re)moving database file to temp location, starting clean install.  Recovery location: %s\n" % dest_file)
            shutil.move(database_file, dest_file)

        # Got this far, it's OK to stop the server.
        import serverstop

        # Should clean_pyc for (clean) reinstall purposes
        call_command("clean_pyc", interactive=False, verbosity=options.get("verbosity"))

        # Migrate the database
        call_command("syncdb", interactive=False, verbosity=options.get("verbosity"))
        call_command("migrate", merge=True, verbosity=options.get("verbosity"))

        # Install data
        if install_clean:
            # Create device, load on any zone data
            call_command("generatekeys", verbosity=options.get("verbosity"))
            call_command("initdevice", hostname, description, verbosity=options.get("verbosity"))

        #else:
            # Device exists; load data if required.
            #
            # Hackish, as this duplicates code from initdevice.
            #
<<<<<<< HEAD
        #    if os.path.exists(InitCommand.data_json_file):
        #        # This is a pathway to install zone-based data on a software upgrade.
        #        sys.stdout.write("Loading zone data from '%s'\n" % InitCommand.data_json_file)
        #        load_data_for_offline_install(in_file=InitCommand.data_json_file)
=======
            #if os.path.exists(InitCommand.data_json_file):
            #    # This is a pathway to install zone-based data on a software upgrade.
            #    sys.stdout.write("Loading zone data from '%s'\n" % InitCommand.data_json_file)
            #    load_data_for_offline_install(in_file=InitCommand.data_json_file)
>>>>>>> 04215724

        #    confirm_or_generate_zone()
        #    initialize_facility()

        # Create the admin user
        if password:  # blank password (non-interactive) means don't create a superuser
            admin = get_object_or_None(User, username=username)
            if not admin:
                call_command("createsuperuser", username=username, email="dummy@learningequality.org", interactive=False, verbosity=options.get("verbosity"))
                admin = User.objects.get(username=username)
            admin.set_password(password)
            admin.save()


        # Move scripts
        for script_name in ["start", "stop", "run_command"]:
            script_file = script_name + system_script_extension()
            dest_dir = os.path.join(settings.PROJECT_PATH, "..")
            src_dir = os.path.join(dest_dir, "scripts")
            shutil.copyfile(os.path.join(src_dir, script_file), os.path.join(dest_dir, script_file))
            shutil.copystat(os.path.join(src_dir, script_file), os.path.join(dest_dir, script_file))

        start_script_path = os.path.realpath(os.path.join(settings.PROJECT_PATH, "..", "start%s" % system_script_extension()))

        # Move subtitles (if necessary)
        #  Only required from before 0.10.2 to after 0.10.3
        move_old_subtitles()


        # Run videoscan, on the distributed server.
        if not settings.CENTRAL_SERVER:
            sys.stdout.write("Scanning for video files in the content directory (%s)\n" % settings.CONTENT_ROOT)
            call_command("videoscan")


        # done; notify the user.
        sys.stdout.write("\n")
        if install_clean:
            sys.stdout.write("CONGRATULATIONS! You've finished setting up the KA Lite server software.\n")
            sys.stdout.write("\tPlease run '%s' to start the server,\n" % start_script_path)
            sys.stdout.write("\tthen load one of the following addresses in your browser to complete the configuration:\n")
            for ip in get_ip_addresses():
                sys.stdout.write("\t\thttp://%s:%d/\n" % (ip, settings.user_facing_port()))

        else:
            sys.stdout.write("CONGRATULATIONS! You've finished updating the KA Lite server software.\n")
            sys.stdout.write("\tPlease run '%s' to start the server.\n" % start_script_path)
        sys.stdout.write("\n")<|MERGE_RESOLUTION|>--- conflicted
+++ resolved
@@ -252,17 +252,10 @@
             #
             # Hackish, as this duplicates code from initdevice.
             #
-<<<<<<< HEAD
-        #    if os.path.exists(InitCommand.data_json_file):
-        #        # This is a pathway to install zone-based data on a software upgrade.
-        #        sys.stdout.write("Loading zone data from '%s'\n" % InitCommand.data_json_file)
-        #        load_data_for_offline_install(in_file=InitCommand.data_json_file)
-=======
             #if os.path.exists(InitCommand.data_json_file):
             #    # This is a pathway to install zone-based data on a software upgrade.
             #    sys.stdout.write("Loading zone data from '%s'\n" % InitCommand.data_json_file)
             #    load_data_for_offline_install(in_file=InitCommand.data_json_file)
->>>>>>> 04215724
 
         #    confirm_or_generate_zone()
         #    initialize_facility()
