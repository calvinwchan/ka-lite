import getpass
import os
import re
import shutil
import sys
import tempfile
from optparse import make_option

# This is necessary for this script to run before KA Lite has ever been installed.
CURRENT_DIR = os.path.dirname(os.path.realpath(__file__))
BASE_DIR = os.path.realpath(CURRENT_DIR + "/../../../")

sys.path = [
    os.path.join(BASE_DIR, "python-packages"),
    os.path.join(BASE_DIR, "kalite")
] + sys.path
os.environ["DJANGO_SETTINGS_MODULE"] = "kalite.settings"  # allows django commands to run

from django.contrib.auth.models import User
from django.core.management import call_command
from django.core.management.base import BaseCommand, CommandError

import settings
import version
from kalite.utils.general import get_host_name
from kalite.utils.platforms import is_windows, system_script_extension
from kalite.securesync.management.commands.initdevice import load_data_for_offline_install, Command as InitCommand
from kalite.securesync.models import Zone

def raw_input_yn(prompt):
    ans = ""
    while True:
        ans = raw_input("%s (yes or no) " % prompt.strip()).lower()
        if ans in ["yes", "no"]:
            break
        sys.stderr.write("Please answer yes or no.\n")
    return ans == "yes"


def raw_input_password():
    while True:
        password = getpass.getpass("Password: ")
        if not password:
            sys.stderr.write("\tError: password must not be blank.\n")
            continue

        elif password != getpass.getpass("Password (again): "):
            sys.stderr.write("\tError: passwords did not match.\n")
            continue
        break
    return password


def find_owner(file):
    return getpass.getuser()

def validate_username(username):
    return not username or (not re.match(r'^[^a-zA-Z]', username) and not re.match(r'[^a-zA-Z0-9_]+', username))

def get_username(current_user):
    while True:
        
        username = raw_input("Username (leave blank to use '%s'): " % current_user) or current_user
        if not validate_username(username):
            sys.stderr.write("\tError: Username must contain only letters, digits, and underscores, and start with a letter.\n")
        else:
            break
    return username


def get_username_password(current_user=""):
    return (get_username(current_user), raw_input_password())


def get_hostname_and_description():
    default_hostname = get_host_name()
    while True:
        prompt = "Please enter a name for this server%s: " % ("" if not default_hostname else (" (or, press Enter to use '%s')" % get_host_name()))
        hostname = raw_input(prompt) or default_hostname
        if not hostname:
            sys.stderr.write("\tError: hostname must not be empty.\n")
        else:
            break

    description = raw_input("Please enter a one-line description for this server (or, press Enter to leave blank): ")

    return (hostname, description)



class Command(BaseCommand):
    help = "Create a zip file with all code, that can be unpacked anywhere."

    option_list = BaseCommand.option_list + (
        # Basic options
        # Functional options
        make_option('-u', '--username',
            action='store',
            dest='username',
            default=getpass.getuser(),
            help='Superuser username'),
        make_option('-p', '--password',
            action='store',
            dest='password',
            default=None,
            help='Superuser password'),
        make_option('-o', '--hostname',
            action='store',
            dest='hostname',
            default=get_host_name(),
            help='Computer hostname'),
        make_option('-d', '--description',
            action='store',
            dest='description',
            default="",
            help='Computer description'),

        make_option('-n', '--noinput',
            action='store_false',
            dest='interactive',
            default=True,
            help='FILE to save zip to',
            metavar="FILE"),
        )

    def handle(self, *args, **options):
        sys.stdout.write("  _   __  ___    _     _ _        \n")
        sys.stdout.write(" | | / / / _ \  | |   (_) |       \n")
        sys.stdout.write(" | |/ / / /_\ \ | |    _| |_ ___  \n")
        sys.stdout.write(" |    \ |  _  | | |   | | __/ _ \ \n")
        sys.stdout.write(" | |\  \| | | | | |___| | ||  __/ \n")
        sys.stdout.write(" \_| \_/\_| |_/ \_____/_|\__\___| \n")
        sys.stdout.write("                                  \n")
        sys.stdout.write("http://kalite.learningequality.org\n")
        sys.stdout.write("                                  \n")
        sys.stdout.write("         version %s\n" % version.VERSION)
        sys.stdout.write("                                  \n")

        if sys.version_info >= (2,8) or sys.version_info < (2,6):
            raise CommandError("You must have Python version 2.6.x or 2.7.x installed. Your version is: %s\n" % sys.version_info)

        if options["interactive"]:
            sys.stdout.write("--------------------------------------------------------------------------------\n")
            sys.stdout.write("\n")
            sys.stdout.write("This script will configure the database and prepare it for use.\n")
            sys.stdout.write("\n")
            sys.stdout.write("--------------------------------------------------------------------------------\n")
            sys.stdout.write("\n")
            raw_input("Press [enter] to continue...")
            sys.stdout.write("\n")

        # Tried not to be os-specific, but ... hey. :-/
        if not is_windows() and hasattr(os, "getuid") and os.getuid() == 502:
            sys.stdout.write("-------------------------------------------------------------------\n")
            sys.stdout.write("WARNING: You are installing KA-Lite as root user!\n")
            sys.stdout.write("\tInstalling as root may cause some permission problems while running\n")
            sys.stdout.write("\tas a normal user in the future.\n")
            sys.stdout.write("-------------------------------------------------------------------\n")
            if options["interactive"]:
                if not raw_input_yn("Do you wish to continue and install it as root?"):
                    raise CommandError("Aborting script.\n")
                sys.stdout.write("\n")

        # Check to see if the current user is the owner of the install directory
        current_owner = find_owner(BASE_DIR)
        current_user = getpass.getuser()
        if current_owner != current_user:
            raise CommandError("""You are not the owner of this directory!
    Please copy all files to a directory that you own and then
    re-run this script.""")

        if not os.access(BASE_DIR, os.W_OK):
            raise CommandError("You do not have permission to write to this directory!")

        install_clean = True
        database_file = settings.DATABASES["default"]["NAME"]
        if os.path.exists(database_file):
            # We found an existing database file.  By default,
            #   we will upgrade it; users really need to work hard
            #   to delete the file (but it's possible, which is nice).
            sys.stdout.write("-------------------------------------------------------------------\n")
            sys.stdout.write("WARNING: Database file already exists! \n")
            sys.stdout.write("-------------------------------------------------------------------\n")
            if not options["interactive"] \
               or raw_input_yn("Keep database file and upgrade to KA Lite version %s? " % version.VERSION) \
               or not raw_input_yn("Remove database file '%s' now? " % database_file) \
               or not raw_input_yn("WARNING: all data will be lost!  Are you sure? "):
                install_clean = False
                sys.stdout.write("Upgrading database to KA Lite version %s\n" % version.VERSION)
        if install_clean:
            # After all, don't delete--just move.
            sys.stdout.write("OK.  We will run a clean install; database file will be moved to a deletable location.")

        # Do all input at once, at the beginning
        if install_clean:
            if options["interactive"]:
                sys.stdout.write("\n")
                sys.stdout.write("Please choose a username and password for the admin account on this device.\n")
                sys.stdout.write("\tYou must remember this login information, as you will need to enter it to\n")
                sys.stdout.write("\tadminister this installation of KA Lite.\n")
                sys.stdout.write("\n")
                (username, password) = get_username_password(current_user)
                (hostname, description) = get_hostname_and_description()
            else:
                username = options["username"]
                password = options["password"]
                hostname = options["hostname"]
                description = options["description"]

                if not validate_username(username):
                    raise CommandError("Username must contain only letters, digits, and underscores, and start with a letter.\n")
                elif not password:
                    raise CommandError("Password cannot be blank.\n")

        ########################
        # Now do stuff
<<<<<<< HEAD
        ########################

        if install_clean:
=======
        if install_clean and os.path.exists(database_file):
            # This is an overwrite install; destroy the old db
>>>>>>> b37a0e12
            dest_file = tempfile.mkstemp()[1]
            sys.stdout.write("(Re)moving database file to temp location, starting clean install.  Recovery location: %s\n" % dest_file)
            shutil.move(database_file, dest_file)

        # Got this far, it's OK to stop the server.
        import serverstop

        # Should clean_pyc for (clean) reinstall purposes
        call_command("clean_pyc", migrate=True, interactive=False, verbosity=options.get("verbosity"))

        # 
        call_command("syncdb", migrate=True, interactive=False, verbosity=options.get("verbosity"))

        if install_clean:
            call_command("generatekeys", verbosity=options.get("verbosity"))

            call_command("createsuperuser", username=username, email="dummy@learningequality.org", interactive=False, verbosity=options.get("verbosity"))
            admin = User.objects.get(username=username)
            admin.set_password(password)
            admin.save()

            call_command("initdevice", hostname, description, verbosity=options.get("verbosity"))

        elif os.path.exists(InitCommand.install_json_file):
            # This is a pathway to install zone-based data on a software upgrade.
            sys.stdout.write("Loading zone data from '%s'\n" % InitCommand.install_json_file)
            load_data_for_offline_install(in_file=InitCommand.install_json_file)

        elif Zone.objects.all().count() == 0:
            # This is another pathway to install zone-based data on a software upgrade.
            #   It won't GET the central server object (necessary for easy upgrades),
            #   but that can be packaged inside the update itself.
            call_command("generate_zone")

        sys.stdout.write("\n")
        sys.stdout.write("CONGRATULATIONS! You've finished installing the KA Lite server software.\n")
        sys.stdout.write("\tPlease run './start.%s' to start the server, and then load the url\n" % system_script_extension())
        sys.stdout.write("\thttp://127.0.0.1:%d/ to complete the device configuration.\n" % settings.PRODUCTION_PORT)
        sys.stdout.write("\n")<|MERGE_RESOLUTION|>--- conflicted
+++ resolved
@@ -214,14 +214,10 @@
 
         ########################
         # Now do stuff
-<<<<<<< HEAD
         ########################
 
-        if install_clean:
-=======
         if install_clean and os.path.exists(database_file):
             # This is an overwrite install; destroy the old db
->>>>>>> b37a0e12
             dest_file = tempfile.mkstemp()[1]
             sys.stdout.write("(Re)moving database file to temp location, starting clean install.  Recovery location: %s\n" % dest_file)
             shutil.move(database_file, dest_file)
