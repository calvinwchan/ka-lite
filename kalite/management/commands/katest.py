"""
This is a command-line tool to execute functions helpful to testing.
"""

from optparse import make_option

from django.conf import settings
from django.core.management.base import BaseCommand, CommandError

<<<<<<< HEAD
import settings
from config.models import Settings
from securesync.models import Device, DeviceZone, Zone
#from utils.decorators import distributed_server_only
=======
from settings import LOG as logging
from securesync.models import Device, DeviceZone, Zone, Facility
>>>>>>> 5713e9d0


#@distributed_server_only 
def unregister_distributed_server():
    """
    All local steps necessary for unregistering a server with a central server.
    
    Note that the remote steps (central-server-side) are NOT done.
      * Login as Django admin, go to admin page, select "devices", find your device and delete.
    """
    if settings.CENTRAL_SERVER:
        raise CommandError("'Unregister' does not make sense for a central server.  Aborting!")

    own_device = Device.get_own_device()
    
    # Delete zone info
    DeviceZone.objects.filter(device=own_device).delete()
    Zone.objects.all().delete()

    # Delete registered info
    Settings.delete("registered")  # setting to False doesn't work.

    # Delete central server
    Device.objects.filter(devicemetadata__is_trusted=True).delete()

def clean_db():
    """
    Delete kalite data associated with Zone, Facility and Device
    Does not remove the django admin accounts etc.
    """
    logging.info("Cleaning Zone")
    Zone.objects.all().delete()
    logging.info("Cleaning Facility")
    Facility.objects.all().delete()
    logging.info("Cleaning Device")
    Device.objects.all().delete()

           
    
class Command(BaseCommand):
    help = "KA Lite test help"
    option_list = BaseCommand.option_list + (
    make_option('--noinput', action='store_false', dest='interactive', default=True,
            help='Tells Django to NOT prompt the user for input of any kind.'),)

    def handle(self, *args, **options):
        
        if not args:
            raise CommandError("Must specify a test-only method to run..")

        elif args[0] == "unregister":
            unregister_distributed_server()
            
        elif args[0] == "clean_db":
            if self.confirm(options.get('interactive'), "clean_db will permanently delete data"):
                clean_db()

        else:
            raise CommandError("Unrecognized test-only method: %s" % args[0])

    def confirm(self, interactive=True, info_message=""):
        """helper function to prompt for confirmation if running in interactive mode"""
        if interactive:
            confirm = raw_input(("%s \n Type 'yes' to continue, or 'no' to cancel: ") % (info_message))
            return confirm == "yes"
        else:
            return True  #not interactive, so default to confirmed <|MERGE_RESOLUTION|>--- conflicted
+++ resolved
@@ -7,15 +7,9 @@
 from django.conf import settings
 from django.core.management.base import BaseCommand, CommandError
 
-<<<<<<< HEAD
-import settings
 from config.models import Settings
-from securesync.models import Device, DeviceZone, Zone
-#from utils.decorators import distributed_server_only
-=======
 from settings import LOG as logging
 from securesync.models import Device, DeviceZone, Zone, Facility
->>>>>>> 5713e9d0
 
 
 #@distributed_server_only 
@@ -41,11 +35,17 @@
     # Delete central server
     Device.objects.filter(devicemetadata__is_trusted=True).delete()
 
-def clean_db():
+def clean_db(interactive=False):
     """
     Delete kalite data associated with Zone, Facility and Device
     Does not remove the django admin accounts etc.
     """
+
+    # Prompt for confirmation, if interactive
+    if interactive and "yes" != raw_input(("WARNING: clean_db will permanently delete data!\nType 'yes' to continue, or 'no' to cancel: ")).lower():
+        logging.info("Aborting command.")
+        return
+
     logging.info("Cleaning Zone")
     Zone.objects.all().delete()
     logging.info("Cleaning Facility")
@@ -53,8 +53,7 @@
     logging.info("Cleaning Device")
     Device.objects.all().delete()
 
-           
-    
+
 class Command(BaseCommand):
     help = "KA Lite test help"
     option_list = BaseCommand.option_list + (
@@ -70,16 +69,7 @@
             unregister_distributed_server()
             
         elif args[0] == "clean_db":
-            if self.confirm(options.get('interactive'), "clean_db will permanently delete data"):
-                clean_db()
+            clean_db(interactive=options["interactive"])
 
         else:
-            raise CommandError("Unrecognized test-only method: %s" % args[0])
-
-    def confirm(self, interactive=True, info_message=""):
-        """helper function to prompt for confirmation if running in interactive mode"""
-        if interactive:
-            confirm = raw_input(("%s \n Type 'yes' to continue, or 'no' to cancel: ") % (info_message))
-            return confirm == "yes"
-        else:
-            return True  #not interactive, so default to confirmed +            raise CommandError("Unrecognized test-only method: %s" % args[0])