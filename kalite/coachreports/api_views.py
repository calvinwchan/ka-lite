--- conflicted
+++ resolved
@@ -356,20 +356,7 @@
         return HttpResponseNotFound("Must specify a topic path")
 
     # Query out the data: what?
-<<<<<<< HEAD
-    try:
-        computed_data = compute_data(data_types=[form.data.get("xaxis"), form.data.get("yaxis")], who=users, where=form.data.get("topic_path"))
-        json_data = {
-            "data": computed_data["data"],
-            "exercises": computed_data["exercises"],
-            "videos": computed_data["videos"],
-            "users": dict(zip([u.id for u in users],["%s, %s" % (u.last_name, u.first_name) for u in users])),
-            "groups":  dict(zip([g.id for g in groups],dict(zip(["id", "name"], [(g.id, g.name) for g in groups])))),
-            "facility": None if not facility else {
-                "name": facility.name,
-                "id": facility.id,
-            }
-=======
+
     computed_data = compute_data(data_types=[form.data.get("xaxis"), form.data.get("yaxis")], who=users, where=form.data.get("topic_path"))
     json_data = {
         "data": computed_data["data"],
@@ -384,7 +371,6 @@
         "facility": None if not facility else {
             "name": facility.name,
             "id": facility.id,
->>>>>>> 66403cc8
         }
     }
 
