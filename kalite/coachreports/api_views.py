--- conflicted
+++ resolved
@@ -22,11 +22,7 @@
 from .forms import DataForm
 from config.models import Settings
 from main import topicdata
-<<<<<<< HEAD
-from main.models import VideoLog, ExerciseLog, VideoFile, UserLog
-=======
 from main.models import VideoLog, ExerciseLog, VideoFile, UserLog, UserLogSummary
->>>>>>> 0908d7bc
 from securesync.models import Facility, FacilityUser, FacilityGroup, DeviceZone, Device
 from securesync.views import facility_required
 from settings import LOG as logging
@@ -55,7 +51,7 @@
     { "key": "user:last_active_datetime", "name": _("Time Session Completed"),"type": "datetime", "description": _("Day/time the login session finished.")},
 ]
 
-if settings.USER_LOG_MAX_RECORDS:
+if UserLog.is_enabled():
     stats_dict.extend(user_log_stats_dict)
 
 def get_data_form(request, *args, **kwargs):
@@ -155,10 +151,10 @@
     elif logtype == "video":
         all_logs = VideoLog.objects.filter(user__in=users, youtube_id__in=items).values(
             'user', 'complete', 'youtube_id', 'total_seconds_watched', 'completion_timestamp', 'points').order_by('completion_timestamp')
-    elif logtype == "activity" and settings.USER_LOG_MAX_RECORDS:
+    elif logtype == "activity" and UserLog.is_enabled():
         all_logs = UserLog.objects.filter(user__in=users).values(
             'user', 'last_active_datetime', 'total_seconds').order_by('last_active_datetime')
-    elif logtype == "summaryactivity" and settings.USER_LOG_MAX_RECORDS:
+    elif logtype == "summaryactivity" and UserLog.is_enabled():
         all_logs = UserLogSummary.objects.filter(user__in=users).values(
             'user', 'device', 'total_seconds').order_by('end_datetime')
     else:
@@ -190,7 +186,7 @@
     data = OrderedDict(zip([w.id for w in who], [dict() for i in range(len(who))]))  # maintain the order of the users
     vid_logs = dict(zip([w.id for w in who], [[] for i in range(len(who))]))
     ex_logs = dict(zip([w.id for w in who], [[] for i in range(len(who))]))
-    if settings.USER_LOG_MAX_RECORDS:
+    if UserLog.is_enabled():
         activity_logs = dict(zip([w.id for w in who], [[] for i in range(len(who))]))
 
     # Set up queries (but don't run them), so we have really easy aliases.
@@ -263,7 +259,7 @@
                     data[user][data_type] = OrderedDict([(el['exercise_id'], el[data_type[3:]]) for el in ex_logs[user]])
 
             # User Log Queries
-            elif data_type.startswith("user:") and data_type[5:] in [f.name for f in UserLog._meta.fields] and settings.USER_LOG_MAX_RECORDS:
+            elif data_type.startswith("user:") and data_type[5:] in [f.name for f in UserLog._meta.fields] and UserLog.is_enabled():
 
                 activity_logs = query_logs(data.keys(), "", "activity", activity_logs)
 
@@ -271,7 +267,7 @@
                     data[user][data_type] = [log[data_type[5:]] for log in activity_logs[user]]
 
             # User Summary Queries
-            elif data_type.startswith("usersum:") and data_type[8:] in [f.name for f in UserLogSummary._meta.fields] and settings.USER_LOG_MAX_RECORDS:
+            elif data_type.startswith("usersum:") and data_type[8:] in [f.name for f in UserLogSummary._meta.fields] and UserLog.is_enabled():
 
                 activity_logs = query_logs(data.keys(), "", "summaryactivity", activity_logs)
 
@@ -361,35 +357,16 @@
         return HttpResponseNotFound("Must specify a topic path")
 
     # Query out the data: what?
-<<<<<<< HEAD
     computed_data = compute_data(data_types=[form.data.get("xaxis"), form.data.get("yaxis")], who=users, where=form.data.get("topic_path"))
     json_data = {
         "data": computed_data["data"],
         "exercises": computed_data["exercises"],
         "videos": computed_data["videos"],
-        "users": dict(zip([u.id for u in users],
-                            ["%s, %s" % (u.last_name, u.first_name) for u in users]
-                     )),
-        "groups":  dict(zip([g.id for g in groups],
-                             dict(zip(["id", "name"], [(g.id, g.name) for g in groups])),
-                      )),
+        "users": dict(zip([u.id for u in users],["%s, %s" % (u.last_name, u.first_name) for u in users])),
+        "groups":  dict(zip([g.id for g in groups],dict(zip(["id", "name"], [(g.id, g.name) for g in groups])))),
         "facility": None if not facility else {
             "name": facility.name,
             "id": facility.id,
-=======
-    try:
-        computed_data = compute_data(data_types=[form.data.get("xaxis"), form.data.get("yaxis")], who=users, where=form.data.get("topic_path"))
-        json_data = {
-            "data": computed_data["data"],
-            "exercises": computed_data["exercises"],
-            "videos": computed_data["videos"],
-            "users": dict(zip([u.id for u in users],["%s, %s" % (u.last_name, u.first_name) for u in users])),
-            "groups":  dict(zip([g.id for g in groups],dict(zip(["id", "name"], [(g.id, g.name) for g in groups])))),
-            "facility": None if not facility else {
-                "name": facility.name,
-                "id": facility.id,
-            }
->>>>>>> 0908d7bc
         }
     }
 
