{% extends "coachreports/base.html" %}

{% load i18n %}
{% load kalite_staticfiles %}
{% load my_filters %}

{% block coachreports_active %}active{% endblock coachreports_active %}
{% block title %}{% trans "Test" %} {{ block.super }}{% endblock title %}

{% block headcss %}{{ block.super }}
    <link rel="stylesheet" type="text/css" href="{% static 'css/coachreports/test_view.css' %}" />
{% endblock headcss %}

{% block headjs %}
    {{block.super}}
    <script>
        $(function(){
            $("#facility").change(function(){
                window.location.href = setGetParamDict(window.location.href, {"facility": $("#facility option:selected").val(), "group": $("#" + $("#facility option:selected").val() + "_group_select").val()});
            });

            $(".group_select").change(function(event){
                window.location.href = setGetParam(window.location.href, "group", $(event.target).val());
            });

            $(window).resize(function() {
                $('.student-header').height($('.data-header').height()+1);
            }).resize();
        })
    </script>
{% endblock headjs %}

{% block report_title %}
    {% trans "Exam Results" %}
{% endblock report_title %}

<<<<<<< HEAD
{% block content %}
    {% block navbar_title %}{{ block.super }}{% endblock navbar_title %}

    <div id="content">
        <div id="legend">
            <div class="legend"><span class="status-circle status-circle-md pass"></span>80-100%</div>
            <div class="legend"><span class="status-circle status-circle-md borderline"></span>60-79%</div>
            <div class="legend"><span class="status-circle status-circle-md fail"></span>0-59%</div>
            <div class="legend"><span class="status-circle status-circle-md incomplete"></span>* {% trans "Incomplete" %}</div>
        </div>
    </div>
    <div style="clear: both;"></div>

    {% if not results_table.keys %}
        <p><div class="subtitle error" id="error_message">
        {% if not groups.0.groups and not groups.1 and request.GET.topic %}
            {% comment %}No groups available: then "ungrouped" is selected, and "no students" returned.{% endcomment %}
            {% trans "No student accounts have been created." %}
        {% elif not results_table %}
            {% comment %}Group was selected, but data not queried because a topic was not selected
            (NOTE: this required knowledge of how the view queries data){% endcomment %}
            {% trans "No exam results for this group." %}
        {% else %}
            {% comment %}Everything specified, but no users fit the query.{% endcomment %}
            {% trans "No student accounts in this group have been created." %}
        {% endif %}
        </div></p>

    {% else %}

        {# Student Table #}
    <div class="table-container">
        <table class="student-table">
            <thead>
                <tr>
                    <th class="student-header">
                        {% trans "Student" %}
                    </th>
                </tr>
            </thead>
            <tbody>
                {% for student in results_table.keys %}
                    <tr>
                        <th class="username">
                            <span title="{{ student.name }} ({{ student.username }})">
                                <div class="student-name"><a href="{% url 'student_view' %}?user={{ student.id }}">{{ student.name }}</a></div>
                            </span>
                        </th>
                    </tr>
                {% endfor %}
                {% for stat in summary_stats %}
                    <tr>
                        <th class="summary-stat-header">
                          {{ stat }}
                        </th>
                    </tr>
                {% endfor %}
            </tbody>
        </table>
        <div class="results-table">
            <table>
                <thead>
                    <tr>
                        {% for t in test_columns %}
                            <th class="data-header">
                                <a class="changeable-link" href="{% url 'test_detail_view' t.test_id %}">{{ t.title }}</a>
                            </th>
                        {% endfor %}
                        {% for s in summary_stats %}
                            <th class="data-header summary-stat-header">
                                {{ s }}
                            </th>
                        {% endfor %}
                    </tr>
                </thead>
                <tbody>
                    {% for results in results_table.values %}
                        <tr>
                        {% for r in results %}
                            {% if r.status != statistic %}
                                <td title="{% trans '{{ r.title }}' %}">
                                    <span class="status-circle status-circle-sm {{ r.status }}"></span>
                                    {{ r.cell_display }}
                                </td>
                            {% else %}
                                <td>
                                    {{ r.cell_display }}
                                </td>
                            {% endif%}
                        {% endfor %}
                        </tr>
                    {% endfor %}
                    {% for stats in stats_dict.values %}
                        <tr>
                            {% for stat in stats %}
                                <td>
                                    {{stat}}
                                </td>
=======
{% block report_content %}
    <div class="row">
        <div class="col-md-12">
            <div id="legend">
                <div class="legend"><div class="pass"></div>80-100%</div>
                <div class="legend"><div class="borderline"></div>60-79%</div>
                <div class="legend"><div class="fail"></div>0-59%</div>
                <div class="legend"><div class="incomplete"></div>* Incomplete</div>
            </div>
        </div>
    </div>
    <div class="row">
        <div class="col-md-12">
            {% if not results_table.keys or not test_columns %}
                <p>
                    <div class="subtitle error" id="error_message">
                        {% if not results_table.keys %}
                            {% comment %}Everything specified, but no users fit the query.{% endcomment %}
                            {% trans "No student accounts in this group have been created." %}
                        {% else %}
                            {% comment %}Group was selected, but data not queried because a topic was not selected
                            (NOTE: this required knowledge of how the view queries data){% endcomment %}
                            {% trans "No exam results for this group." %}
                        {% endif %}
                    </div>
                </p>
            {% else %}
                {# Student Table #}
                <div class="table-container">
                    <table class="student-table">
                        <thead>
                            <tr>
                                <th class="student-header">
                                    {% trans "Student" %}
                                </th>
                            </tr>
                        </thead>
                        <tbody>
                            {% for student in results_table.keys %}
                                <tr>
                                    <th title="({{ student.username }})">
                                        {{ student.name }}
                                    </th>
                                </tr>
                            {% endfor %} 
                            {% for stat in summary_stats %}
                                <tr>
                                    <th class="summary-stat-header">
                                        {{ stat }}
                                    </th>
                                </tr>
>>>>>>> a762e715
                            {% endfor %}
                        </tbody>
                    </table>
                    <div class="results-table">
                        <table>
                            <thead>
                                <tr>
                                    {% for t in test_columns %}
                                        <th class="data-header">
                                            <a class="changeable-link" href="{% url 'test_detail_view' t.test_id %}">{{ t.title }}</a>
                                        </th>
                                    {% endfor %}
                                    {% for s in summary_stats %}
                                        <th class="data-header summary-stat-header">
                                            {{ s }}
                                        </th>
                                    {% endfor %}
                                </tr>
                            </thead>
                            <tbody>
                                {% for results in results_table.values %}
                                    <tr>
                                    {% for r in results %}
                                        {% if r.raw_score %}
                                            {% if not r.log.complete and r.log.started %}
                                                <td class="incomplete" title="Incomplete">
                                                    {{ r.display_score }}*
                                                </td>
                                            {% elif r.raw_score > 79 %}
                                                <td class="pass" title="Passed">
                                                    {{r.display_score}}
                                                </td>    
                                            {% elif r.raw_score > 59%}
                                                <td class="borderline" title="Borderline">
                                                    {{r.display_score}}
                                                </td>
                                            {% elif r.raw_score >= 0 %}
                                                <td class="fail" title="Failed">
                                                    {{r.display_score}}
                                                </td>   
                                            {% else %}
                                                <td class="incomplete" title="Incomplete">
                                                </td>
                                            {% endif %}
                                        {% elif r.stat %}
                                            <td>{{ r.stat }}</td>
                                        {% else %}
                                            <td></td>
                                        {% endif %}
                                    {% endfor %}
                                    </tr>    
                                {% endfor %}
                                {% for stats in stats_dict.values %}
                                    <tr>
                                        {% for stat in stats %}
                                            <td>
                                                {{stat}}
                                            </td>
                                        {% endfor %}
                                    </tr>
                                {% endfor %}
                            </tbody>
                        </table>
                    </div>
                </div>
            {% endif %}
        </div>
    </div>
<<<<<<< HEAD
    {% endif %}
{% endblock content %}
=======
{% endblock report_content %}
>>>>>>> a762e715
<|MERGE_RESOLUTION|>--- conflicted
+++ resolved
@@ -34,106 +34,6 @@
     {% trans "Exam Results" %}
 {% endblock report_title %}
 
-<<<<<<< HEAD
-{% block content %}
-    {% block navbar_title %}{{ block.super }}{% endblock navbar_title %}
-
-    <div id="content">
-        <div id="legend">
-            <div class="legend"><span class="status-circle status-circle-md pass"></span>80-100%</div>
-            <div class="legend"><span class="status-circle status-circle-md borderline"></span>60-79%</div>
-            <div class="legend"><span class="status-circle status-circle-md fail"></span>0-59%</div>
-            <div class="legend"><span class="status-circle status-circle-md incomplete"></span>* {% trans "Incomplete" %}</div>
-        </div>
-    </div>
-    <div style="clear: both;"></div>
-
-    {% if not results_table.keys %}
-        <p><div class="subtitle error" id="error_message">
-        {% if not groups.0.groups and not groups.1 and request.GET.topic %}
-            {% comment %}No groups available: then "ungrouped" is selected, and "no students" returned.{% endcomment %}
-            {% trans "No student accounts have been created." %}
-        {% elif not results_table %}
-            {% comment %}Group was selected, but data not queried because a topic was not selected
-            (NOTE: this required knowledge of how the view queries data){% endcomment %}
-            {% trans "No exam results for this group." %}
-        {% else %}
-            {% comment %}Everything specified, but no users fit the query.{% endcomment %}
-            {% trans "No student accounts in this group have been created." %}
-        {% endif %}
-        </div></p>
-
-    {% else %}
-
-        {# Student Table #}
-    <div class="table-container">
-        <table class="student-table">
-            <thead>
-                <tr>
-                    <th class="student-header">
-                        {% trans "Student" %}
-                    </th>
-                </tr>
-            </thead>
-            <tbody>
-                {% for student in results_table.keys %}
-                    <tr>
-                        <th class="username">
-                            <span title="{{ student.name }} ({{ student.username }})">
-                                <div class="student-name"><a href="{% url 'student_view' %}?user={{ student.id }}">{{ student.name }}</a></div>
-                            </span>
-                        </th>
-                    </tr>
-                {% endfor %}
-                {% for stat in summary_stats %}
-                    <tr>
-                        <th class="summary-stat-header">
-                          {{ stat }}
-                        </th>
-                    </tr>
-                {% endfor %}
-            </tbody>
-        </table>
-        <div class="results-table">
-            <table>
-                <thead>
-                    <tr>
-                        {% for t in test_columns %}
-                            <th class="data-header">
-                                <a class="changeable-link" href="{% url 'test_detail_view' t.test_id %}">{{ t.title }}</a>
-                            </th>
-                        {% endfor %}
-                        {% for s in summary_stats %}
-                            <th class="data-header summary-stat-header">
-                                {{ s }}
-                            </th>
-                        {% endfor %}
-                    </tr>
-                </thead>
-                <tbody>
-                    {% for results in results_table.values %}
-                        <tr>
-                        {% for r in results %}
-                            {% if r.status != statistic %}
-                                <td title="{% trans '{{ r.title }}' %}">
-                                    <span class="status-circle status-circle-sm {{ r.status }}"></span>
-                                    {{ r.cell_display }}
-                                </td>
-                            {% else %}
-                                <td>
-                                    {{ r.cell_display }}
-                                </td>
-                            {% endif%}
-                        {% endfor %}
-                        </tr>
-                    {% endfor %}
-                    {% for stats in stats_dict.values %}
-                        <tr>
-                            {% for stat in stats %}
-                                <td>
-                                    {{stat}}
-                                </td>
-=======
 {% block report_content %}
     <div class="row">
         <div class="col-md-12">
@@ -185,7 +85,6 @@
                                         {{ stat }}
                                     </th>
                                 </tr>
->>>>>>> a762e715
                             {% endfor %}
                         </tbody>
                     </table>
@@ -254,9 +153,4 @@
             {% endif %}
         </div>
     </div>
-<<<<<<< HEAD
-    {% endif %}
-{% endblock content %}
-=======
-{% endblock report_content %}
->>>>>>> a762e715
+{% endblock report_content %}