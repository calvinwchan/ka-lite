{% extends "distributed/base_teach.html" %}
{% load i18n %}
{% load staticfiles %}
{% load my_filters %}

{% block reports_active %}reports-active active-tab active-nav{% endblock reports_active %}
{% block teacher_active %}active{% endblock teacher_active %}
{% block admin_active %}active{% endblock admin_active %}

{% block title %}{% trans "User report" %} {{ block.super }}{% endblock title%}
{% block report_title %}{% trans "User report" %}{% endblock report_title %}

{# Headjs needed so coachreporting app can import #}
{% block headjs %}
    {{ block.super }}
    {# Inner block needed so that control panel can import the JS necessary #}
    {% block student_report_js %}
        <script src="{% url 'handlebars_templates' module_name='student_progress' %}"></script>
        <script>
            var PLAYLIST_PROGRESS_URL = "{% url 'api_dispatch_list' resource_name='playlist_progress' %}";
            var PLAYLIST_PROGRESS_DETAIL_URL = "{% url 'api_dispatch_list' resource_name='playlist_progress_detail' %}";
            var STUDENT_ID = "{{ student.id }}";
        </script>
        <script type="text/javascript" src="{% static 'js/coachreports/student_progress.js' %}"></script>

    {% endblock student_report_js %}
{% endblock headjs %}

<<<<<<< HEAD

{% block headcss %}
    {{ block.super }}
    {# Re-import control-panel bootstrap so that styles within coach report look correct #}
    <link rel="stylesheet" type="text/css" href="{% static 'css/control_panel/bootstrap-control-panel.css' %}" />
=======
{% block headcss %}
    {{ block.super }}
    {# Re-import control-panel bootstrap so that styles within coach report look correct #}
>>>>>>> 721d7061
    <link rel="stylesheet" type="text/css" href="{% static 'css/control_panel/student-report.css' %}" />
{% endblock headcss %}

{% block content %}
<<<<<<< HEAD
{% block navbar %}{{ block.super }}{% endblock navbar %}

{% block student_report %}
    <div class="container">
        <div id="student-progress-container"></div>
    </div>
{% endblock student_report %}
=======
    {{ block.super }}
    
    <div class="row">
        <div class="col-md-12">
            <p class="pull-left">
                <a href="{% url 'facility_management' zone_id=None facility_id=facility_id %}">
                    &#x2190; {% trans "Back to Facilities" %}
                </a>
            </p>
        </div>
    </div>

    {% block student_report %}
        <div class="container">
            <div id="student-progress-container"></div>
        </div>
    {% endblock student_report %}

>>>>>>> 721d7061
{% endblock content %}<|MERGE_RESOLUTION|>--- conflicted
+++ resolved
@@ -26,30 +26,13 @@
     {% endblock student_report_js %}
 {% endblock headjs %}
 
-<<<<<<< HEAD
-
 {% block headcss %}
     {{ block.super }}
     {# Re-import control-panel bootstrap so that styles within coach report look correct #}
-    <link rel="stylesheet" type="text/css" href="{% static 'css/control_panel/bootstrap-control-panel.css' %}" />
-=======
-{% block headcss %}
-    {{ block.super }}
-    {# Re-import control-panel bootstrap so that styles within coach report look correct #}
->>>>>>> 721d7061
     <link rel="stylesheet" type="text/css" href="{% static 'css/control_panel/student-report.css' %}" />
 {% endblock headcss %}
 
 {% block content %}
-<<<<<<< HEAD
-{% block navbar %}{{ block.super }}{% endblock navbar %}
-
-{% block student_report %}
-    <div class="container">
-        <div id="student-progress-container"></div>
-    </div>
-{% endblock student_report %}
-=======
     {{ block.super }}
     
     <div class="row">
@@ -68,5 +51,4 @@
         </div>
     {% endblock student_report %}
 
->>>>>>> 721d7061
 {% endblock content %}