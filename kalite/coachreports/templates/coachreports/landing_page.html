{% extends "coachreports/base.html" %}
{% load i18n %}
{% load repeatblock %}
{% load kalite_staticfiles %}

{% block navbar_topics %}{% endblock navbar_topics %}
{% block navbar_makelink %}{% endblock navbar_makelink %}

<<<<<<< HEAD
=======
{% block headcss %}{{ block.super }}
    <link rel="stylesheet" type="text/css" href="{% static 'css/coachreports/landing-page.css' %}" />
{% endblock headcss %}

>>>>>>> 5fdd2bd7
{% block content %}
    <div>
        {% block navbar %}{{ block.super }}{% endblock navbar %}

        <div class="container">
            
            <div class="row">
                
                <div class="col-md-4">
                    <div class="vertical-shadow suggested-action">
                        <a href="{% url 'tabular_view' %}?{% block topic_paths %}{% for path in form.topic_path %}topic_path={{ path }}&{% endfor %}{% endblock topic_paths %}">
                            <div id="suggested-action-image-link-coachpage-progress" style="background-image: url({% static 'images/coachreports/coach-report-table.png' %});"></div>
                            <h4 class="suggested-action-title suggested-action-title-coachpage">{% trans "Progress by topic" %}</h4>
                        </a>
                    </div>
                </div>
                
                <div class="col-md-4">
                    <div class="vertical-shadow suggested-action" id="suggested-action-coachpage-effort">
                        <a href="{% url 'scatter_view' xaxis='pct_mastery' yaxis='effort' %}?{% repeatblock topic_paths %}">
                            <div id="suggested-action-image-link-coachpage-effort" style="background-image: url({% static 'images/coachreports/coach-report-scatter.png' %});"></div>
                            <h4 class="suggested-action-title suggested-action-title-coachpage">{% trans "Effort versus achievement" %}</h4>
                        </a>
                    </div>
                </div>
                
                <div class="col-md-4">
                    <div class="vertical-shadow suggested-action">
                        <a href="{% url 'timeline_view' xaxis='ex:completed_timestamp' yaxis='pct_mastery' %}?{% repeatblock topic_paths %}">
                            <div id="suggested-action-image-link-coachpage-mastery" style="background-image: url({% static 'images/coachreports/coach-report-timeline.png' %});"></div>
                            <h4 class="suggested-action-title suggested-action-title-coachpage">{% trans "Mastery over time" %}</h4>
                        </a>
                    </div>
                </div>

                <div class="separate">
                    <div class="vertical-shadow suggested-action">
                        <a class="changeable-link" href="{% url 'test_view' %}">
                            <div class="suggested-action-image-link" style="background-image: url({% static 'images/coachreports/coach-report-test.png' %});"></div>
                            <h2 class="suggested-action-title">{% trans "Exam Results" %}</h2>
                        </a>
                    </div>
                </div>
                <div class="separate">
                    <div class="vertical-shadow suggested-action">
                        <a class="changeable-link" href="{% url 'test_view' %}">
                            <div class="suggested-action-image-link" style="background-image: url({% static 'images/coachreports/coach-report-test.png' %});"></div>
                            <h2 class="suggested-action-title">{% trans "Exam Results" %}</h2>
                        </a>
                    </div>
                </div>
            </div>

        </div>

    </div>
{% endblock content %}<|MERGE_RESOLUTION|>--- conflicted
+++ resolved
@@ -6,13 +6,10 @@
 {% block navbar_topics %}{% endblock navbar_topics %}
 {% block navbar_makelink %}{% endblock navbar_makelink %}
 
-<<<<<<< HEAD
-=======
 {% block headcss %}{{ block.super }}
     <link rel="stylesheet" type="text/css" href="{% static 'css/coachreports/landing-page.css' %}" />
 {% endblock headcss %}
 
->>>>>>> 5fdd2bd7
 {% block content %}
     <div>
         {% block navbar %}{{ block.super }}{% endblock navbar %}
@@ -56,14 +53,6 @@
                         </a>
                     </div>
                 </div>
-                <div class="separate">
-                    <div class="vertical-shadow suggested-action">
-                        <a class="changeable-link" href="{% url 'test_view' %}">
-                            <div class="suggested-action-image-link" style="background-image: url({% static 'images/coachreports/coach-report-test.png' %});"></div>
-                            <h2 class="suggested-action-title">{% trans "Exam Results" %}</h2>
-                        </a>
-                    </div>
-                </div>
             </div>
 
         </div>
