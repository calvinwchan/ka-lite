--- conflicted
+++ resolved
@@ -6,13 +6,6 @@
 {% block navbar_topics %}{% endblock navbar_topics %}
 {% block navbar_makelink %}{% endblock navbar_makelink %}
 
-<<<<<<< HEAD
-=======
-{% block headcss %}{{ block.super }}
-    <link rel="stylesheet" type="text/css" href="{% static 'css/distributed/landing-page.css' %}" />
-{% endblock headcss %}
-
->>>>>>> cef76475
 {% block content %}
     <div>
         {% block navbar %}{{ block.super }}{% endblock navbar %}
@@ -47,9 +40,7 @@
                         </a>
                     </div>
                 </div>
-<<<<<<< HEAD
 
-=======
                 <div class="separate">
                     <div class="vertical-shadow suggested-action">
                         <a class="changeable-link" href="{% url 'test_view' %}">
@@ -58,7 +49,6 @@
                         </a>
                     </div>
                 </div>
->>>>>>> cef76475
             </div>
 
         </div>
