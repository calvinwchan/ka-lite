import re
import os
from annoying.decorators import render_to
<<<<<<< HEAD
from annoying.functions import get_object_or_None
from ast import literal_eval
from collections_local_copy import OrderedDict
from functools import partial
=======
from ast import literal_eval
from collections_local_copy import OrderedDict
>>>>>>> 721d7061
from math import sqrt

from django.conf import settings; logging = settings.LOG
from django.core.exceptions import ValidationError
from django.core.urlresolvers import reverse
from django.db.models import Q
<<<<<<< HEAD
from django.http import Http404, HttpResponse, HttpResponseRedirect, HttpResponseNotFound, HttpResponseServerError
from django.shortcuts import get_object_or_404
from django.template import RequestContext
from django.template.loader import render_to_string
from django.utils.translation import ungettext, ugettext_lazy, ugettext as _

from .api_views import get_data_form, stats_dict
from fle_utils.general import max_none
from fle_utils.internet import StatusException
from kalite.coachreports.models import PlaylistProgress
=======
from django.http import Http404
from django.utils.translation import ungettext, ugettext_lazy, ugettext as _

from .api_views import get_data_form, stats_dict
from django.shortcuts import get_object_or_404

>>>>>>> 721d7061
from kalite.distributed.api_views import compute_total_points
from kalite.facility.decorators import facility_required
from kalite.facility.models import Facility, FacilityUser, FacilityGroup
from kalite.main.models import AttemptLog, VideoLog, ExerciseLog, UserLog
<<<<<<< HEAD
from kalite.playlist.models import VanillaPlaylist as Playlist
from kalite.shared.decorators import require_authorized_access_to_student_data, require_authorized_admin, get_user_from_request
from kalite.store.api_resources import StoreItemResource
from kalite.store.models import StoreItem, StoreTransactionLog
from kalite.student_testing.api_resources import TestResource
from kalite.student_testing.models import TestLog
from kalite.topic_tools import get_topic_exercises, get_topic_videos, get_knowledgemap_topics, get_node_cache, get_topic_tree, get_flat_topic_tree, get_live_topics, get_id2slug_map, get_slug2id_map, convert_leaf_url_to_id
=======
from kalite.shared.decorators import require_authorized_access_to_student_data, require_authorized_admin, get_user_from_request
from kalite.store.models import StoreItem, StoreTransactionLog
from kalite.student_testing.api_resources import TestResource
from kalite.student_testing.models import TestLog
from kalite.topic_tools import get_topic_exercises, get_topic_videos, get_knowledgemap_topics, get_exercise_cache

# shared by test_view and test_detail view
SUMMARY_STATS = [ugettext_lazy('Max'), ugettext_lazy('Min'), ugettext_lazy('Average'), ugettext_lazy('Std Dev')]
>>>>>>> 721d7061

# shared by test_view and test_detail view
SUMMARY_STATS = [ugettext_lazy('Max'), ugettext_lazy('Min'), ugettext_lazy('Average'), ugettext_lazy('Std Dev')]

def get_accessible_objects_from_logged_in_user(request, facility):
    """Given a request, get all the facility/group/user objects relevant to the request,
    subject to the permissions of the user type.

    Make sure the returned `facilities` object is always a Facility queryset or an empty list.
    """

    # Options to select.  Note that this depends on the user.
    facilities = []
    if request.user.is_superuser:
        facilities = Facility.objects.all()
        # Groups is now a list of objects with a key for facility id, and a key
        # for the list of groups at that facility.
        # TODO: Make this more efficient.
        groups = [{"facility": f.id, "groups": FacilityGroup.objects.filter(facility=f)} for f in facilities]

    elif "facility_user" in request.session:
        user = request.session["facility_user"]
        if user.is_teacher:
            facilities = Facility.objects.all()
            groups = [{"facility": f.id, "groups": FacilityGroup.objects.filter(facility=f)} for f in facilities]
        else:
            # Students can only access their group
            if facility and isinstance(facility, Facility):
                facilities = Facility.objects.filter(id=facility.id)
            if not user.group:
                groups = []
            else:
                groups = [{"facility": user.facility.id,
                           "groups": FacilityGroup.objects.filter(id=request.session["facility_user"].group)}]
    elif facility:
        facilities = Facility.objects.filter(id=facility.id)
        groups = [{"facility": facility.id, "groups": FacilityGroup.objects.filter(facility=facility)}]
    else:
        # defaults to all facilities and groups
        facilities = Facility.objects.all()
        groups = [{"facility": f.id, "groups": FacilityGroup.objects.filter(facility=f)} for f in facilities]

    ungrouped_available = False
    for f in facilities:
        # Check if there is at least one facility with ungrouped students.
        ungrouped_available = f.has_ungrouped_students
        if ungrouped_available:
            break

    return (groups, facilities, ungrouped_available)


def plotting_metadata_context(request, facility=None, topic_path=[], *args, **kwargs):
    """Basic context for any plot: get the data form, a dictionary of stat definitions,
    and the full gamut of facility/group objects relevant to the request."""

    # Get the form, and retrieve the API data
    form = get_data_form(request, facility=facility, topic_path=topic_path, *args, **kwargs)

    (groups, facilities, ungrouped_available) = get_accessible_objects_from_logged_in_user(request, facility=facility)

    return {
        "form": form.data,
        "stats": stats_dict,
        "groups": groups,
        "facilities": facilities,
        "ungrouped_available": ungrouped_available,
    }


def coach_nav_context(request, report_id):
    """
    Updates the context of all coach reports with the facility, group, and report to have selected
    by default on page load
    """
    facility_id = request.GET.get("facility_id", None)
    facility = None
    if facility_id:
        facility = Facility.objects.get(id=facility_id)
    group_id = request.GET.get("group_id", "")
    context = {
        "nav_state": {
            "facility_id": facility_id,
            "group_id": group_id,
            "report_id": report_id,
        }
    }
    return (facility, group_id, context)


@require_authorized_admin
@render_to("coachreports/timeline_view.html")
def timeline_view(request, xaxis="", yaxis=""):
    """timeline view (line plot, xaxis is time-related): just send metadata; data will be requested via AJAX"""
    facility, group_id, context = coach_nav_context(request, "timeline")
    context.update(plotting_metadata_context(request, facility=facility, xaxis=xaxis, yaxis=yaxis))
    context["title"] = _("Timeline plot")
    try:
        context["title"] = _(u"%(yaxis_name)s over time") % {
            "yaxis_name": [stat["name"] for stat in stats_dict if stat["key"] == yaxis][0],
        }
    except:
        pass

    return context


@require_authorized_admin
@render_to("coachreports/scatter_view.html")
def scatter_view(request, xaxis="", yaxis=""):
    """Scatter view (scatter plot): just send metadata; data will be requested via AJAX"""
    xaxis = "pct_mastery"
    yaxis = "effort"
    facility, group_id, context = coach_nav_context(request, "scatter")
    context.update(plotting_metadata_context(request, facility=facility, xaxis=xaxis, yaxis=yaxis))
    context["title"] = _("Scatter plot")
    try:
        context["title"] = _(u"%(yaxis_name)s versus %(xaxis_name)s") % {
            "xaxis_name": [stat["name"] for stat in stats_dict if stat["key"] == xaxis][0],
            "yaxis_name": [stat["name"] for stat in stats_dict if stat["key"] == yaxis][0],
        }
    except:
        pass
    return context


@require_authorized_access_to_student_data
@render_to("coachreports/student_view.html")
def student_view(request):
    """
    Student view: data generated on the back-end.

    Student view lists a by-topic-summary of their activity logs.
    """
    return student_view_context(request=request)


@require_authorized_access_to_student_data
def student_view_context(request):
    """
    Context done separately, to be importable for similar pages.
    """
    user = get_user_from_request(request=request)
    if not user:
        raise Http404("User not found.")
<<<<<<< HEAD
    return {
=======

    context = {
        "facility_id": user.facility.id,
>>>>>>> 721d7061
        "student": user,
    }
    return context


@require_authorized_admin
@facility_required
@render_to("coachreports/landing_page.html")
def landing_page(request, facility):
    """Landing page needs plotting context in order to generate the navbar"""
    return plotting_metadata_context(request, facility=facility)


@require_authorized_admin
@render_to("coachreports/tabular_view.html")
def tabular_view(request, report_type="exercise"):
    """Tabular view also gets data server-side."""
    # important for setting the defaults for the coach nav bar

    facility, group_id, context = coach_nav_context(request, "tabular")

    # Define how students are ordered--used to be as efficient as possible.
    student_ordering = ["last_name", "first_name", "username"]

    # Get a list of topics (sorted) and groups
<<<<<<< HEAD
    topics = [get_node_cache("Topic").get(tid["id"]) for tid in get_knowledgemap_topics()]
    playlists = Playlist.all()
    context = plotting_metadata_context(request, facility=facility)
=======
    topics = [tid for tid in get_knowledgemap_topics() if report_type.title() in tid["contains"]]

    (groups, facilities, ungrouped_available) = get_accessible_objects_from_logged_in_user(request, facility=facility)

    context.update(plotting_metadata_context(request, facility=facility))
>>>>>>> 721d7061
    context.update({
        # For translators: the following two translations are nouns
        "report_types": (_("exercise"), _("video")),
        "request_report_type": report_type,
<<<<<<< HEAD
        "topics": [{"id": t[0]["id"], "title": t[0]["title"]} for t in topics if t],
        "playlists": [{"id": p.id, "title": p.title, "tag": p.tag} for p in playlists if p],
=======
        "topics": [{"id": t["id"], "title": t["title"]} for t in topics if t],
>>>>>>> 721d7061
    })

    # get querystring info
    topic_id = request.GET.get("topic", "")
    playlist_id = request.GET.get("playlist", "")
    # No valid data; just show generic
    # Exactly one of topic_id or playlist_id should be present
    if not ((topic_id or playlist_id) and not (topic_id and playlist_id)):
        return context

<<<<<<< HEAD
    group_id = request.GET.get("group", "")
    users = get_user_queryset(request, facility, group_id)
    playlist = (filter(lambda p: p.id==playlist_id, Playlist.all()) or [None])[0]
=======
    if group_id:
        # Narrow by group
        from control_panel.api_resources import UNGROUPED_KEY
        if group_id == UNGROUPED_KEY:
            users = FacilityUser.objects.filter(group__isnull=True, is_teacher=False)
            if facility:
                # filter only those ungrouped students for the facility
                users = users.filter(facility=facility)
                users = users.order_by(*student_ordering)
            else:
                # filter all ungroup students
                users = FacilityUser.objects.filter(group__isnull=True, is_teacher=False).order_by(*student_ordering)

        else:
            users = FacilityUser.objects.filter(
                group=group_id, is_teacher=False).order_by(*student_ordering)

    elif facility:
        # Narrow by facility
        search_groups = [groups_dict["groups"] for groups_dict in groups if groups_dict["facility"] == facility.id]
        assert len(search_groups) <= 1, "Should only have one or zero matches."

        # Return groups and ungrouped
        search_groups = search_groups[0]  # make sure to include ungrouped students
        users = FacilityUser.objects.filter(
            Q(group__in=search_groups) | Q(group=None, facility=facility), is_teacher=False).order_by(*student_ordering)

    else:
        # Show all (including ungrouped)
        search_groups = []
        for groups_dict in groups:
            search_groups += groups_dict["groups"]
        users = FacilityUser.objects.filter(
            Q(group__in=search_groups) | Q(group=None), is_teacher=False).order_by(*student_ordering)
>>>>>>> 721d7061

    # We have enough data to render over a group of students
    # Get type-specific information
    if report_type == "exercise":
        # Fill in exercises
<<<<<<< HEAD
        if topic_id:
            exercises = get_topic_exercises(topic_id=topic_id)
        elif playlist:
            exercises = playlist.get_playlist_entries("Exercise")

        exercises = sorted(exercises, key=lambda e: (e["h_position"], e["v_position"]))
=======
        exercises = get_topic_exercises(topic_id=topic_id)
>>>>>>> 721d7061
        context["exercises"] = exercises

        # More code, but much faster
        exercise_names = [ex["id"] for ex in context["exercises"]]
        # Get students
        context["students"] = []
        exlogs = ExerciseLog.objects \
            .filter(user__in=users, exercise_id__in=exercise_names) \
            .order_by(*["user__%s" % field for field in student_ordering]) \
            .values("user__id", "struggling", "complete", "exercise_id")
        exlogs = list(exlogs)  # force the query to be evaluated

        exlog_idx = 0
        for user in users:
            log_table = {}
            while exlog_idx < len(exlogs) and exlogs[exlog_idx]["user__id"] == user.id:
                log_table[exlogs[exlog_idx]["exercise_id"]] = exlogs[exlog_idx]
                exlog_idx += 1

            context["students"].append({  # this could be DRYer
                "first_name": user.first_name,
                "last_name": user.last_name,
                "username": user.username,
                "name": user.get_name(),
                "id": user.id,
                "exercise_logs": log_table,
            })

    elif report_type == "video":
        # Fill in videos
        if topic_id:
            context["videos"] = get_topic_videos(topic_id=topic_id)
        elif playlist:
            context["videos"] = playlist.get_playlist_entries("Video")

        # More code, but much faster
        video_ids = [vid["id"] for vid in context["videos"]]
        # Get students
        context["students"] = []
        vidlogs = VideoLog.objects \
            .filter(user__in=users, video_id__in=video_ids) \
            .order_by(*["user__%s" % field for field in student_ordering])\
            .values("user__id", "complete", "video_id", "total_seconds_watched", "points")
        vidlogs = list(vidlogs)  # force the query to be executed now

        vidlog_idx = 0
        for user in users:
            log_table = {}
            while vidlog_idx < len(vidlogs) and vidlogs[vidlog_idx]["user__id"] == user.id:
                log_table[vidlogs[vidlog_idx]["video_id"]] = vidlogs[vidlog_idx]
                vidlog_idx += 1

            context["students"].append({  # this could be DRYer
                "first_name": user.first_name,
                "last_name": user.last_name,
                "username": user.username,
                "name": user.get_name(),
                "id": user.id,
                "video_logs": log_table,
            })

    else:
        raise Http404(_("Unknown report_type: %(report_type)s") % {"report_type": report_type})

    log_coach_report_view(request)

    return context


@require_authorized_admin
<<<<<<< HEAD
@facility_required
@render_to("coachreports/test_view.html")
def test_view(request, facility):
    """Test view gets data server-side and displays exam results"""

    # Get students
    group_id = request.GET.get("group", "")
    users = get_user_queryset(request, facility, group_id)

    # Get the TestLog objects generated by this group of students
    if group_id:
        test_logs = TestLog.objects.filter(user__group=group_id)
    else:
        # covers the all groups case
        test_logs = TestLog.objects.filter(user__facility=facility)

=======
@render_to("coachreports/test_view.html")
def test_view(request):
    """Test view gets data server-side and displays exam results"""
    facility, group_id, context = coach_nav_context(request, "test")
    # Get students
    users = get_user_queryset(request, facility, group_id)

    # Get the TestLog objects generated by this group of students
    # TODO(cpauya): what about queryset for ungrouped students?
    test_logs = None
    from control_panel.api_resources import UNGROUPED_KEY
    if group_id:
        test_logs = TestLog.objects.filter(user__group=group_id)
        # Narrow all by ungroup facility user
        if group_id == UNGROUPED_KEY:
            test_logs = TestLog.objects.filter(user__group__isnull=True)
            if facility:
                TestLog.objects.filter(user__facility=facility, user__group__isnull=True)
            else:
                TestLog.objects.filter(user__group__isnull=True)

    elif facility:
        test_logs = TestLog.objects.filter(user__facility=facility)

    else:
        # filter by all facilities and groups for the user
        (groups, facilities, ungrouped_available) = get_accessible_objects_from_logged_in_user(request, facility=facility)
        if facilities:
            facility_ids = facilities.values_list("id", flat=True)
            test_logs = TestLog.objects.filter(user__facility__id__in=facility_ids)

>>>>>>> 721d7061
    # Get list of all test objects
    test_resource = TestResource()
    tests_list = test_resource._read_tests()

    # Get completed test objects (used as columns)
    completed_test_ids = set([item.test for item in test_logs])
    test_objects = [test for test in tests_list if test.test_id in completed_test_ids]

    # Create the table
    results_table = OrderedDict()
    for s in users:
        s.name = s.get_name()
        user_test_logs = [log for log in test_logs if log.user == s]
        results_table[s] = []
        for t in test_objects:
            log_object = next((log for log in user_test_logs if log.test == t.test_id), '')
            # The template expects a status and a score to display
            if log_object:
                test_object = log_object.get_test_object()
                score = round(100 * float(log_object.total_correct) / float(test_object.total_questions), 1)
                display_score = "%(score)d%% (%(correct)d/%(total_questions)d)" % {'score': score, 'correct': log_object.total_correct, 'total_questions': test_object.total_questions}
                if log_object.complete:
                    # Case: completed => we show % score
                    if score >= 80:
                        status = _("pass")
                    elif score >= 60:
                        status = _("borderline")
                    else:
                        status = _("fail" )
                    results_table[s].append({
                        "status": status,
                        "cell_display": display_score,
                        "title": status.title(),
                    })
                else:
                    # Case: has started, but has not finished => we display % score & # remaining in title
                    n_remaining = test_object.total_questions - log_object.index
                    status = _("incomplete")
                    results_table[s].append({
                        "status": status,
                        "cell_display": display_score,
                        "title": status.title() + ": " + ungettext("%(n_remaining)d problem remaining",
<<<<<<< HEAD
                                           "%(n_remaining)d problems remaining",
                                            n_remaining) % {
                                            'n_remaining': n_remaining,
                                           },
=======
                                                                   "%(n_remaining)d problems remaining",
                                                                   n_remaining) % {'n_remaining': n_remaining},
>>>>>>> 721d7061
                    })
            else:
                # Case: has not started
                status = _("not started")
                results_table[s].append({
                    "status": status,
                    "cell_display": "",
                    "title": status.title(),
                })

        # This retrieves stats for students
        score_list = [round(100 * float(result.total_correct) / float(result.get_test_object().total_questions), 1) for result in user_test_logs]
        for stat in SUMMARY_STATS:
            if score_list:
                results_table[s].append({
                    "status": "statistic",
                    "cell_display": "%d%%" % return_list_stat(score_list, stat),
                })
            else:
                results_table[s].append({
                    "status": "statistic",
                    "cell_display": "",
                })

    # This retrieves stats for tests
    stats_dict = OrderedDict()
    for stat in SUMMARY_STATS:
        stats_dict[stat] = []
        for test_obj in test_objects:
            # get the logs for this test across all users and then add summary stats
            log_scores = [round(100 * float(test_log.total_correct) / float(test_log.get_test_object().total_questions), 1) for test_log in test_logs if test_log.test == test_obj.test_id]
            stats_dict[stat].append("%d%%" % return_list_stat(log_scores, stat))

<<<<<<< HEAD
    context = plotting_metadata_context(request, facility=facility)
=======
    context.update(plotting_metadata_context(request, facility=facility))
>>>>>>> 721d7061
    context.update({
        "results_table": results_table,
        "test_columns": test_objects,
        "summary_stats": SUMMARY_STATS,
        "stats_dict": stats_dict,
    })

    return context


@require_authorized_admin
<<<<<<< HEAD
@facility_required
@render_to("coachreports/test_detail_view.html")
def test_detail_view(request, facility, test_id):
    """View details of student performance on specific exams"""

    # get users in this facility and group
    group_id = request.GET.get("group", "")
=======
@render_to("coachreports/test_detail_view.html")
def test_detail_view(request, test_id):
    """View details of student performance on specific exams"""

    facility, group_id, context = coach_nav_context(request, "test")
    # get users in this facility and group
>>>>>>> 721d7061
    users = get_user_queryset(request, facility, group_id)

    # Get test object
    test_resource = TestResource()
    test_obj = test_resource._read_test(test_id=test_id)

    # get all of the test logs for this specific test object and generated by these specific users
    if group_id:
<<<<<<< HEAD
        test_logs = TestLog.objects.filter(user__group=group_id, test=test_id)
=======
        from control_panel.api_resources import UNGROUPED_KEY
        test_logs = TestLog.objects.filter(user__group=group_id, test=test_id)

        # Narrow all by ungroup facility user
        if group_id == UNGROUPED_KEY:
            if facility:
                test_logs = TestLog.objects.filter(user__group__isnull=True)
            else:
                test_logs = TestLog.objects.filter(facility=facility, user__group__isnull=True)
>>>>>>> 721d7061
    else:
        # covers the all groups case
        test_logs = TestLog.objects.filter(user__facility=facility, test=test_id)

    results_table, scores_dict = OrderedDict(), OrderedDict()
    # build this up now to use in summary stats section
    ex_ids = set(literal_eval(test_obj.ids))
    for ex in ex_ids:
        scores_dict[ex] = []
    for s in users:
        s.name = s.get_name()
        user_attempts = AttemptLog.objects.filter(user=s, context_type='test', context_id=test_id)
        results_table[s] = []
        attempts_count_total, attempts_count_correct_total = 0, 0
        for ex in ex_ids:
            attempts = [attempt for attempt in user_attempts if attempt.exercise_id == ex]

            attempts_count = len(attempts)
            attempts_count_correct = len([attempt for attempt in attempts if attempt.correct])

            attempts_count_total += attempts_count
            attempts_count_correct_total += attempts_count_correct

            if attempts_count:
                score = round(100 * float(attempts_count_correct)/float(attempts_count), 1)
                scores_dict[ex].append(score)
                display_score = "%d%%" % score
            else:
                score = ''
                display_score = ''

            results_table[s].append({
                'display_score': display_score,
                'raw_score': score,
            })

        # Calc overall score
        if attempts_count_total:
            score = round(100 * float(attempts_count_correct_total)/float(attempts_count_total), 1)
            display_score = "%d%%" % score
            fraction_correct = "(%(correct)d/%(attempts)d)" % ({'correct': attempts_count_correct_total, 'attempts': attempts_count_total})
        else:
            score = ''
            display_score = ''
            fraction_correct = ''

        results_table[s].append({
            'display_score': display_score,
            'raw_score': score,
            'title': fraction_correct,
        })

    # This retrieves stats for individual exercises
    stats_dict = OrderedDict()
    for stat in SUMMARY_STATS:
        stats_dict[stat] = []
        for ex in ex_ids:
            scores_list = scores_dict[ex]
            if scores_list:
                stats_dict[stat].append("%d%%" % return_list_stat(scores_list, stat))
            else:
                stats_dict[stat].append('')

    # replace the exercise ids with their full names
<<<<<<< HEAD
    flat_topics = get_flat_topic_tree()
    ex_titles = []
    for ex in ex_ids:
        ex_titles.append(flat_topics['Exercise'][ex]['title'])
=======
    exercises = get_exercise_cache()
    ex_titles = []
    for ex in ex_ids:
        ex_titles.append(exercises[ex]['title'])
>>>>>>> 721d7061

    # provide a list of test options to view for this group/facility combo
    if group_id:
        test_logs = TestLog.objects.filter(user__group=group_id)
    else:
        # covers the all/no groups case
        test_logs = TestLog.objects.filter(user__facility=facility)
    test_objects = test_resource._read_tests()
    unique_test_ids = set([test_log.test for test_log in test_logs])
    test_options = [{'id': obj.test_id, 'url': reverse('test_detail_view', kwargs={'test_id':obj.test_id}), 'title': obj.title} for obj in test_objects if obj.test_id in unique_test_ids]
    context = plotting_metadata_context(request, facility=facility)
    context.update({
        "test_obj": test_obj,
        "ex_cols": ex_titles,
        "results_table": results_table,
        "stats_dict": stats_dict,
        "test_options": test_options,
    })
    return context


@require_authorized_admin
@facility_required
@render_to("coachreports/spending_report_view.html")
def spending_report_view(request, facility):
    """View total points remaining for students"""
    group_id = request.GET.get("group", "")
    users = get_user_queryset(request, facility, group_id)
    user_points = {}
    for user in users:
        user_points[user] = compute_total_points(user)
    context = plotting_metadata_context(request, facility=facility)
    context.update({
        "user_points": user_points,
    })
    return context


@require_authorized_admin
@render_to("coachreports/spending_report_detail_view.html")
def spending_report_detail_view(request, user_id):
    """View transaction logs for student"""
    student = get_object_or_404(FacilityUser, id=user_id)
    transactions = StoreTransactionLog.objects.filter(user=student, context_type='unit').order_by('purchased_at') # TODO(dylanjbarth): filter out gift cards?
    context = plotting_metadata_context(request)
    store_items = StoreItem.all()
    humanized_transactions = []
    for t in transactions:
        # Hydrate the store item object
        item_key = t.item.strip("/").split("/")[-1]
        humanized_transactions.append({
            "purchased_at": t.purchased_at,
            "item": store_items.get(item_key, ""),
            "value": abs(t.value),
            "context_id": t.context_id,
        })
    context.update({
        "student": student,
        "transactions": humanized_transactions,
    })
    return context


def get_user_queryset(request, facility, group_id):
    """Return set of users appropriate to the facility and group"""
    student_ordering = ["last_name", "first_name", "username"]
<<<<<<< HEAD
    (groups, facilities) = get_accessible_objects_from_logged_in_user(request, facility=facility)

=======
    (groups, facilities, ungrouped_available) = get_accessible_objects_from_logged_in_user(request, facility=facility)
    from control_panel.api_resources import UNGROUPED_KEY
>>>>>>> 721d7061
    if group_id:
        # Narrow by group
        users = FacilityUser.objects.filter(
            group=group_id, is_teacher=False).order_by(*student_ordering)
<<<<<<< HEAD
=======
        # Narrow all by ungroup user
        if group_id == UNGROUPED_KEY:
            users = FacilityUser.objects.filter(group__isnull=True, is_teacher=False).order_by(*student_ordering)
            if facility:
                users = FacilityUser.objects.filter(facility=facility, group__isnull=True,
                                                    is_teacher=False).order_by(*student_ordering)
>>>>>>> 721d7061

    elif facility:
        # Narrow by facility
        search_groups = [groups_dict["groups"] for groups_dict in groups if groups_dict["facility"] == facility.id]
        assert len(search_groups) <= 1, "Should only have one or zero matches."

        # Return groups and ungrouped
        search_groups = search_groups[0]  # make sure to include ungrouped students
        users = FacilityUser.objects.filter(
            Q(group__in=search_groups) | Q(group=None, facility=facility), is_teacher=False).order_by(*student_ordering)

    else:
        # Show all (including ungrouped)
<<<<<<< HEAD
=======
        search_groups = []
>>>>>>> 721d7061
        for groups_dict in groups:
            search_groups += groups_dict["groups"]
        users = FacilityUser.objects.filter(
            Q(group__in=search_groups) | Q(group=None), is_teacher=False).order_by(*student_ordering)

    return users


def log_coach_report_view(request):
    """Record coach report view by teacher"""
    if "facility_user" in request.session:
        try:
            # Log a "begin" and end here
            user = request.session["facility_user"]
            UserLog.begin_user_activity(user, activity_type="coachreport")
            UserLog.update_user_activity(user, activity_type="login")  # to track active login time for teachers
            UserLog.end_user_activity(user, activity_type="coachreport")
        except ValidationError as e:
            # Never report this error; don't want this logging to block other functionality.
            logging.error("Failed to update Teacher userlog activity login: %s" % e)


def return_list_stat(stat_list, stat):
    """
    Return the stat requests from the list provided.
    Ex: given stat_list = [1, 2, 3] and stat = 'Max' return 3
    """
    if stat == 'Max':
        return_stat = max(stat_list)
    elif stat == 'Min':
        return_stat = min(stat_list)
    elif stat == 'Average':
        return_stat = sum(stat_list)/len(stat_list)
    elif stat == 'Std Dev':
        avg_score = sum(stat_list)/len(stat_list)
        variance = map(lambda x: (x - avg_score)**2, stat_list)
        avg_variance = sum(variance)/len(variance)
        return_stat = sqrt(avg_variance)

    return round(return_stat, 1)<|MERGE_RESOLUTION|>--- conflicted
+++ resolved
@@ -1,65 +1,33 @@
 import re
-import os
 from annoying.decorators import render_to
-<<<<<<< HEAD
-from annoying.functions import get_object_or_None
 from ast import literal_eval
 from collections_local_copy import OrderedDict
-from functools import partial
-=======
-from ast import literal_eval
-from collections_local_copy import OrderedDict
->>>>>>> 721d7061
 from math import sqrt
 
 from django.conf import settings; logging = settings.LOG
 from django.core.exceptions import ValidationError
 from django.core.urlresolvers import reverse
 from django.db.models import Q
-<<<<<<< HEAD
-from django.http import Http404, HttpResponse, HttpResponseRedirect, HttpResponseNotFound, HttpResponseServerError
-from django.shortcuts import get_object_or_404
-from django.template import RequestContext
-from django.template.loader import render_to_string
-from django.utils.translation import ungettext, ugettext_lazy, ugettext as _
-
-from .api_views import get_data_form, stats_dict
-from fle_utils.general import max_none
-from fle_utils.internet import StatusException
-from kalite.coachreports.models import PlaylistProgress
-=======
 from django.http import Http404
 from django.utils.translation import ungettext, ugettext_lazy, ugettext as _
 
 from .api_views import get_data_form, stats_dict
 from django.shortcuts import get_object_or_404
 
->>>>>>> 721d7061
 from kalite.distributed.api_views import compute_total_points
 from kalite.facility.decorators import facility_required
 from kalite.facility.models import Facility, FacilityUser, FacilityGroup
 from kalite.main.models import AttemptLog, VideoLog, ExerciseLog, UserLog
-<<<<<<< HEAD
 from kalite.playlist.models import VanillaPlaylist as Playlist
-from kalite.shared.decorators import require_authorized_access_to_student_data, require_authorized_admin, get_user_from_request
-from kalite.store.api_resources import StoreItemResource
-from kalite.store.models import StoreItem, StoreTransactionLog
-from kalite.student_testing.api_resources import TestResource
-from kalite.student_testing.models import TestLog
-from kalite.topic_tools import get_topic_exercises, get_topic_videos, get_knowledgemap_topics, get_node_cache, get_topic_tree, get_flat_topic_tree, get_live_topics, get_id2slug_map, get_slug2id_map, convert_leaf_url_to_id
-=======
 from kalite.shared.decorators import require_authorized_access_to_student_data, require_authorized_admin, get_user_from_request
 from kalite.store.models import StoreItem, StoreTransactionLog
 from kalite.student_testing.api_resources import TestResource
 from kalite.student_testing.models import TestLog
-from kalite.topic_tools import get_topic_exercises, get_topic_videos, get_knowledgemap_topics, get_exercise_cache
+from kalite.topic_tools import get_topic_exercises, get_topic_videos, get_knowledgemap_topics, get_exercise_cache, get_node_cache
 
 # shared by test_view and test_detail view
 SUMMARY_STATS = [ugettext_lazy('Max'), ugettext_lazy('Min'), ugettext_lazy('Average'), ugettext_lazy('Std Dev')]
->>>>>>> 721d7061
-
-# shared by test_view and test_detail view
-SUMMARY_STATS = [ugettext_lazy('Max'), ugettext_lazy('Min'), ugettext_lazy('Average'), ugettext_lazy('Std Dev')]
+
 
 def get_accessible_objects_from_logged_in_user(request, facility):
     """Given a request, get all the facility/group/user objects relevant to the request,
@@ -202,13 +170,9 @@
     user = get_user_from_request(request=request)
     if not user:
         raise Http404("User not found.")
-<<<<<<< HEAD
-    return {
-=======
 
     context = {
         "facility_id": user.facility.id,
->>>>>>> 721d7061
         "student": user,
     }
     return context
@@ -234,27 +198,19 @@
     student_ordering = ["last_name", "first_name", "username"]
 
     # Get a list of topics (sorted) and groups
-<<<<<<< HEAD
-    topics = [get_node_cache("Topic").get(tid["id"]) for tid in get_knowledgemap_topics()]
+    topics = [get_node_cache("Topic").get(tid["id"]) for tid in get_knowledgemap_topics() if report_type.title() in tid["contains"]]
     playlists = Playlist.all()
-    context = plotting_metadata_context(request, facility=facility)
-=======
-    topics = [tid for tid in get_knowledgemap_topics() if report_type.title() in tid["contains"]]
 
     (groups, facilities, ungrouped_available) = get_accessible_objects_from_logged_in_user(request, facility=facility)
 
     context.update(plotting_metadata_context(request, facility=facility))
->>>>>>> 721d7061
+
     context.update({
         # For translators: the following two translations are nouns
         "report_types": (_("exercise"), _("video")),
         "request_report_type": report_type,
-<<<<<<< HEAD
-        "topics": [{"id": t[0]["id"], "title": t[0]["title"]} for t in topics if t],
+        "topics": [{"id": t["id"], "title": t["title"]} for t in topics if t],
         "playlists": [{"id": p.id, "title": p.title, "tag": p.tag} for p in playlists if p],
-=======
-        "topics": [{"id": t["id"], "title": t["title"]} for t in topics if t],
->>>>>>> 721d7061
     })
 
     # get querystring info
@@ -265,11 +221,8 @@
     if not ((topic_id or playlist_id) and not (topic_id and playlist_id)):
         return context
 
-<<<<<<< HEAD
-    group_id = request.GET.get("group", "")
-    users = get_user_queryset(request, facility, group_id)
     playlist = (filter(lambda p: p.id==playlist_id, Playlist.all()) or [None])[0]
-=======
+
     if group_id:
         # Narrow by group
         from control_panel.api_resources import UNGROUPED_KEY
@@ -304,22 +257,16 @@
             search_groups += groups_dict["groups"]
         users = FacilityUser.objects.filter(
             Q(group__in=search_groups) | Q(group=None), is_teacher=False).order_by(*student_ordering)
->>>>>>> 721d7061
 
     # We have enough data to render over a group of students
     # Get type-specific information
     if report_type == "exercise":
         # Fill in exercises
-<<<<<<< HEAD
         if topic_id:
             exercises = get_topic_exercises(topic_id=topic_id)
         elif playlist:
             exercises = playlist.get_playlist_entries("Exercise")
 
-        exercises = sorted(exercises, key=lambda e: (e["h_position"], e["v_position"]))
-=======
-        exercises = get_topic_exercises(topic_id=topic_id)
->>>>>>> 721d7061
         context["exercises"] = exercises
 
         # More code, but much faster
@@ -390,24 +337,6 @@
 
 
 @require_authorized_admin
-<<<<<<< HEAD
-@facility_required
-@render_to("coachreports/test_view.html")
-def test_view(request, facility):
-    """Test view gets data server-side and displays exam results"""
-
-    # Get students
-    group_id = request.GET.get("group", "")
-    users = get_user_queryset(request, facility, group_id)
-
-    # Get the TestLog objects generated by this group of students
-    if group_id:
-        test_logs = TestLog.objects.filter(user__group=group_id)
-    else:
-        # covers the all groups case
-        test_logs = TestLog.objects.filter(user__facility=facility)
-
-=======
 @render_to("coachreports/test_view.html")
 def test_view(request):
     """Test view gets data server-side and displays exam results"""
@@ -439,7 +368,6 @@
             facility_ids = facilities.values_list("id", flat=True)
             test_logs = TestLog.objects.filter(user__facility__id__in=facility_ids)
 
->>>>>>> 721d7061
     # Get list of all test objects
     test_resource = TestResource()
     tests_list = test_resource._read_tests()
@@ -482,15 +410,7 @@
                         "status": status,
                         "cell_display": display_score,
                         "title": status.title() + ": " + ungettext("%(n_remaining)d problem remaining",
-<<<<<<< HEAD
-                                           "%(n_remaining)d problems remaining",
-                                            n_remaining) % {
-                                            'n_remaining': n_remaining,
-                                           },
-=======
-                                                                   "%(n_remaining)d problems remaining",
                                                                    n_remaining) % {'n_remaining': n_remaining},
->>>>>>> 721d7061
                     })
             else:
                 # Case: has not started
@@ -524,11 +444,7 @@
             log_scores = [round(100 * float(test_log.total_correct) / float(test_log.get_test_object().total_questions), 1) for test_log in test_logs if test_log.test == test_obj.test_id]
             stats_dict[stat].append("%d%%" % return_list_stat(log_scores, stat))
 
-<<<<<<< HEAD
-    context = plotting_metadata_context(request, facility=facility)
-=======
     context.update(plotting_metadata_context(request, facility=facility))
->>>>>>> 721d7061
     context.update({
         "results_table": results_table,
         "test_columns": test_objects,
@@ -540,22 +456,12 @@
 
 
 @require_authorized_admin
-<<<<<<< HEAD
-@facility_required
-@render_to("coachreports/test_detail_view.html")
-def test_detail_view(request, facility, test_id):
-    """View details of student performance on specific exams"""
-
-    # get users in this facility and group
-    group_id = request.GET.get("group", "")
-=======
 @render_to("coachreports/test_detail_view.html")
 def test_detail_view(request, test_id):
     """View details of student performance on specific exams"""
 
     facility, group_id, context = coach_nav_context(request, "test")
     # get users in this facility and group
->>>>>>> 721d7061
     users = get_user_queryset(request, facility, group_id)
 
     # Get test object
@@ -564,9 +470,6 @@
 
     # get all of the test logs for this specific test object and generated by these specific users
     if group_id:
-<<<<<<< HEAD
-        test_logs = TestLog.objects.filter(user__group=group_id, test=test_id)
-=======
         from control_panel.api_resources import UNGROUPED_KEY
         test_logs = TestLog.objects.filter(user__group=group_id, test=test_id)
 
@@ -576,7 +479,6 @@
                 test_logs = TestLog.objects.filter(user__group__isnull=True)
             else:
                 test_logs = TestLog.objects.filter(facility=facility, user__group__isnull=True)
->>>>>>> 721d7061
     else:
         # covers the all groups case
         test_logs = TestLog.objects.filter(user__facility=facility, test=test_id)
@@ -641,17 +543,10 @@
                 stats_dict[stat].append('')
 
     # replace the exercise ids with their full names
-<<<<<<< HEAD
-    flat_topics = get_flat_topic_tree()
-    ex_titles = []
-    for ex in ex_ids:
-        ex_titles.append(flat_topics['Exercise'][ex]['title'])
-=======
     exercises = get_exercise_cache()
     ex_titles = []
     for ex in ex_ids:
         ex_titles.append(exercises[ex]['title'])
->>>>>>> 721d7061
 
     # provide a list of test options to view for this group/facility combo
     if group_id:
@@ -718,26 +613,18 @@
 def get_user_queryset(request, facility, group_id):
     """Return set of users appropriate to the facility and group"""
     student_ordering = ["last_name", "first_name", "username"]
-<<<<<<< HEAD
-    (groups, facilities) = get_accessible_objects_from_logged_in_user(request, facility=facility)
-
-=======
     (groups, facilities, ungrouped_available) = get_accessible_objects_from_logged_in_user(request, facility=facility)
     from control_panel.api_resources import UNGROUPED_KEY
->>>>>>> 721d7061
     if group_id:
         # Narrow by group
         users = FacilityUser.objects.filter(
             group=group_id, is_teacher=False).order_by(*student_ordering)
-<<<<<<< HEAD
-=======
         # Narrow all by ungroup user
         if group_id == UNGROUPED_KEY:
             users = FacilityUser.objects.filter(group__isnull=True, is_teacher=False).order_by(*student_ordering)
             if facility:
                 users = FacilityUser.objects.filter(facility=facility, group__isnull=True,
                                                     is_teacher=False).order_by(*student_ordering)
->>>>>>> 721d7061
 
     elif facility:
         # Narrow by facility
@@ -751,10 +638,7 @@
 
     else:
         # Show all (including ungrouped)
-<<<<<<< HEAD
-=======
         search_groups = []
->>>>>>> 721d7061
         for groups_dict in groups:
             search_groups += groups_dict["groups"]
         users = FacilityUser.objects.filter(
