import re
from annoying.decorators import render_to
from ast import literal_eval
from collections_local_copy import OrderedDict
from math import sqrt

from django.conf import settings; logging = settings.LOG
from django.core.exceptions import ValidationError
from django.core.urlresolvers import reverse
from django.db.models import Q

from django.http import Http404
from django.utils.translation import ungettext, ugettext_lazy, ugettext as _

from .api_views import get_data_form, stats_dict
from kalite.facility.decorators import facility_required
from kalite.facility.models import Facility, FacilityUser, FacilityGroup
from kalite.main.models import AttemptLog, VideoLog, ExerciseLog, UserLog
from kalite.playlist.models import VanillaPlaylist as Playlist
from kalite.shared.decorators import require_authorized_access_to_student_data, require_authorized_admin, get_user_from_request
from kalite.student_testing.api_resources import TestResource
from kalite.student_testing.models import TestLog
from kalite.topic_tools import get_topic_exercises, get_topic_videos, get_knowledgemap_topics, get_node_cache, get_exercise_cache

# shared by test_view and test_detail view
SUMMARY_STATS = [ugettext_lazy('Max'), ugettext_lazy('Min'), ugettext_lazy('Average'), ugettext_lazy('Std Dev')]

def get_accessible_objects_from_logged_in_user(request, facility):
    """Given a request, get all the facility/group/user objects relevant to the request,
    subject to the permissions of the user type.
    """
    ungrouped_available = False

    # Options to select.  Note that this depends on the user.
    if request.user.is_superuser:
        facilities = Facility.objects.all()
        # Groups is now a list of objects with a key for facility id, and a key
        # for the list of groups at that facility.
        # TODO: Make this more efficient.
        groups = [{"facility": facilitie.id, "groups": FacilityGroup.objects.filter(facility=facilitie)} for facilitie in facilities]
        ungrouped_available = len(FacilityUser.objects.filter(facility=facility, is_teacher=False, group__isnull=True)) > 0

    elif "facility_user" in request.session:
        user = request.session["facility_user"]
        if user.is_teacher:
            facilities = Facility.objects.all()
            groups = [{"facility": facilitie.id, "groups": FacilityGroup.objects.filter(facility=facilitie)} for facilitie in facilities]
            ungrouped_available = len(FacilityUser.objects.filter(facility=facility, is_teacher=False, group__isnull=True)) > 0
        else:
            # Students can only access their group
            facilities = [user.facility]
            if not user.group:
                groups = []
            else:
                groups = [{"facility": user.facility.id, "groups": FacilityGroup.objects.filter(id=request.session["facility_user"].group)}]
    elif facility:
        facilities = [facility]
        groups = [{"facility": facility.id, "groups": FacilityGroup.objects.filter(facility=facility)}]

    else:
        facilities = groups = None

    return (groups, facilities, ungrouped_available)


def plotting_metadata_context(request, facility=None, topic_path=[], *args, **kwargs):
    """Basic context for any plot: get the data form, a dictionary of stat definitions,
    and the full gamut of facility/group objects relevant to the request."""

    # Get the form, and retrieve the API data
    form = get_data_form(request, facility=facility, topic_path=topic_path, *args, **kwargs)

    (groups, facilities, ungrouped_available) = get_accessible_objects_from_logged_in_user(request, facility=facility)

    return {
        "form": form.data,
        "stats": stats_dict,
        "groups": groups,
        "facilities": facilities,
        "ungrouped_available": ungrouped_available,
    }

def coach_nav_context(request, facility, report_id):
    """
    Updates the context of all coach reports with the facility, group, and report to have selected
    by default on page load
    """
    facility_id = request.GET.get("facility_id", None)
    if not facility_id:
        facility_id = facility.id
    else:
        facility = Facility.objects.get(id=facility_id)
    group_id = request.GET.get("group_id", "")
    context = {
        "nav_state": {
            "facility_id": facility_id,
            "group_id": group_id,
            "report_id": report_id,
        }
    }
    return (facility, group_id, context)


@require_authorized_admin
@facility_required
@render_to("coachreports/timeline_view.html")
def timeline_view(request, facility, xaxis="", yaxis=""):
    """timeline view (line plot, xaxis is time-related): just send metadata; data will be requested via AJAX"""
    facility, group_id, context = coach_nav_context(request, facility, "timeline")
    context.update(plotting_metadata_context(request, facility=facility, xaxis=xaxis, yaxis=yaxis))
    context["title"] = _("Timeline plot")
    try:
        context["title"] = _(u"%(yaxis_name)s over time") % {
            "yaxis_name": [stat["name"] for stat in stats_dict if stat["key"] == yaxis][0],
        }
    except:
        pass

    return context


@require_authorized_admin
@facility_required
@render_to("coachreports/scatter_view.html")
def scatter_view(request, facility, xaxis="", yaxis=""):
    """Scatter view (scatter plot): just send metadata; data will be requested via AJAX"""
    facility, group_id, context = coach_nav_context(request, facility, "scatter")
    context.update(plotting_metadata_context(request, facility=facility, xaxis=xaxis, yaxis=yaxis))
    context["title"] = _("Scatter plot")
    try:
        context["title"] = _(u"%(yaxis_name)s versus %(xaxis_name)s") % {
            "xaxis_name": [stat["name"] for stat in stats_dict if stat["key"] == xaxis][0],
            "yaxis_name": [stat["name"] for stat in stats_dict if stat["key"] == yaxis][0],
        }
    except:
        pass
    return context


@require_authorized_access_to_student_data
@render_to("coachreports/student_view.html")
def student_view(request):
    """
    Student view: data generated on the back-end.

    Student view lists a by-topic-summary of their activity logs.
    """
    return student_view_context(request=request)


@require_authorized_access_to_student_data
def student_view_context(request):
    """
    Context done separately, to be importable for similar pages.
    """
    user = get_user_from_request(request=request)
    if not user:
        raise Http404("User not found.")
    return {
        "student": user,
    }


@require_authorized_admin
@facility_required
@render_to("coachreports/landing_page.html")
def landing_page(request, facility):
    """Landing page needs plotting context in order to generate the navbar"""
    return plotting_metadata_context(request, facility=facility)


@require_authorized_admin
@facility_required
@render_to("coachreports/tabular_view.html")
def tabular_view(request, facility, report_type="exercise"):
    """Tabular view also gets data server-side."""

    # important for setting the defaults for the coach nav bar
    facility, group_id, context = coach_nav_context(request, facility, "tabular")

    # Define how students are ordered--used to be as efficient as possible.
    student_ordering = ["last_name", "first_name", "username"]

    # Get a list of topics (sorted) and groups
    topics = [get_node_cache("Topic").get(tid) for tid in get_knowledgemap_topics()]

    (groups, facilities, ungrouped_available) = get_accessible_objects_from_logged_in_user(request, facility=facility)
<<<<<<< HEAD

    context = plotting_metadata_context(request, facility=facility)
=======
    
    context.update(plotting_metadata_context(request, facility=facility))
>>>>>>> a762e715
    context.update({
        # For translators: the following two translations are nouns
        "report_types": (_("exercise"), _("video")),
        "request_report_type": report_type,
        "topics": [{"id": t["id"], "title": t["title"]} for t in topics if t],
    })

    # get querystring info
    topic_id = request.GET.get("topic", "")
    # No valid data; just show generic
    if not topic_id or not re.match("^[\w\-]+$", topic_id):
        return context


    if group_id:
        # Narrow by group
        if group_id == "Ungrouped":
            users = FacilityUser.objects.filter(
                facility=facility, group__isnull=True, is_teacher=False).order_by(*student_ordering)
        else:
            users = FacilityUser.objects.filter(
                group=group_id, is_teacher=False).order_by(*student_ordering)

    elif facility:
        # Narrow by facility
        search_groups = [groups_dict["groups"] for groups_dict in groups if groups_dict["facility"] == facility.id]
        assert len(search_groups) <= 1, "Should only have one or zero matches."

        # Return groups and ungrouped
        search_groups = search_groups[0]  # make sure to include ungrouped students
        users = FacilityUser.objects.filter(
            Q(group__in=search_groups) | Q(group=None, facility=facility), is_teacher=False).order_by(*student_ordering)

    else:
        # Show all (including ungrouped)
        for groups_dict in groups:
            search_groups += groups_dict["groups"]
        users = FacilityUser.objects.filter(
            Q(group__in=search_groups) | Q(group=None), is_teacher=False).order_by(*student_ordering)

    # We have enough data to render over a group of students
    # Get type-specific information
    if report_type == "exercise":
        # Fill in exercises
        exercises = get_topic_exercises(topic_id=topic_id)
        exercises = sorted(exercises, key=lambda e: (e["h_position"], e["v_position"]))
        context["exercises"] = exercises

        # More code, but much faster
        exercise_names = [ex["name"] for ex in context["exercises"]]
        # Get students
        context["students"] = []
        exlogs = ExerciseLog.objects \
            .filter(user__in=users, exercise_id__in=exercise_names) \
            .order_by(*["user__%s" % field for field in student_ordering]) \
            .values("user__id", "struggling", "complete", "exercise_id")
        exlogs = list(exlogs)  # force the query to be evaluated

        exlog_idx = 0
        for user in users:
            log_table = {}
            while exlog_idx < len(exlogs) and exlogs[exlog_idx]["user__id"] == user.id:
                log_table[exlogs[exlog_idx]["exercise_id"]] = exlogs[exlog_idx]
                exlog_idx += 1

            context["students"].append({  # this could be DRYer
                "first_name": user.first_name,
                "last_name": user.last_name,
                "username": user.username,
                "name": user.get_name(),
                "id": user.id,
                "exercise_logs": log_table,
            })

    elif report_type == "video":
        # Fill in videos
        context["videos"] = get_topic_videos(topic_id=topic_id)

        # More code, but much faster
        video_ids = [vid["id"] for vid in context["videos"]]
        # Get students
        context["students"] = []
        vidlogs = VideoLog.objects \
            .filter(user__in=users, video_id__in=video_ids) \
            .order_by(*["user__%s" % field for field in student_ordering])\
            .values("user__id", "complete", "video_id", "total_seconds_watched", "points")
        vidlogs = list(vidlogs)  # force the query to be executed now

        vidlog_idx = 0
        for user in users:
            log_table = {}
            while vidlog_idx < len(vidlogs) and vidlogs[vidlog_idx]["user__id"] == user.id:
                log_table[vidlogs[vidlog_idx]["video_id"]] = vidlogs[vidlog_idx]
                vidlog_idx += 1

            context["students"].append({  # this could be DRYer
                "first_name": user.first_name,
                "last_name": user.last_name,
                "username": user.username,
                "name": user.get_name(),
                "id": user.id,
                "video_logs": log_table,
            })

    else:
        raise Http404(_("Unknown report_type: %(report_type)s") % {"report_type": report_type})

    log_coach_report_view(request)

    return context


@require_authorized_admin
@facility_required
@render_to("coachreports/test_view.html")
def test_view(request, facility):
    """Test view gets data server-side and displays exam results"""
    facility, group_id, context = coach_nav_context(request, facility, "test")
    # Get students
    users = get_user_queryset(request, facility, group_id)

    # Get the TestLog objects generated by this group of students
    if group_id:
        test_logs = TestLog.objects.filter(user__group=group_id)
    else:
        # covers the all groups case
        test_logs = TestLog.objects.filter(user__facility=facility)

    # Get list of all test objects
    test_resource = TestResource()
    tests_list = test_resource._read_tests()

    # Get completed test objects (used as columns)
    completed_test_ids = set([item.test for item in test_logs])
    test_objects = [test for test in tests_list if test.test_id in completed_test_ids]

    # Create the table
    results_table = OrderedDict()
    for s in users:
        s.name = s.get_name()
        user_test_logs = [log for log in test_logs if log.user == s]
        results_table[s] = []
        for t in test_objects:
            log_object = next((log for log in user_test_logs if log.test == t.test_id), '')
            # The template expects a status and a score to display
            if log_object:
                test_object = log_object.get_test_object()
                score = round(100 * float(log_object.total_correct) / float(test_object.total_questions), 1)
                display_score = "%(score)d%% (%(correct)d/%(total_questions)d)" % {'score': score, 'correct': log_object.total_correct, 'total_questions': test_object.total_questions}
                if log_object.complete:
                    # Case: completed => we show % score
                    if score >= 80:
                        status = _("pass")
                    elif score >= 60:
                        status = _("borderline")
                    else:
                        status = _("fail" )
                    results_table[s].append({
                        "status": status,
                        "cell_display": display_score,
                        "title": status.title(),
                    })
                else:
                    # Case: has started, but has not finished => we display % score & # remaining in title
                    n_remaining = test_object.total_questions - log_object.index
                    status = _("incomplete")
                    results_table[s].append({
                        "status": status,
                        "cell_display": display_score,
                        "title": status.title() + ": " + ungettext("%(n_remaining)d problem remaining",
                                           "%(n_remaining)d problems remaining",
                                            n_remaining) % {
                                            'n_remaining': n_remaining,
                                           },
                    })
            else:
                # Case: has not started
                status = _("not started")
                results_table[s].append({
                    "status": status,
                    "cell_display": "",
                    "title": status.title(),
                })

        # This retrieves stats for students
        score_list = [round(100 * float(result.total_correct) / float(result.get_test_object().total_questions), 1) for result in user_test_logs]
        for stat in SUMMARY_STATS:
            if score_list:
                results_table[s].append({
                    "status": "statistic",
                    "cell_display": "%d%%" % return_list_stat(score_list, stat),
                })
            else:
                results_table[s].append({
                    "status": "statistic",
                    "cell_display": "",
                })

    # This retrieves stats for tests
    stats_dict = OrderedDict()
    for stat in SUMMARY_STATS:
        stats_dict[stat] = []
        for test_obj in test_objects:
            # get the logs for this test across all users and then add summary stats
            log_scores = [round(100 * float(test_log.total_correct) / float(test_log.get_test_object().total_questions), 1) for test_log in test_logs if test_log.test == test_obj.test_id]
            stats_dict[stat].append("%d%%" % return_list_stat(log_scores, stat))

    context.update(plotting_metadata_context(request, facility=facility))
    context.update({
        "results_table": results_table,
        "test_columns": test_objects,
        "summary_stats": SUMMARY_STATS,
        "stats_dict": stats_dict,
    })

    return context


@require_authorized_admin
@facility_required
@render_to("coachreports/test_detail_view.html")
def test_detail_view(request, facility, test_id):
    """View details of student performance on specific exams"""

    facility, group_id, context = coach_nav_context(request, facility, "test")
    # get users in this facility and group
    users = get_user_queryset(request, facility, group_id)

    # Get test object
    test_resource = TestResource()
    test_obj = test_resource._read_test(test_id=test_id)

    # get all of the test logs for this specific test object and generated by these specific users
    if group_id:
        test_logs = TestLog.objects.filter(user__group=group_id, test=test_id)
    else:
        # covers the all groups case
        test_logs = TestLog.objects.filter(user__facility=facility, test=test_id)

    results_table, scores_dict = OrderedDict(), OrderedDict()
    # build this up now to use in summary stats section
    ex_ids = set(literal_eval(test_obj.ids))
    for ex in ex_ids:
        scores_dict[ex] = []
    for s in users:
        s.name = s.get_name()
        user_attempts = AttemptLog.objects.filter(user=s, context_type='test', context_id=test_id)
        results_table[s] = []
        attempts_count_total, attempts_count_correct_total = 0, 0
        for ex in ex_ids:
            attempts = [attempt for attempt in user_attempts if attempt.exercise_id == ex]

            attempts_count = len(attempts)
            attempts_count_correct = len([attempt for attempt in attempts if attempt.correct])

            attempts_count_total += attempts_count
            attempts_count_correct_total += attempts_count_correct

            if attempts_count:
                score = round(100 * float(attempts_count_correct)/float(attempts_count), 1)
                scores_dict[ex].append(score)
                display_score = "%d%%" % score
            else:
                score = ''
                display_score = ''

            results_table[s].append({
                'display_score': display_score,
                'raw_score': score,
            })

        # Calc overall score
        if attempts_count_total:
            score = round(100 * float(attempts_count_correct_total)/float(attempts_count_total), 1)
            display_score = "%d%%" % score
            fraction_correct = "(%(correct)d/%(attempts)d)" % ({'correct': attempts_count_correct_total, 'attempts': attempts_count_total})
        else:
            score = ''
            display_score = ''
            fraction_correct = ''

        results_table[s].append({
            'display_score': display_score,
            'raw_score': score,
            'title': fraction_correct,
        })

    # This retrieves stats for individual exercises
    stats_dict = OrderedDict()
    for stat in SUMMARY_STATS:
        stats_dict[stat] = []
        for ex in ex_ids:
            scores_list = scores_dict[ex]
            if scores_list:
                stats_dict[stat].append("%d%%" % return_list_stat(scores_list, stat))
            else:
                stats_dict[stat].append('')

    # replace the exercise ids with their full names
    exercises = get_exercise_cache()
    ex_titles = []
    for ex in ex_ids:
        ex_titles.append(exercises[ex]['title'])

    # provide a list of test options to view for this group/facility combo
    if group_id:
        test_logs = TestLog.objects.filter(user__group=group_id)
    else:
        # covers the all/no groups case
        test_logs = TestLog.objects.filter(user__facility=facility)
    test_objects = test_resource._read_tests()
    unique_test_ids = set([test_log.test for test_log in test_logs])
    test_options = [{'id': obj.test_id, 'url': reverse('test_detail_view', kwargs={'test_id':obj.test_id}), 'title': obj.title} for obj in test_objects if obj.test_id in unique_test_ids]
    context = plotting_metadata_context(request, facility=facility)
    context.update({
        "test_obj": test_obj,
        "ex_cols": ex_titles,
        "results_table": results_table,
        "stats_dict": stats_dict,
        "test_options": test_options,
    })
    return context


def get_user_queryset(request, facility, group_id):
    """Return set of users appropriate to the facility and group"""
    student_ordering = ["last_name", "first_name", "username"]
    (groups, facilities, ungrouped_available) = get_accessible_objects_from_logged_in_user(request, facility=facility)

    if group_id:
        # Narrow by group
        users = FacilityUser.objects.filter(
            group=group_id, is_teacher=False).order_by(*student_ordering)

    elif facility:
        # Narrow by facility
        search_groups = [groups_dict["groups"] for groups_dict in groups if groups_dict["facility"] == facility.id]
        assert len(search_groups) <= 1, "Should only have one or zero matches."

        # Return groups and ungrouped
        search_groups = search_groups[0]  # make sure to include ungrouped students
        users = FacilityUser.objects.filter(
            Q(group__in=search_groups) | Q(group=None, facility=facility), is_teacher=False).order_by(*student_ordering)

    else:
        # Show all (including ungrouped)
        for groups_dict in groups:
            search_groups += groups_dict["groups"]
        users = FacilityUser.objects.filter(
            Q(group__in=search_groups) | Q(group=None), is_teacher=False).order_by(*student_ordering)

    return users


def log_coach_report_view(request):
    """Record coach report view by teacher"""
    if "facility_user" in request.session:
        try:
            # Log a "begin" and end here
            user = request.session["facility_user"]
            UserLog.begin_user_activity(user, activity_type="coachreport")
            UserLog.update_user_activity(user, activity_type="login")  # to track active login time for teachers
            UserLog.end_user_activity(user, activity_type="coachreport")
        except ValidationError as e:
            # Never report this error; don't want this logging to block other functionality.
            logging.error("Failed to update Teacher userlog activity login: %s" % e)


def return_list_stat(stat_list, stat):
    """
    Return the stat requests from the list provided.
    Ex: given stat_list = [1, 2, 3] and stat = 'Max' return 3
    """
    if stat == 'Max':
        return_stat = max(stat_list)
    elif stat == 'Min':
        return_stat = min(stat_list)
    elif stat == 'Average':
        return_stat = sum(stat_list)/len(stat_list)
    elif stat == 'Std Dev':
        avg_score = sum(stat_list)/len(stat_list)
        variance = map(lambda x: (x - avg_score)**2, stat_list)
        avg_variance = sum(variance)/len(variance)
        return_stat = sqrt(avg_variance)

    return round(return_stat, 1)<|MERGE_RESOLUTION|>--- conflicted
+++ resolved
@@ -185,13 +185,8 @@
     topics = [get_node_cache("Topic").get(tid) for tid in get_knowledgemap_topics()]
 
     (groups, facilities, ungrouped_available) = get_accessible_objects_from_logged_in_user(request, facility=facility)
-<<<<<<< HEAD
-
-    context = plotting_metadata_context(request, facility=facility)
-=======
     
     context.update(plotting_metadata_context(request, facility=facility))
->>>>>>> a762e715
     context.update({
         # For translators: the following two translations are nouns
         "report_types": (_("exercise"), _("video")),
