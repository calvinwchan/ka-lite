--- conflicted
+++ resolved
@@ -44,11 +44,7 @@
         Test that we show correct stats for a test.
         """
         test_log_1 = {
-<<<<<<< HEAD
-            'test': 685,  # this must be an actual exercise
-=======
             'test': 'g3_t1',  # this must be an actual exercise
->>>>>>> ff389cef
             'index': '0',
             'complete': True,
             'started': True,
@@ -56,11 +52,7 @@
             'total_correct': 2,
         }
         test_log_2 = {
-<<<<<<< HEAD
-            'test': 685,  # this must be an actual exercise
-=======
             'test': 'g3_t1',  # this must be an actual exercise
->>>>>>> ff389cef
             'index': '0',
             'complete': True,
             'started': True,
@@ -98,11 +90,7 @@
             'total_correct': 2,
         }
         test_log_2 = {
-<<<<<<< HEAD
-            'test': 685, # this must be an actual exercise
-=======
             'test': 'g3_t2',  # this must be an actual exercise
->>>>>>> ff389cef
             'index': '0',
             'complete': True,
             'started': True,
@@ -117,15 +105,6 @@
         self.admin = self.create_admin()
         self.browser_login_admin()
         self.browse_to(self.reverse('test_view'))
-<<<<<<< HEAD
-        stat_max = self.browser.find_element_by_xpath('//div[@class="results-table"]/table/tbody/tr[1]/td[1]').text
-        self.assertEqual(stat_max, '50%')
-        stat_min = self.browser.find_element_by_xpath('//div[@class="results-table"]/table/tbody/tr[1]/td[2]').text
-        self.assertEqual(stat_min, '25%')
-        stat_avg = self.browser.find_element_by_xpath('//div[@class="results-table"]/table/tbody/tr[1]/td[3]').text
-        self.assertEqual(stat_avg, '37%')
-        stat_std = self.browser.find_element_by_xpath('//div[@class="results-table"]/table/tbody/tr[1]/td[4]').text
-=======
         stat_max = self.browser.find_element_by_xpath('//div[@class="results-table"]/table/tbody/tr[1]/td[3]').text
         self.assertEqual(stat_max, '50%')
         stat_min = self.browser.find_element_by_xpath('//div[@class="results-table"]/table/tbody/tr[1]/td[4]').text
@@ -133,7 +112,6 @@
         stat_avg = self.browser.find_element_by_xpath('//div[@class="results-table"]/table/tbody/tr[1]/td[5]').text
         self.assertEqual(stat_avg, '37%')
         stat_std = self.browser.find_element_by_xpath('//div[@class="results-table"]/table/tbody/tr[1]/td[6]').text
->>>>>>> ff389cef
         self.assertEqual(stat_std, '12%')
 
     def test_student_detail_scores_display(self):
@@ -141,11 +119,7 @@
         Test that we show results for an exercise cluster in the test detail view
         """
         test_log_defaults = {
-<<<<<<< HEAD
-            'test': 685,  # this must be an actual test
-=======
             'test': 'g3_t1',  # this must be an actual test
->>>>>>> ff389cef
             'index': '0',
             'complete': True,
             'started': True,
@@ -155,11 +129,7 @@
         attempt_log_default = {
             'exercise_id': 'place_value',  # this must exist inside of the test
             'context_type': 'test',
-<<<<<<< HEAD
-            'context_id': 685,
-=======
             'context_id': 'g3_t1',
->>>>>>> ff389cef
             'timestamp': datetime.now(),
             'correct': True,
         }
@@ -171,20 +141,6 @@
         self.admin = self.create_admin()
         self.browser_login_admin()
         self.browse_to(self.reverse('test_detail_view', kwargs={'test_id': self.test_log.test}))
-<<<<<<< HEAD
-        student_score = self.browser.find_element_by_xpath('//div[@class="results-table"]/table/tbody/tr[1]/td[1]').text
-        self.assertTrue(student_score[0:4] == '100%')
-        stat_max = self.browser.find_element_by_xpath('//div[@class="results-table"]/table/tbody/tr[2]/td[1]').text
-        self.assertTrue(stat_max[0:4] == '100%')
-        stat_min = self.browser.find_element_by_xpath('//div[@class="results-table"]/table/tbody/tr[3]/td[1]').text
-        self.assertTrue(stat_min[0:4] == '100%')
-        stat_avg = self.browser.find_element_by_xpath('//div[@class="results-table"]/table/tbody/tr[4]/td[1]').text
-        self.assertTrue(stat_avg[0:4] == '100%')
-        stat_std = self.browser.find_element_by_xpath('//div[@class="results-table"]/table/tbody/tr[5]/td[1]').text
-        self.assertTrue(stat_std == '0.0%')
-        overall = self.browser.find_element_by_xpath('//div[@class="results-table"]/table/tbody/tr[1]/td[7]').text
-        self.assertTrue(overall == '100.0%')
-=======
         student_score = self.browser.find_element_by_xpath('//div[@class="results-table"]/table/tbody/tr[1]/td[3]').text
         self.assertEqual(student_score[0:4], '100%')
         stat_max = self.browser.find_element_by_xpath('//div[@class="results-table"]/table/tbody/tr[2]/td[3]').text
@@ -196,5 +152,4 @@
         stat_std = self.browser.find_element_by_xpath('//div[@class="results-table"]/table/tbody/tr[5]/td[3]').text
         self.assertEqual(stat_std, '0%')
         overall = self.browser.find_element_by_xpath('//div[@class="results-table"]/table/tbody/tr[1]/td[5]').text
-        self.assertEqual(overall[0:4], '100%')
->>>>>>> ff389cef
+        self.assertEqual(overall[0:4], '100%')