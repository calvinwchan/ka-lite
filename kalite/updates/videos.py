--- conflicted
+++ resolved
@@ -7,13 +7,6 @@
 from fle_utils import videos  # keep access to all functions
 from fle_utils.general import softload_json
 from fle_utils.videos import *  # get all into the current namespace, override some.
-<<<<<<< HEAD
-
-from kalite.i18n import get_srt_path, get_srt_url, get_id2oklang_map, get_youtube_id, get_langs_with_subtitle, get_language_name
-from kalite.topic_tools import get_topic_tree, get_videos
-
-=======
->>>>>>> 721d7061
 
 REMOTE_VIDEO_SIZE_FILEPATH = os.path.join(settings.UPDATES_DATA_PATH, "video_file_sizes.json")
 AVERAGE_VIDEO_SIZE = 14000000
@@ -53,186 +46,3 @@
 
 def delete_downloaded_files(youtube_id):
     return videos.delete_downloaded_files(youtube_id, settings.CONTENT_ROOT)
-<<<<<<< HEAD
-
-
-def is_video_on_disk(youtube_id, format="mp4", videos_path=None):
-    videos_path = videos_path or settings.CONTENT_ROOT
-    video_file = os.path.join(videos_path, youtube_id + ".%s" % format)
-    return os.path.isfile(video_file)
-
-
-_vid_last_updated = 0
-_vid_last_count = 0
-def do_video_counts_need_update_question_mark(videos_path=None, format="mp4"):
-    """
-    Compare current state to global state variables to check whether video counts need updating.
-    """
-    global _vid_last_count
-    global _vid_last_updated
-
-    videos_path = videos_path or settings.CONTENT_ROOT
-    if not os.path.exists(videos_path):
-        return False
-
-    files = glob.glob(os.path.join(videos_path, "*.%s" % format))
-
-    # Have to update count and last_updated together, to make sure that next round
-    #   stores all proper data (if something changed), or to do both checks (in case nothing changed)
-    vid_count = len(files)
-    if vid_count:
-        vid_last_updated = os.path.getmtime(sorted(files, key=os.path.getmtime, reverse=True)[0])
-    else:
-        vid_last_updated = 0
-
-    need_update = (vid_count != _vid_last_count) or (vid_last_updated != _vid_last_updated)
-
-    _vid_last_count = vid_count
-    _vid_last_updated = vid_last_updated
-
-    return need_update
-
-
-def stamp_availability_on_video(video, format="mp4", force=False, stamp_urls=True, videos_path=None):
-    """
-    Stamp all relevant urls and availability onto a video object (if necessary), including:
-    * whether the video is available (on disk or online)
-    """
-    videos_path = videos_path or settings.CONTENT_ROOT
-
-    def compute_video_availability(youtube_id, format, videos_path=videos_path):
-        return {"on_disk": is_video_on_disk(youtube_id, format, videos_path=videos_path)}
-
-    def compute_video_metadata(youtube_id, format):
-        return {"stream_type": "video/%s" % format}
-
-    def compute_video_urls(youtube_id, format, lang_code, on_disk=None, thumb_formats=["png", "jpg"], videos_path=videos_path):
-        if on_disk is None:
-            on_disk = is_video_on_disk(youtube_id, format, videos_path=videos_path)
-
-        if on_disk:
-            video_base_url = settings.CONTENT_URL + youtube_id
-            stream_url = video_base_url + ".%s" % format
-            thumbnail_url = None  # default to None now, so we know when no thumbnail is available.
-
-            for thumb_format in thumb_formats:  # find the thumbnail on disk
-                thumb_filename = '%s.%s' % (youtube_id, thumb_format)
-                thumb_filepath = os.path.join(videos_path, thumb_filename)
-                if os.path.exists(thumb_filepath):
-                    thumbnail_url = video_base_url + "." + thumb_format  # default
-                    break
-
-        elif settings.BACKUP_VIDEO_SOURCE and lang_code == "en":
-            dict_vals = {"youtube_id": youtube_id, "video_format": format, "thumb_format": thumb_formats[0] }
-            stream_url = settings.BACKUP_VIDEO_SOURCE % dict_vals
-            thumbnail_url = settings.BACKUP_THUMBNAIL_SOURCE % dict_vals if settings.BACKUP_THUMBNAIL_SOURCE else None
-
-        else:
-            return {}  # no URLs
-        return {"stream": stream_url, "thumbnail": thumbnail_url}
-
-    video_availability = video.get("availability", {}) if not force else {}
-    en_youtube_id = get_youtube_id(video["id"], lang_code=None)  # get base ID
-    video_map = get_id2oklang_map(video["id"]) or {}
-
-    if not "on_disk" in video_availability:
-        for lang_code in video_map.keys():
-            youtube_id = video_map[lang_code].encode('utf-8')
-            video_availability[lang_code] = compute_video_availability(youtube_id, format=format, videos_path=videos_path)
-        video_availability["en"] = video_availability.get("en", {"on_disk": False})  # en should always be defined
-
-        # Summarize status
-        any_on_disk = any([lang_avail["on_disk"] for lang_avail in video_availability.values()])
-        any_available = any_on_disk or bool(settings.BACKUP_VIDEO_SOURCE)
-
-    if stamp_urls:
-        # Loop over all known dubbed videos
-        for lang_code, youtube_id in video_map.iteritems():
-            urls = compute_video_urls(youtube_id, format, lang_code, on_disk=video_availability[lang_code]["on_disk"], videos_path=videos_path)
-            if urls:
-                # Only add properties if anything is available.
-                video_availability[lang_code].update(urls)
-                video_availability[lang_code].update(compute_video_metadata(youtube_id, format))
-                video_availability[lang_code]["language_name"] = get_language_name(lang_code)
-
-        # Get the (english) subtitle urls
-        subtitle_lang_codes = get_langs_with_subtitle(en_youtube_id)
-        subtitles_urls = [{"code": lc, "url": get_srt_url(en_youtube_id, lc), "name": get_language_name(lc)} for lc in subtitle_lang_codes if os.path.exists(get_srt_path(lc, en_youtube_id))]
-        video_availability["en"]["subtitles"] = subtitles_urls
-
-    # now scrub any values that don't actually exist
-    for lang_code in video_availability.keys():
-        if not video_availability[lang_code]["on_disk"] and len(video_availability[lang_code]) == 1:
-            del video_availability[lang_code]
-
-    # Now summarize some availability onto the video itself
-    video["availability"] = video_availability
-    video["on_disk"]   = any_on_disk
-    video["available"] = any_available
-
-    return video
-
-
-def stamp_availability_on_topic(topic, videos_path=None, force=True, stamp_urls=True, update_counts_question_mark= None):
-    """ Uses the (json) topic tree to query the django database for which video files exist
-
-    Returns the original topic dictionary, with two properties added to each NON-LEAF node:
-      * nvideos_known: The # of videos in and under that node, that are known (i.e. in the Khan Academy library)
-      * nvideos_local: The # of vidoes in and under that node, that were actually downloaded and available locally
-    And the following property for leaf nodes:
-      * on_disk
-
-    Input Parameters:
-    * videos_path: the path to video files
-    """
-    videos_path = videos_path or settings.CONTENT_ROOT
-    if update_counts_question_mark is None:
-        update_counts_question_mark = do_video_counts_need_update_question_mark()
-
-
-    if not force and "nvideos_local" in topic:
-        return (topic, topic["nvideos_local"], topic["nvideos_known"], False)
-
-    nvideos_local = 0
-    nvideos_known = 0
-
-    # Can't deal with leaves
-    assert topic["kind"] == "Topic", "Should not be calling this function on leaves; it's inefficient!"
-
-    # Only look for videos if there are more branches
-    if len(topic["children"]) == 0:
-        logging.debug("no children: %s" % topic["path"])
-
-    for child in topic["children"]:
-        # RECURSIVE CALL:
-        #  The children have children, let them figure things out themselves
-        if "children" in child:
-            if not force and "nvideos_local" in child:
-                continue
-            stamp_availability_on_topic(topic=child, videos_path=videos_path, force=force, stamp_urls=stamp_urls, update_counts_question_mark=update_counts_question_mark)
-            nvideos_local += child["nvideos_local"]
-            nvideos_known += child["nvideos_known"]
-
-    # BASE CASE:
-    #  Got a topic node, get immediate video children and figure out what to do.
-    videos = get_videos(topic)
-    for video in videos:
-        if force or update_counts_question_mark or "availability" not in video:
-            stamp_availability_on_video(video, force=force, stamp_urls=stamp_urls, videos_path=videos_path)
-        nvideos_local += int(video["on_disk"])
-    nvideos_known += len(videos)
-    nvideos_available = nvideos_local if not settings.BACKUP_VIDEO_SOURCE else nvideos_known
-
-    changed = "nvideos_local" in topic and topic["nvideos_local"] != nvideos_local
-    changed = changed or ("nvideos_known" in topic and topic["nvideos_known"] != nvideos_known)
-    topic["nvideos_local"] = nvideos_local
-    topic["nvideos_known"] = nvideos_known
-    topic["nvideos_available"] = nvideos_available
-    # Topic is available if it contains a downloaded video, or any other resource type (other resources assumed to be downloaded)
-    topic["available"] = bool(nvideos_local)
-    topic["available"] = topic["available"] or bool(settings.BACKUP_VIDEO_SOURCE)
-    topic["available"] = topic["available"] or bool(set(topic.get("contains", [])) - set(["Topic", "Video"]))
-
-    return (topic, nvideos_local, nvideos_known, nvideos_available, changed)
-=======
->>>>>>> 721d7061
