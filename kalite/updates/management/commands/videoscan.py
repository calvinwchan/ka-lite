--- conflicted
+++ resolved
@@ -10,11 +10,7 @@
 import i18n
 from distributed import caching
 from fle_utils.general import break_into_chunks
-<<<<<<< HEAD
-=======
 from chronograph.management.croncommand import CronCommand
-from main import caching
->>>>>>> 282eeafb
 from updates.api_views import divide_videos_by_language
 from updates.models import VideoFile
 
