--- conflicted
+++ resolved
@@ -149,15 +149,7 @@
         delete_downloaded_files(id)
 
         # Delete the file in the database
-<<<<<<< HEAD
         VideoFile.objects.filter(youtube_id=id).delete()
-=======
-        videofile = get_object_or_None(VideoFile, youtube_id=id)
-        if videofile:
-            videofile.cancel_download = True
-            videofile.flagged_for_download = False
-            videofile.save()
->>>>>>> 7d33e572
 
         # Clear the cache
         invalidate_all_pages_related_to_video(video_id=id)
@@ -236,62 +228,6 @@
 
 
 """
-<<<<<<< HEAD
-Subtitles
-"""
-
-@require_admin
-@api_handle_error_with_json
-def start_subtitle_download(request):
-    """Totally broken, until @dylanjbarth takes this on."""
-    update_set = simplejson.loads(request.raw_post_data or "{}").get("update_set", "existing")
-    language = simplejson.loads(request.raw_post_data or "{}").get("language", "")
-    language_list = []#topicdata.LANGUAGE_LIST
-    language_lookup = []#topicdata.LANGUAGE_LOOKUP
-
-    # Reset the language
-    current_language = Settings.get("subtitle_language")
-    if language in language_list:
-        Settings.set("subtitle_language", language)
-    else:
-        return JsonResponse({"error": "This language is not currently supported - please update the language list"}, status=500)
-
-    language_name = language_lookup.get(language)
-    # Get the json file with all srts
-    request_url = "http://%s/static/data/subtitles/languages/%s_available_srts.json" % (settings.CENTRAL_SERVER_HOST, language)
-    try:
-        r = requests.get(request_url)
-        r.raise_for_status() # will return none if 200, otherwise will raise HTTP error
-        available_srts = set((r.json)["srt_files"])
-    except ConnectionError:
-        return JsonResponse({"error": "The central server is currently offline."}, status=500)
-    except HTTPError:
-        return JsonResponse({"error": "No subtitles available on central server for %s (language code: %s); aborting." % (language_name, language)}, status=500)
-
-    if update_set == "existing":
-        videofiles = VideoFile.objects.filter(Q(percent_complete=100) | Q(flagged_for_download=True), subtitles_downloaded=False, youtube_id__in=available_srts)
-    else:
-        videofiles = VideoFile.objects.filter(Q(percent_complete=100) | Q(flagged_for_download=True), youtube_id__in=available_srts)
-
-    if not videofiles:
-        return JsonResponse({"info": "There aren't any subtitles available in %s (language code: %s) for your current videos." % (language_name, language)}, status=200)
-    else:   
-        for videofile in videofiles:
-            videofile.cancel_download = False
-            if videofile.subtitle_download_in_progress:
-                continue
-            videofile.flagged_for_subtitle_download = True
-            if update_set == "all":
-                videofile.subtitles_downloaded = False
-            videofile.save()
-        
-    force_job("subtitledownload", "Download Subtitles")
-    return JsonResponse({})
-
-
-"""
-=======
->>>>>>> 7d33e572
 Software updates
 """
 
