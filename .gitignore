--- conflicted
+++ resolved
@@ -1,10 +1,7 @@
 *migrations*
-<<<<<<< HEAD
 *.prof
-=======
 kalite-*.zip
 tmp/
->>>>>>> 54d2262c
 *.pyc
 *.sublime-*
 notes.txt
