--- conflicted
+++ resolved
@@ -17,11 +17,7 @@
 
 rem Check for Python
 rem
-<<<<<<< HEAD
-reg query "HKEY_LOCAL_MACHINE\SOFTWARE\Microsoft\Windows\CurrentVersion\App Paths" /f "python.exe" /s /k /e /d > nul
-=======
 reg query "HKEY_LOCAL_MACHINE\SOFTWARE\Microsoft\Windows\CurrentVersion\App Paths" | findstr /I "python.exe" > nul
->>>>>>> c1846621
 
 if !ERRORLEVEL! EQU 1 (
     echo -------------------------------------------------------------------
