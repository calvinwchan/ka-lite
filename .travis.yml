language: python
python:
  - "2.6"
  - "2.7"
<<<<<<< HEAD
before_install:
  - "export DISPLAY=:99.0"
  - "sh -e /etc/init.d/xvfb start"
  - "/sbin/start-stop-daemon --start --quiet --pidfile /tmp/custom_xvfb_99.pid --make-pidfile --background --exec /usr/bin/Xvfb -- :99 -ac -screen 0 1280x1024x16"
script:
  - python kalite/manage.py test
  - python python-packages/fle_utils/tests.py
=======
install:
  - npm install
  - npm install -g grunt-cli
script:
# run django tests
  - python kalite/manage.py test
# run jshint
  - grunt jshint
>>>>>>> 375f204a
notifications:
  email:
    - aron@learningequality.org
    - ben@learningequality.org<|MERGE_RESOLUTION|>--- conflicted
+++ resolved
@@ -2,24 +2,17 @@
 python:
   - "2.6"
   - "2.7"
-<<<<<<< HEAD
 before_install:
   - "export DISPLAY=:99.0"
   - "sh -e /etc/init.d/xvfb start"
   - "/sbin/start-stop-daemon --start --quiet --pidfile /tmp/custom_xvfb_99.pid --make-pidfile --background --exec /usr/bin/Xvfb -- :99 -ac -screen 0 1280x1024x16"
-script:
-  - python kalite/manage.py test
-  - python python-packages/fle_utils/tests.py
-=======
 install:
   - npm install
   - npm install -g grunt-cli
 script:
-# run django tests
-  - python kalite/manage.py test
-# run jshint
-  - grunt jshint
->>>>>>> 375f204a
+  - python python-packages/fle_utils/tests.py
+  - python kalite/manage.py test  # run django tests
+  - grunt jshint  # run jshint
 notifications:
   email:
     - aron@learningequality.org
