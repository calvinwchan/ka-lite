# taken from http://djangosnippets.org/snippets/1200/
from django.db import models
from django import forms
from django.utils.text import capfirst

class MultiSelectFormField(forms.MultipleChoiceField):
    widget = forms.CheckboxSelectMultiple
    
    def __init__(self, *args, **kwargs):
        self.max_choices = kwargs.pop('max_choices', 0)
        super(MultiSelectFormField, self).__init__(*args, **kwargs)

    def clean(self, value):
        if not value and self.required:
            raise forms.ValidationError(self.error_messages['required'])
        if value and self.max_choices and len(value) > self.max_choices:
            raise forms.ValidationError('You must select a maximum of %s choice%s.'
                    % (apnumber(self.max_choices), pluralize(self.max_choices)))
        return value

class MultiSelectField(models.Field):
    __metaclass__ = models.SubfieldBase

    def get_internal_type(self):
        return "CharField"

    def get_choices_default(self):
        return self.get_choices(include_blank=False)

    def _get_FIELD_display(self, field):
        value = getattr(self, field.attname)
        choicedict = dict(field.choices)

    def formfield(self, **kwargs):
        # don't call super, as that overrides default widget if it has choices
        defaults = {'required': not self.blank, 'label': capfirst(self.verbose_name), 
                    'help_text': self.help_text, 'choices':self.choices}
        if self.has_default():
            defaults['initial'] = self.get_default()
        defaults.update(kwargs)
        return MultiSelectFormField(**defaults)

<<<<<<< HEAD
    def get_db_prep_value(self, value, **kwargs):
=======
    def get_db_prep_value(self, value, **kwargs):  # needed to interact with older versions of django
>>>>>>> c4ef277e
        if isinstance(value, basestring):
            return value
        elif isinstance(value, list):
            return ",".join(value)

    def value_to_string(self, obj):
        value = self._get_val_from_obj(obj)
        return self.get_db_prep_value(value)

    def to_python(self, value):
        if isinstance(value, list):
            return value
        elif value==None:
            return ''
        return value.split(",")
    
    def contribute_to_class(self, cls, name):
        super(MultiSelectField, self).contribute_to_class(cls, name)
        if self.choices:
            func = lambda self, fieldname = name, choicedict = dict(self.choices):",".join([choicedict.get(value,value) for value in getattr(self,fieldname)])
            setattr(cls, 'get_%s_display' % self.name, func)
            
# Bcipolli: I added this to make database migrations work.
#
# See: http://south.aeracode.org/wiki/MyFieldsDontWork
from south.modelsinspector import add_introspection_rules
add_introspection_rules([], ["^django_snippets\.multiselect\.MultiSelectField"])<|MERGE_RESOLUTION|>--- conflicted
+++ resolved
@@ -40,11 +40,7 @@
         defaults.update(kwargs)
         return MultiSelectFormField(**defaults)
 
-<<<<<<< HEAD
-    def get_db_prep_value(self, value, **kwargs):
-=======
     def get_db_prep_value(self, value, **kwargs):  # needed to interact with older versions of django
->>>>>>> c4ef277e
         if isinstance(value, basestring):
             return value
         elif isinstance(value, list):
