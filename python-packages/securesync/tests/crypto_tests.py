--- conflicted
+++ resolved
@@ -13,12 +13,9 @@
 from .. import crypto
 from ..models import Device
 from fle_utils.django_utils import call_command_with_output
-<<<<<<< HEAD
 from kalite.facility.models import Facility, FacilityUser, FacilityGroup
 from securesync import crypto
 from securesync.models import Device, Zone, DeviceZone
-=======
->>>>>>> 30976b81
 
 
 @unittest.skipIf(not crypto.M2CRYPTO_EXISTS, "Skipping M2Crypto tests as it does not appear to be installed.")
@@ -220,6 +217,7 @@
         self.assertFalse(self.key.verify_large_file(self.filename, signature, chunk_size=1), "Should verify signature for file w/ %d bytes." % nchars)
 
 
+# TODO(jamalex): move this out of securesync, as securesync shouldn't depend on facilities
 @unittest.skipIf(not settings.CENTRAL_SERVER, "Skipping zone fallback tests as we're not on the central server.")
 class TestZoneFallbackSettingOnCentralSave(SecuresyncTestCase):
     """Ensure that when synced models are saved on the central server, the zone_fallback is set successfully."""
