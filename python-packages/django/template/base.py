from __future__ import absolute_import, unicode_literals

import re
from functools import partial
from inspect import getargspec

from django.conf import settings
from django.template.context import (Context, RequestContext,
    ContextPopException)
from django.utils.importlib import import_module
from django.utils.itercompat import is_iterable
from django.utils.text import (smart_split, unescape_string_literal,
    get_text_list)
from django.utils.encoding import force_str, force_text
from django.utils.translation import ugettext_lazy, pgettext_lazy
from django.utils.safestring import (SafeData, EscapeData, mark_safe,
    mark_for_escaping)
from django.utils.formats import localize
from django.utils.html import escape
from django.utils.module_loading import module_has_submodule
from django.utils import six
from django.utils.timezone import template_localtime
from django.utils.encoding import python_2_unicode_compatible


TOKEN_TEXT = 0
TOKEN_VAR = 1
TOKEN_BLOCK = 2
TOKEN_COMMENT = 3
TOKEN_MAPPING = {
    TOKEN_TEXT: 'Text',
    TOKEN_VAR: 'Var',
    TOKEN_BLOCK: 'Block',
    TOKEN_COMMENT: 'Comment',
}

# template syntax constants
FILTER_SEPARATOR = '|'
FILTER_ARGUMENT_SEPARATOR = ':'
VARIABLE_ATTRIBUTE_SEPARATOR = '.'
BLOCK_TAG_START = '{%'
BLOCK_TAG_END = '%}'
VARIABLE_TAG_START = '{{'
VARIABLE_TAG_END = '}}'
COMMENT_TAG_START = '{#'
COMMENT_TAG_END = '#}'
TRANSLATOR_COMMENT_MARK = 'Translators'
SINGLE_BRACE_START = '{'
SINGLE_BRACE_END = '}'

ALLOWED_VARIABLE_CHARS = ('abcdefghijklmnopqrstuvwxyz'
                         'ABCDEFGHIJKLMNOPQRSTUVWXYZ0123456789_.')

# what to report as the origin for templates that come from non-loader sources
# (e.g. strings)
UNKNOWN_SOURCE = '<unknown source>'

# match a variable or block tag and capture the entire tag, including start/end
# delimiters
tag_re = (re.compile('(%s.*?%s|%s.*?%s|%s.*?%s)' %
          (re.escape(BLOCK_TAG_START), re.escape(BLOCK_TAG_END),
           re.escape(VARIABLE_TAG_START), re.escape(VARIABLE_TAG_END),
           re.escape(COMMENT_TAG_START), re.escape(COMMENT_TAG_END))))

# global dictionary of libraries that have been loaded using get_library
libraries = {}
# global list of libraries to load by default for a new parser
builtins = []

# True if TEMPLATE_STRING_IF_INVALID contains a format string (%s). None means
# uninitialised.
invalid_var_format_string = None

class TemplateSyntaxError(Exception):
    pass

class TemplateDoesNotExist(Exception):
    pass

class TemplateEncodingError(Exception):
    pass

@python_2_unicode_compatible
class VariableDoesNotExist(Exception):

    def __init__(self, msg, params=()):
        self.msg = msg
        self.params = params

    def __str__(self):
        return self.msg % tuple([force_text(p, errors='replace')
                                 for p in self.params])

class InvalidTemplateLibrary(Exception):
    pass

class Origin(object):
    def __init__(self, name):
        self.name = name

    def reload(self):
        raise NotImplementedError

    def __str__(self):
        return self.name

class StringOrigin(Origin):
    def __init__(self, source):
        super(StringOrigin, self).__init__(UNKNOWN_SOURCE)
        self.source = source

    def reload(self):
        return self.source

class Template(object):
    def __init__(self, template_string, origin=None,
                 name='<Unknown Template>'):
        try:
            template_string = force_text(template_string)
        except UnicodeDecodeError:
            raise TemplateEncodingError("Templates can only be constructed "
                                        "from unicode or UTF-8 strings.")
        if settings.TEMPLATE_DEBUG and origin is None:
            origin = StringOrigin(template_string)
        self.nodelist = compile_string(template_string, origin)
        self.name = name

    def __iter__(self):
        for node in self.nodelist:
            for subnode in node:
                yield subnode

    def _render(self, context):
        return self.nodelist.render(context)

    def render(self, context):
        "Display stage -- can be called many times"
        context.render_context.push()
        try:
            return self._render(context)
        finally:
            context.render_context.pop()

def compile_string(template_string, origin):
    "Compiles template_string into NodeList ready for rendering"
    if settings.TEMPLATE_DEBUG:
        from django.template.debug import DebugLexer, DebugParser
        lexer_class, parser_class = DebugLexer, DebugParser
    else:
        lexer_class, parser_class = Lexer, Parser
    lexer = lexer_class(template_string, origin)
    parser = parser_class(lexer.tokenize())
    return parser.parse()

class Token(object):
    def __init__(self, token_type, contents):
        # token_type must be TOKEN_TEXT, TOKEN_VAR, TOKEN_BLOCK or
        # TOKEN_COMMENT.
        self.token_type, self.contents = token_type, contents
        self.lineno = None

    def __str__(self):
        token_name = TOKEN_MAPPING[self.token_type]
        return ('<%s token: "%s...">' %
                (token_name, self.contents[:20].replace('\n', '')))

    def split_contents(self):
        split = []
        bits = iter(smart_split(self.contents))
        for bit in bits:
            # Handle translation-marked template pieces
            if bit.startswith('_("') or bit.startswith("_('"):
                sentinal = bit[2] + ')'
                trans_bit = [bit]
                while not bit.endswith(sentinal):
                    bit = next(bits)
                    trans_bit.append(bit)
                bit = ' '.join(trans_bit)
            split.append(bit)
        return split

class Lexer(object):
    def __init__(self, template_string, origin):
        self.template_string = template_string
        self.origin = origin
        self.lineno = 1
        self.verbatim = False

    def tokenize(self):
        """
        Return a list of tokens from a given template_string.
        """
        in_tag = False
        result = []
        for bit in tag_re.split(self.template_string):
            if bit:
                result.append(self.create_token(bit, in_tag))
            in_tag = not in_tag
        return result

    def create_token(self, token_string, in_tag):
        """
        Convert the given token string into a new Token object and return it.
        If in_tag is True, we are processing something that matched a tag,
        otherwise it should be treated as a literal string.
        """
        if in_tag and token_string.startswith(BLOCK_TAG_START):
            # The [2:-2] ranges below strip off *_TAG_START and *_TAG_END.
            # We could do len(BLOCK_TAG_START) to be more "correct", but we've
            # hard-coded the 2s here for performance. And it's not like
            # the TAG_START values are going to change anytime, anyway.
            block_content = token_string[2:-2].strip()
            if self.verbatim and block_content == self.verbatim:
                self.verbatim = False
        if in_tag and not self.verbatim:
            if token_string.startswith(VARIABLE_TAG_START):
                token = Token(TOKEN_VAR, token_string[2:-2].strip())
            elif token_string.startswith(BLOCK_TAG_START):
                if block_content[:9] in ('verbatim', 'verbatim '):
                    self.verbatim = 'end%s' % block_content
                token = Token(TOKEN_BLOCK, block_content)
            elif token_string.startswith(COMMENT_TAG_START):
                content = ''
                if token_string.find(TRANSLATOR_COMMENT_MARK):
                    content = token_string[2:-2].strip()
                token = Token(TOKEN_COMMENT, content)
        else:
            token = Token(TOKEN_TEXT, token_string)
        token.lineno = self.lineno
        self.lineno += token_string.count('\n')
        return token

class Parser(object):
    def __init__(self, tokens):
        self.tokens = tokens
        self.tags = {}
        self.filters = {}
        for lib in builtins:
            self.add_library(lib)
<<<<<<< HEAD
        self.root_nodelist = []  # KA-LITE-MOD

=======
        self.root_nodelist = []
>>>>>>> 92de543c

    def parse(self, parse_until=None):
        if parse_until is None:
            parse_until = []
        nodelist = self.create_nodelist()
<<<<<<< HEAD
        self.root_nodelist.append(nodelist) # KA-LITE-MOD
=======
        self.root_nodelist.append(nodelist)
>>>>>>> 92de543c

        while self.tokens:
            token = self.next_token()
            # Use the raw values here for TOKEN_* for a tiny performance boost.
            if token.token_type == 0: # TOKEN_TEXT
                self.extend_nodelist(nodelist, TextNode(token.contents), token)
            elif token.token_type == 1: # TOKEN_VAR
                if not token.contents:
                    self.empty_variable(token)
                filter_expression = self.compile_filter(token.contents)
                var_node = self.create_variable_node(filter_expression)
                self.extend_nodelist(nodelist, var_node, token)
            elif token.token_type == 2: # TOKEN_BLOCK
                try:
                    command = token.contents.split()[0]
                except IndexError:
                    self.empty_block_tag(token)
                if command in parse_until:
                    # put token back on token list so calling
                    # code knows why it terminated
                    self.prepend_token(token)
                    return nodelist
                # execute callback function for this tag and append
                # resulting node
                self.enter_command(command, token)
                try:
                    compile_func = self.tags[command]
                except KeyError:
                    self.invalid_block_tag(token, command, parse_until)
                try:
                    compiled_result = compile_func(self, token)
                except TemplateSyntaxError as e:
                    if not self.compile_function_error(token, e):
                        raise
                self.extend_nodelist(nodelist, compiled_result, token)
                self.exit_command()
        if parse_until:
            self.unclosed_block_tag(parse_until)
        return nodelist

    def skip_past(self, endtag):
        while self.tokens:
            token = self.next_token()
            if token.token_type == TOKEN_BLOCK and token.contents == endtag:
                return
        self.unclosed_block_tag([endtag])

    def create_variable_node(self, filter_expression):
        return VariableNode(filter_expression)

    def create_nodelist(self):
        return NodeList()

    def extend_nodelist(self, nodelist, node, token):
        if node.must_be_first and nodelist:
            try:
                if nodelist.contains_nontext:
                    raise AttributeError
            except AttributeError:
                raise TemplateSyntaxError("%r must be the first tag "
                                          "in the template." % node)
        if isinstance(nodelist, NodeList) and not isinstance(node, TextNode):
            nodelist.contains_nontext = True
        nodelist.append(node)

    def enter_command(self, command, token):
        pass

    def exit_command(self):
        pass

    def error(self, token, msg):
        return TemplateSyntaxError(msg)

    def empty_variable(self, token):
        raise self.error(token, "Empty variable tag")

    def empty_block_tag(self, token):
        raise self.error(token, "Empty block tag")

    def invalid_block_tag(self, token, command, parse_until=None):
        if parse_until:
            raise self.error(token, "Invalid block tag: '%s', expected %s" %
                (command, get_text_list(["'%s'" % p for p in parse_until])))
        raise self.error(token, "Invalid block tag: '%s'" % command)

    def unclosed_block_tag(self, parse_until):
        raise self.error(None, "Unclosed tags: %s " % ', '.join(parse_until))

    def compile_function_error(self, token, e):
        pass

    def next_token(self):
        return self.tokens.pop(0)

    def prepend_token(self, token):
        self.tokens.insert(0, token)

    def delete_first_token(self):
        del self.tokens[0]

    def add_library(self, lib):
        self.tags.update(lib.tags)
        self.filters.update(lib.filters)

    def compile_filter(self, token):
        """
        Convenient wrapper for FilterExpression
        """
        return FilterExpression(token, self)

    def find_filter(self, filter_name):
        if filter_name in self.filters:
            return self.filters[filter_name]
        else:
            raise TemplateSyntaxError("Invalid filter: '%s'" % filter_name)

class TokenParser(object):
    """
    Subclass this and implement the top() method to parse a template line.
    When instantiating the parser, pass in the line from the Django template
    parser.

    The parser's "tagname" instance-variable stores the name of the tag that
    the filter was called with.
    """
    def __init__(self, subject):
        self.subject = subject
        self.pointer = 0
        self.backout = []
        self.tagname = self.tag()

    def top(self):
        """
        Overload this method to do the actual parsing and return the result.
        """
        raise NotImplementedError()

    def more(self):
        """
        Returns True if there is more stuff in the tag.
        """
        return self.pointer < len(self.subject)

    def back(self):
        """
        Undoes the last microparser. Use this for lookahead and backtracking.
        """
        if not len(self.backout):
            raise TemplateSyntaxError("back called without some previous "
                                      "parsing")
        self.pointer = self.backout.pop()

    def tag(self):
        """
        A microparser that just returns the next tag from the line.
        """
        subject = self.subject
        i = self.pointer
        if i >= len(subject):
            raise TemplateSyntaxError("expected another tag, found "
                                      "end of string: %s" % subject)
        p = i
        while i < len(subject) and subject[i] not in (' ', '\t'):
            i += 1
        s = subject[p:i]
        while i < len(subject) and subject[i] in (' ', '\t'):
            i += 1
        self.backout.append(self.pointer)
        self.pointer = i
        return s

    def value(self):
        """
        A microparser that parses for a value: some string constant or
        variable name.
        """
        subject = self.subject
        i = self.pointer

        def next_space_index(subject, i):
            """
            Increment pointer until a real space (i.e. a space not within
            quotes) is encountered
            """
            while i < len(subject) and subject[i] not in (' ', '\t'):
                if subject[i] in ('"', "'"):
                    c = subject[i]
                    i += 1
                    while i < len(subject) and subject[i] != c:
                        i += 1
                    if i >= len(subject):
                        raise TemplateSyntaxError("Searching for value. "
                            "Unexpected end of string in column %d: %s" %
                            (i, subject))
                i += 1
            return i

        if i >= len(subject):
            raise TemplateSyntaxError("Searching for value. Expected another "
                                      "value but found end of string: %s" %
                                      subject)
        if subject[i] in ('"', "'"):
            p = i
            i += 1
            while i < len(subject) and subject[i] != subject[p]:
                i += 1
            if i >= len(subject):
                raise TemplateSyntaxError("Searching for value. Unexpected "
                                          "end of string in column %d: %s" %
                                          (i, subject))
            i += 1

            # Continue parsing until next "real" space,
            # so that filters are also included
            i = next_space_index(subject, i)

            res = subject[p:i]
            while i < len(subject) and subject[i] in (' ', '\t'):
                i += 1
            self.backout.append(self.pointer)
            self.pointer = i
            return res
        else:
            p = i
            i = next_space_index(subject, i)
            s = subject[p:i]
            while i < len(subject) and subject[i] in (' ', '\t'):
                i += 1
            self.backout.append(self.pointer)
            self.pointer = i
            return s

# This only matches constant *strings* (things in quotes or marked for
# translation). Numbers are treated as variables for implementation reasons
# (so that they retain their type when passed to filters).
constant_string = r"""
(?:%(i18n_open)s%(strdq)s%(i18n_close)s|
%(i18n_open)s%(strsq)s%(i18n_close)s|
%(strdq)s|
%(strsq)s)
""" % {
    'strdq': r'"[^"\\]*(?:\\.[^"\\]*)*"',  # double-quoted string
    'strsq': r"'[^'\\]*(?:\\.[^'\\]*)*'",  # single-quoted string
    'i18n_open': re.escape("_("),
    'i18n_close': re.escape(")"),
    }
constant_string = constant_string.replace("\n", "")

filter_raw_string = r"""
^(?P<constant>%(constant)s)|
^(?P<var>[%(var_chars)s]+|%(num)s)|
 (?:\s*%(filter_sep)s\s*
     (?P<filter_name>\w+)
         (?:%(arg_sep)s
             (?:
              (?P<constant_arg>%(constant)s)|
              (?P<var_arg>[%(var_chars)s]+|%(num)s)
             )
         )?
 )""" % {
    'constant': constant_string,
    'num': r'[-+\.]?\d[\d\.e]*',
    'var_chars': "\w\.",
    'filter_sep': re.escape(FILTER_SEPARATOR),
    'arg_sep': re.escape(FILTER_ARGUMENT_SEPARATOR),
  }

filter_re = re.compile(filter_raw_string, re.UNICODE | re.VERBOSE)

class FilterExpression(object):
    """
    Parses a variable token and its optional filters (all as a single string),
    and return a list of tuples of the filter name and arguments.
    Sample::

        >>> token = 'variable|default:"Default value"|date:"Y-m-d"'
        >>> p = Parser('')
        >>> fe = FilterExpression(token, p)
        >>> len(fe.filters)
        2
        >>> fe.var
        <Variable: 'variable'>

    This class should never be instantiated outside of the
    get_filters_from_token helper function.
    """
    def __init__(self, token, parser):
        self.token = token
        matches = filter_re.finditer(token)
        var_obj = None
        filters = []
        upto = 0
        for match in matches:
            start = match.start()
            if upto != start:
                raise TemplateSyntaxError("Could not parse some characters: "
                                          "%s|%s|%s" %
                                          (token[:upto], token[upto:start],
                                           token[start:]))
            if var_obj is None:
                var, constant = match.group("var", "constant")
                if constant:
                    try:
                        var_obj = Variable(constant).resolve({})
                    except VariableDoesNotExist:
                        var_obj = None
                elif var is None:
                    raise TemplateSyntaxError("Could not find variable at "
                                              "start of %s." % token)
                else:
                    var_obj = Variable(var)
            else:
                filter_name = match.group("filter_name")
                args = []
                constant_arg, var_arg = match.group("constant_arg", "var_arg")
                if constant_arg:
                    args.append((False, Variable(constant_arg).resolve({})))
                elif var_arg:
                    args.append((True, Variable(var_arg)))
                filter_func = parser.find_filter(filter_name)
                self.args_check(filter_name, filter_func, args)
                filters.append((filter_func, args))
            upto = match.end()
        if upto != len(token):
            raise TemplateSyntaxError("Could not parse the remainder: '%s' "
                                      "from '%s'" % (token[upto:], token))

        self.filters = filters
        self.var = var_obj

    def resolve(self, context, ignore_failures=False):
        if isinstance(self.var, Variable):
            try:
                obj = self.var.resolve(context)
            except VariableDoesNotExist:
                if ignore_failures:
                    obj = None
                else:
                    if settings.TEMPLATE_STRING_IF_INVALID:
                        global invalid_var_format_string
                        if invalid_var_format_string is None:
                            invalid_var_format_string = '%s' in settings.TEMPLATE_STRING_IF_INVALID
                        if invalid_var_format_string:
                            return settings.TEMPLATE_STRING_IF_INVALID % self.var
                        return settings.TEMPLATE_STRING_IF_INVALID
                    else:
                        obj = settings.TEMPLATE_STRING_IF_INVALID
        else:
            obj = self.var
        for func, args in self.filters:
            arg_vals = []
            for lookup, arg in args:
                if not lookup:
                    arg_vals.append(mark_safe(arg))
                else:
                    arg_vals.append(arg.resolve(context))
            if getattr(func, 'expects_localtime', False):
                obj = template_localtime(obj, context.use_tz)
            if getattr(func, 'needs_autoescape', False):
                new_obj = func(obj, autoescape=context.autoescape, *arg_vals)
            else:
                new_obj = func(obj, *arg_vals)
            if getattr(func, 'is_safe', False) and isinstance(obj, SafeData):
                obj = mark_safe(new_obj)
            elif isinstance(obj, EscapeData):
                obj = mark_for_escaping(new_obj)
            else:
                obj = new_obj
        return obj

    def args_check(name, func, provided):
        provided = list(provided)
        plen = len(provided)
        # Check to see if a decorator is providing the real function.
        func = getattr(func, '_decorated_function', func)
        args, varargs, varkw, defaults = getargspec(func)
        # First argument is filter input.
        args.pop(0)
        if defaults:
            nondefs = args[:-len(defaults)]
        else:
            nondefs = args
        # Args without defaults must be provided.
        try:
            for arg in nondefs:
                provided.pop(0)
        except IndexError:
            # Not enough
            raise TemplateSyntaxError("%s requires %d arguments, %d provided" %
                                      (name, len(nondefs), plen))

        # Defaults can be overridden.
        defaults = defaults and list(defaults) or []
        try:
            for parg in provided:
                defaults.pop(0)
        except IndexError:
            # Too many.
            raise TemplateSyntaxError("%s requires %d arguments, %d provided" %
                                      (name, len(nondefs), plen))

        return True
    args_check = staticmethod(args_check)

    def __str__(self):
        return self.token

def resolve_variable(path, context):
    """
    Returns the resolved variable, which may contain attribute syntax, within
    the given context.

    Deprecated; use the Variable class instead.
    """
    return Variable(path).resolve(context)

class Variable(object):
    """
    A template variable, resolvable against a given context. The variable may
    be a hard-coded string (if it begins and ends with single or double quote
    marks)::

        >>> c = {'article': {'section':u'News'}}
        >>> Variable('article.section').resolve(c)
        u'News'
        >>> Variable('article').resolve(c)
        {'section': u'News'}
        >>> class AClass: pass
        >>> c = AClass()
        >>> c.article = AClass()
        >>> c.article.section = u'News'

    (The example assumes VARIABLE_ATTRIBUTE_SEPARATOR is '.')
    """

    def __init__(self, var):
        self.var = var
        self.literal = None
        self.lookups = None
        self.translate = False
        self.message_context = None

        try:
            # First try to treat this variable as a number.
            #
            # Note that this could cause an OverflowError here that we're not
            # catching. Since this should only happen at compile time, that's
            # probably OK.
            self.literal = float(var)

            # So it's a float... is it an int? If the original value contained a
            # dot or an "e" then it was a float, not an int.
            if '.' not in var and 'e' not in var.lower():
                self.literal = int(self.literal)

            # "2." is invalid
            if var.endswith('.'):
                raise ValueError

        except ValueError:
            # A ValueError means that the variable isn't a number.
            if var.startswith('_(') and var.endswith(')'):
                # The result of the lookup should be translated at rendering
                # time.
                self.translate = True
                var = var[2:-1]
            # If it's wrapped with quotes (single or double), then
            # we're also dealing with a literal.
            try:
                self.literal = mark_safe(unescape_string_literal(var))
            except ValueError:
                # Otherwise we'll set self.lookups so that resolve() knows we're
                # dealing with a bonafide variable
                if var.find(VARIABLE_ATTRIBUTE_SEPARATOR + '_') > -1 or var[0] == '_':
                    raise TemplateSyntaxError("Variables and attributes may "
                                              "not begin with underscores: '%s'" %
                                              var)
                self.lookups = tuple(var.split(VARIABLE_ATTRIBUTE_SEPARATOR))

    def resolve(self, context):
        """Resolve this variable against a given context."""
        if self.lookups is not None:
            # We're dealing with a variable that needs to be resolved
            value = self._resolve_lookup(context)
        else:
            # We're dealing with a literal, so it's already been "resolved"
            value = self.literal
        if self.translate:
            if self.message_context:
                return pgettext_lazy(self.message_context, value)
            else:
                return ugettext_lazy(value)
        return value

    def __repr__(self):
        return "<%s: %r>" % (self.__class__.__name__, self.var)

    def __str__(self):
        return self.var

    def _resolve_lookup(self, context):
        """
        Performs resolution of a real variable (i.e. not a literal) against the
        given context.

        As indicated by the method's name, this method is an implementation
        detail and shouldn't be called by external code. Use Variable.resolve()
        instead.
        """
        current = context
        try:  # catch-all for silent variable failures
            for bit in self.lookups:
                try:  # dictionary lookup
                    current = current[bit]
                except (TypeError, AttributeError, KeyError, ValueError):
                    try:  # attribute lookup
                        current = getattr(current, bit)
                    except (TypeError, AttributeError):
                        try:  # list-index lookup
                            current = current[int(bit)]
                        except (IndexError,  # list index out of range
                                ValueError,  # invalid literal for int()
                                KeyError,    # current is a dict without `int(bit)` key
                                TypeError):  # unsubscriptable object
                            raise VariableDoesNotExist("Failed lookup for key "
                                                       "[%s] in %r",
                                                       (bit, current))  # missing attribute
                if callable(current):
                    if getattr(current, 'do_not_call_in_templates', False):
                        pass
                    elif getattr(current, 'alters_data', False):
                        current = settings.TEMPLATE_STRING_IF_INVALID
                    else:
                        try: # method call (assuming no args required)
                            current = current()
                        except TypeError: # arguments *were* required
                            # GOTCHA: This will also catch any TypeError
                            # raised in the function itself.
                            current = settings.TEMPLATE_STRING_IF_INVALID  # invalid method call
        except Exception as e:
            if getattr(e, 'silent_variable_failure', False):
                current = settings.TEMPLATE_STRING_IF_INVALID
            else:
                raise

        return current

class Node(object):
    # Set this to True for nodes that must be first in the template (although
    # they can be preceded by text nodes.
    must_be_first = False
    child_nodelists = ('nodelist',)

    def render(self, context):
        """
        Return the node rendered as a string.
        """
        pass

    def __iter__(self):
        yield self

    def get_nodes_by_type(self, nodetype):
        """
        Return a list of all nodes (within this node and its nodelist)
        of the given type
        """
        nodes = []
        if isinstance(self, nodetype):
            nodes.append(self)
        for attr in self.child_nodelists:
            nodelist = getattr(self, attr, None)
            if nodelist:
                nodes.extend(nodelist.get_nodes_by_type(nodetype))
        return nodes

class NodeList(list):
    # Set to True the first time a non-TextNode is inserted by
    # extend_nodelist().
    contains_nontext = False

    def render(self, context):
        bits = []
        for node in self:
            if isinstance(node, Node):
                bit = self.render_node(node, context)
            else:
                bit = node
            bits.append(force_text(bit))
        return mark_safe(''.join(bits))

    def get_nodes_by_type(self, nodetype):
        "Return a list of all nodes of the given type"
        nodes = []
        for node in self:
            nodes.extend(node.get_nodes_by_type(nodetype))
        return nodes

    def render_node(self, node, context):
        return node.render(context)

class TextNode(Node):
    def __init__(self, s):
        self.s = s

    def __repr__(self):
        return force_str("<Text Node: '%s'>" % self.s[:25], 'ascii',
                errors='replace')

    def render(self, context):
        return self.s

def _render_value_in_context(value, context):
    """
    Converts any value to a string to become part of a rendered template. This
    means escaping, if required, and conversion to a unicode object. If value
    is a string, it is expected to have already been translated.
    """
    value = template_localtime(value, use_tz=context.use_tz)
    value = localize(value, use_l10n=context.use_l10n)
    value = force_text(value)
    if ((context.autoescape and not isinstance(value, SafeData)) or
            isinstance(value, EscapeData)):
        return escape(value)
    else:
        return value

class VariableNode(Node):
    def __init__(self, filter_expression):
        self.filter_expression = filter_expression

    def __repr__(self):
        return "<Variable Node: %s>" % self.filter_expression

    def render(self, context):
        try:
            output = self.filter_expression.resolve(context)
        except UnicodeDecodeError:
            # Unicode conversion can fail sometimes for reasons out of our
            # control (e.g. exception rendering). In that case, we fail
            # quietly.
            return ''
        return _render_value_in_context(output, context)

# Regex for token keyword arguments
kwarg_re = re.compile(r"(?:(\w+)=)?(.+)")

def token_kwargs(bits, parser, support_legacy=False):
    """
    A utility method for parsing token keyword arguments.

    :param bits: A list containing remainder of the token (split by spaces)
        that is to be checked for arguments. Valid arguments will be removed
        from this list.

    :param support_legacy: If set to true ``True``, the legacy format
        ``1 as foo`` will be accepted. Otherwise, only the standard ``foo=1``
        format is allowed.

    :returns: A dictionary of the arguments retrieved from the ``bits`` token
        list.

    There is no requirement for all remaining token ``bits`` to be keyword
    arguments, so the dictionary will be returned as soon as an invalid
    argument format is reached.
    """
    if not bits:
        return {}
    match = kwarg_re.match(bits[0])
    kwarg_format = match and match.group(1)
    if not kwarg_format:
        if not support_legacy:
            return {}
        if len(bits) < 3 or bits[1] != 'as':
            return {}

    kwargs = {}
    while bits:
        if kwarg_format:
            match = kwarg_re.match(bits[0])
            if not match or not match.group(1):
                return kwargs
            key, value = match.groups()
            del bits[:1]
        else:
            if len(bits) < 3 or bits[1] != 'as':
                return kwargs
            key, value = bits[2], bits[0]
            del bits[:3]
        kwargs[key] = parser.compile_filter(value)
        if bits and not kwarg_format:
            if bits[0] != 'and':
                return kwargs
            del bits[:1]
    return kwargs

def parse_bits(parser, bits, params, varargs, varkw, defaults,
               takes_context, name):
    """
    Parses bits for template tag helpers (simple_tag, include_tag and
    assignment_tag), in particular by detecting syntax errors and by
    extracting positional and keyword arguments.
    """
    if takes_context:
        if params[0] == 'context':
            params = params[1:]
        else:
            raise TemplateSyntaxError(
                "'%s' is decorated with takes_context=True so it must "
                "have a first argument of 'context'" % name)
    args = []
    kwargs = {}
    unhandled_params = list(params)
    for bit in bits:
        # First we try to extract a potential kwarg from the bit
        kwarg = token_kwargs([bit], parser)
        if kwarg:
            # The kwarg was successfully extracted
            param, value = list(six.iteritems(kwarg))[0]
            if param not in params and varkw is None:
                # An unexpected keyword argument was supplied
                raise TemplateSyntaxError(
                    "'%s' received unexpected keyword argument '%s'" %
                    (name, param))
            elif param in kwargs:
                # The keyword argument has already been supplied once
                raise TemplateSyntaxError(
                    "'%s' received multiple values for keyword argument '%s'" %
                    (name, param))
            else:
                # All good, record the keyword argument
                kwargs[str(param)] = value
                if param in unhandled_params:
                    # If using the keyword syntax for a positional arg, then
                    # consume it.
                    unhandled_params.remove(param)
        else:
            if kwargs:
                raise TemplateSyntaxError(
                    "'%s' received some positional argument(s) after some "
                    "keyword argument(s)" % name)
            else:
                # Record the positional argument
                args.append(parser.compile_filter(bit))
                try:
                    # Consume from the list of expected positional arguments
                    unhandled_params.pop(0)
                except IndexError:
                    if varargs is None:
                        raise TemplateSyntaxError(
                            "'%s' received too many positional arguments" %
                            name)
    if defaults is not None:
        # Consider the last n params handled, where n is the
        # number of defaults.
        unhandled_params = unhandled_params[:-len(defaults)]
    if unhandled_params:
        # Some positional arguments were not supplied
        raise TemplateSyntaxError(
            "'%s' did not receive value(s) for the argument(s): %s" %
            (name, ", ".join(["'%s'" % p for p in unhandled_params])))
    return args, kwargs

def generic_tag_compiler(parser, token, params, varargs, varkw, defaults,
                         name, takes_context, node_class):
    """
    Returns a template.Node subclass.
    """
    bits = token.split_contents()[1:]
    args, kwargs = parse_bits(parser, bits, params, varargs, varkw,
                              defaults, takes_context, name)
    return node_class(takes_context, args, kwargs)

class TagHelperNode(Node):
    """
    Base class for tag helper nodes such as SimpleNode, InclusionNode and
    AssignmentNode. Manages the positional and keyword arguments to be passed
    to the decorated function.
    """

    def __init__(self, takes_context, args, kwargs):
        self.takes_context = takes_context
        self.args = args
        self.kwargs = kwargs

    def get_resolved_arguments(self, context):
        resolved_args = [var.resolve(context) for var in self.args]
        if self.takes_context:
            resolved_args = [context] + resolved_args
        resolved_kwargs = dict((k, v.resolve(context))
                                for k, v in self.kwargs.items())
        return resolved_args, resolved_kwargs

class Library(object):
    def __init__(self):
        self.filters = {}
        self.tags = {}

    def tag(self, name=None, compile_function=None):
        if name is None and compile_function is None:
            # @register.tag()
            return self.tag_function
        elif name is not None and compile_function is None:
            if callable(name):
                # @register.tag
                return self.tag_function(name)
            else:
                # @register.tag('somename') or @register.tag(name='somename')
                def dec(func):
                    return self.tag(name, func)
                return dec
        elif name is not None and compile_function is not None:
            # register.tag('somename', somefunc)
            self.tags[name] = compile_function
            return compile_function
        else:
            raise InvalidTemplateLibrary("Unsupported arguments to "
                "Library.tag: (%r, %r)", (name, compile_function))

    def tag_function(self, func):
        self.tags[getattr(func, "_decorated_function", func).__name__] = func
        return func

    def filter(self, name=None, filter_func=None, **flags):
        if name is None and filter_func is None:
            # @register.filter()
            def dec(func):
                return self.filter_function(func, **flags)
            return dec

        elif name is not None and filter_func is None:
            if callable(name):
                # @register.filter
                return self.filter_function(name, **flags)
            else:
                # @register.filter('somename') or @register.filter(name='somename')
                def dec(func):
                    return self.filter(name, func, **flags)
                return dec

        elif name is not None and filter_func is not None:
            # register.filter('somename', somefunc)
            self.filters[name] = filter_func
            for attr in ('expects_localtime', 'is_safe', 'needs_autoescape'):
                if attr in flags:
                    value = flags[attr]
                    # set the flag on the filter for FilterExpression.resolve
                    setattr(filter_func, attr, value)
                    # set the flag on the innermost decorated function
                    # for decorators that need it e.g. stringfilter
                    if hasattr(filter_func, "_decorated_function"):
                        setattr(filter_func._decorated_function, attr, value)
            return filter_func
        else:
            raise InvalidTemplateLibrary("Unsupported arguments to "
                "Library.filter: (%r, %r)", (name, filter_func))

    def filter_function(self, func, **flags):
        name = getattr(func, "_decorated_function", func).__name__
        return self.filter(name, func, **flags)

    def simple_tag(self, func=None, takes_context=None, name=None):
        def dec(func):
            params, varargs, varkw, defaults = getargspec(func)

            class SimpleNode(TagHelperNode):

                def render(self, context):
                    resolved_args, resolved_kwargs = self.get_resolved_arguments(context)
                    return func(*resolved_args, **resolved_kwargs)

            function_name = (name or
                getattr(func, '_decorated_function', func).__name__)
            compile_func = partial(generic_tag_compiler,
                params=params, varargs=varargs, varkw=varkw,
                defaults=defaults, name=function_name,
                takes_context=takes_context, node_class=SimpleNode)
            compile_func.__doc__ = func.__doc__
            self.tag(function_name, compile_func)
            return func

        if func is None:
            # @register.simple_tag(...)
            return dec
        elif callable(func):
            # @register.simple_tag
            return dec(func)
        else:
            raise TemplateSyntaxError("Invalid arguments provided to simple_tag")

    def assignment_tag(self, func=None, takes_context=None, name=None):
        def dec(func):
            params, varargs, varkw, defaults = getargspec(func)

            class AssignmentNode(TagHelperNode):
                def __init__(self, takes_context, args, kwargs, target_var):
                    super(AssignmentNode, self).__init__(takes_context, args, kwargs)
                    self.target_var = target_var

                def render(self, context):
                    resolved_args, resolved_kwargs = self.get_resolved_arguments(context)
                    context[self.target_var] = func(*resolved_args, **resolved_kwargs)
                    return ''

            function_name = (name or
                getattr(func, '_decorated_function', func).__name__)

            def compile_func(parser, token):
                bits = token.split_contents()[1:]
                if len(bits) < 2 or bits[-2] != 'as':
                    raise TemplateSyntaxError(
                        "'%s' tag takes at least 2 arguments and the "
                        "second last argument must be 'as'" % function_name)
                target_var = bits[-1]
                bits = bits[:-2]
                args, kwargs = parse_bits(parser, bits, params,
                    varargs, varkw, defaults, takes_context, function_name)
                return AssignmentNode(takes_context, args, kwargs, target_var)

            compile_func.__doc__ = func.__doc__
            self.tag(function_name, compile_func)
            return func

        if func is None:
            # @register.assignment_tag(...)
            return dec
        elif callable(func):
            # @register.assignment_tag
            return dec(func)
        else:
            raise TemplateSyntaxError("Invalid arguments provided to assignment_tag")

    def inclusion_tag(self, file_name, context_class=Context, takes_context=False, name=None):
        def dec(func):
            params, varargs, varkw, defaults = getargspec(func)

            class InclusionNode(TagHelperNode):

                def render(self, context):
                    resolved_args, resolved_kwargs = self.get_resolved_arguments(context)
                    _dict = func(*resolved_args, **resolved_kwargs)

                    if not getattr(self, 'nodelist', False):
                        from django.template.loader import get_template, select_template
                        if isinstance(file_name, Template):
                            t = file_name
                        elif not isinstance(file_name, six.string_types) and is_iterable(file_name):
                            t = select_template(file_name)
                        else:
                            t = get_template(file_name)
                        self.nodelist = t.nodelist
                    new_context = context_class(_dict, **{
                        'autoescape': context.autoescape,
                        'current_app': context.current_app,
                        'use_l10n': context.use_l10n,
                        'use_tz': context.use_tz,
                    })
                    # Copy across the CSRF token, if present, because
                    # inclusion tags are often used for forms, and we need
                    # instructions for using CSRF protection to be as simple
                    # as possible.
                    csrf_token = context.get('csrf_token', None)
                    if csrf_token is not None:
                        new_context['csrf_token'] = csrf_token
                    return self.nodelist.render(new_context)

            function_name = (name or
                getattr(func, '_decorated_function', func).__name__)
            compile_func = partial(generic_tag_compiler,
                params=params, varargs=varargs, varkw=varkw,
                defaults=defaults, name=function_name,
                takes_context=takes_context, node_class=InclusionNode)
            compile_func.__doc__ = func.__doc__
            self.tag(function_name, compile_func)
            return func
        return dec

def is_library_missing(name):
    """Check if library that failed to load cannot be found under any
    templatetags directory or does exist but fails to import.

    Non-existing condition is checked recursively for each subpackage in cases
    like <appdir>/templatetags/subpackage/package/module.py.
    """
    # Don't bother to check if '.' is in name since any name will be prefixed
    # with some template root.
    path, module = name.rsplit('.', 1)
    try:
        package = import_module(path)
        return not module_has_submodule(package, module)
    except ImportError:
        return is_library_missing(path)

def import_library(taglib_module):
    """
    Load a template tag library module.

    Verifies that the library contains a 'register' attribute, and
    returns that attribute as the representation of the library
    """
    try:
        mod = import_module(taglib_module)
    except ImportError as e:
        # If the ImportError is because the taglib submodule does not exist,
        # that's not an error that should be raised. If the submodule exists
        # and raised an ImportError on the attempt to load it, that we want
        # to raise.
        if is_library_missing(taglib_module):
            return None
        else:
            raise InvalidTemplateLibrary("ImportError raised loading %s: %s" %
                                         (taglib_module, e))
    try:
        return mod.register
    except AttributeError:
        raise InvalidTemplateLibrary("Template library %s does not have "
                                     "a variable named 'register'" %
                                     taglib_module)

templatetags_modules = []

def get_templatetags_modules():
    """
    Return the list of all available template tag modules.

    Caches the result for faster access.
    """
    global templatetags_modules
    if not templatetags_modules:
        _templatetags_modules = []
        # Populate list once per process. Mutate the local list first, and
        # then assign it to the global name to ensure there are no cases where
        # two threads try to populate it simultaneously.
        for app_module in ['django'] + list(settings.INSTALLED_APPS):
            try:
                templatetag_module = '%s.templatetags' % app_module
                import_module(templatetag_module)
                _templatetags_modules.append(templatetag_module)
            except ImportError:
                continue
        templatetags_modules = _templatetags_modules
    return templatetags_modules

def get_library(library_name):
    """
    Load the template library module with the given name.

    If library is not already loaded loop over all templatetags modules
    to locate it.

    {% load somelib %} and {% load someotherlib %} loops twice.

    Subsequent loads eg. {% load somelib %} in the same process will grab
    the cached module from libraries.
    """
    lib = libraries.get(library_name, None)
    if not lib:
        templatetags_modules = get_templatetags_modules()
        tried_modules = []
        for module in templatetags_modules:
            taglib_module = '%s.%s' % (module, library_name)
            tried_modules.append(taglib_module)
            lib = import_library(taglib_module)
            if lib:
                libraries[library_name] = lib
                break
        if not lib:
            raise InvalidTemplateLibrary("Template library %s not found, "
                                         "tried %s" %
                                         (library_name,
                                          ','.join(tried_modules)))
    return lib


def add_to_builtins(module):
    builtins.append(import_library(module))


add_to_builtins('django.template.defaulttags')
add_to_builtins('django.template.defaultfilters')<|MERGE_RESOLUTION|>--- conflicted
+++ resolved
@@ -237,22 +237,13 @@
         self.filters = {}
         for lib in builtins:
             self.add_library(lib)
-<<<<<<< HEAD
         self.root_nodelist = []  # KA-LITE-MOD
-
-=======
-        self.root_nodelist = []
->>>>>>> 92de543c
 
     def parse(self, parse_until=None):
         if parse_until is None:
             parse_until = []
         nodelist = self.create_nodelist()
-<<<<<<< HEAD
         self.root_nodelist.append(nodelist) # KA-LITE-MOD
-=======
-        self.root_nodelist.append(nodelist)
->>>>>>> 92de543c
 
         while self.tokens:
             token = self.next_token()
