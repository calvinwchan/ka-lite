--- conflicted
+++ resolved
@@ -179,15 +179,12 @@
         if verbosity > 1:
             stdout.write('ignoring file %s in %s\n' % (file, dirpath))
         return
-<<<<<<< HEAD
-    msgs, errors, status = _popen(cmd)
-=======
 
     # KA-LITE-MOD - only show processing... when you've confirmed you're not ignoring!
     if verbosity > 1:
         stdout.write('processing file %s in %s\n' % (file, dirpath))
-    msgs, errors = _popen(cmd)
->>>>>>> f5b5e1d5
+    msgs, errors, status = _popen(cmd)
+
     if errors:
         if status != STATUS_OK:
             if is_templatized:
