--- conflicted
+++ resolved
@@ -8,46 +8,6 @@
 from django.utils.encoding import smart_unicode
 
 
-<<<<<<< HEAD
-def version_diff(v1, v2):
-    """Diff is the integer difference between the most leftward part of the versions that differ.
-    If the versions are identical, the method returns zero.
-    If v1 is earlier than v2, the method returns negative.
-    If v1 is later than v2, the method returns positive.
-    If EITHER IS NONE, then we return none.
-
-    Examples:
-
-    version_diff(None, "0.9.4") returns None
-
-    version_diff("0.9.2", "0.9.4") returns -2
-    version_diff("0.9.4", "0.9.4") returns 0
-    version_diff("0.9.4", "0.9.2") returns 2
-
-    version_diff("0.9", "1.0") returns -1 (0-1)
-    version_diff("0.3", "0.7") returns -4 (3-7)
-
-        """
-
-
-    #
-    if v1 is None or v2 is None:
-        return None
-
-    v1_parts = v1.split(".")
-    v2_parts = v2.split(".")
-    if len(v1_parts) != len(v2_parts):
-        raise Exception("versions must have the same number of components (periods)")
-
-    for v1p,v2p in zip(v1_parts,v2_parts):
-        cur_diff = int(v1p)-int(v2p)
-        if cur_diff:
-            return cur_diff
-
-    return 0
-
-=======
->>>>>>> 7d543692
 class SerializerDoesNotExist(KeyError):
     """The requested serializer was not found."""
     pass
@@ -83,31 +43,13 @@
 
         self.start_serialization()
         for obj in queryset:
-            # See logic below.  We selectively skip serializing
-            #   objects that have a (starting) version greater than the
-            #   version we're serializing for.
-            v_diff = version_diff(dest_version, getattr(obj, "version", None))
-            if v_diff is not None and v_diff < 0:
-                continue
-
             self.start_object(obj)
             # Use the concrete parent class' _meta instead of the object's _meta
             # This is to avoid local_fields problems for proxy models. Refs #17717.
             concrete_model = obj._meta.concrete_model
             for field in concrete_model._meta.local_fields:
 
-<<<<<<< HEAD
-                # "and" condition added by KA Lite.
-                #
-                # Serialize the field UNLESS all of the following are true:
-                #   * we've passed in a specific dest_version
-                #   * the field is marked with a version
-                #   * that version is later than the dest_version
-                v_diff = version_diff(dest_version, getattr(field, "version", None))
-                if field.serialize and (v_diff is None or v_diff >= 0):
-=======
                 if field.serialize:
->>>>>>> 7d543692
                     if field.rel is None:
                         if self.selected_fields is None or field.attname in self.selected_fields:
                             self.handle_field(obj, field)
